//  Copyright (c) 2011-present, Facebook, Inc.  All rights reserved.
//  This source code is licensed under both the GPLv2 (found in the
//  COPYING file in the root directory) and Apache 2.0 License
//  (found in the LICENSE.Apache file in the root directory).
//
// Copyright (c) 2011 The LevelDB Authors. All rights reserved.
// Use of this source code is governed by a BSD-style license that can be
// found in the LICENSE file. See the AUTHORS file for names of contributors.

#include "util/file_reader_writer.h"

#include <algorithm>
#include <mutex>

#include "monitoring/histogram.h"
#include "monitoring/iostats_context_imp.h"
#include "port/port.h"
#include "util/random.h"
#include "util/rate_limiter.h"
#include "util/sync_point.h"

namespace rocksdb {

#ifndef NDEBUG
namespace {
bool IsFileSectorAligned(const size_t off, size_t sector_size) {
  return off % sector_size == 0;
}
}
#endif

Status SequentialFileReader::Read(size_t n, Slice* result, char* scratch) {
  Status s;
  if (use_direct_io()) {
#ifndef ROCKSDB_LITE
    size_t offset = offset_.fetch_add(n);
    size_t alignment = file_->GetRequiredBufferAlignment();
    size_t aligned_offset = TruncateToPageBoundary(alignment, offset);
    size_t offset_advance = offset - aligned_offset;
    size_t size = Roundup(offset + n, alignment) - aligned_offset;
    size_t r = 0;
    AlignedBuffer buf;
    buf.Alignment(alignment);
    buf.AllocateNewBuffer(size);
    Slice tmp;
    s = file_->PositionedRead(aligned_offset, size, &tmp, buf.BufferStart());
    if (s.ok() && offset_advance < tmp.size()) {
      buf.Size(tmp.size());
      r = buf.Read(scratch, offset_advance,
                   std::min(tmp.size() - offset_advance, n));
    }
    *result = Slice(scratch, r);
#endif  // !ROCKSDB_LITE
  } else {
    s = file_->Read(n, result, scratch);
  }
  IOSTATS_ADD(bytes_read, result->size());
  return s;
}


Status SequentialFileReader::Skip(uint64_t n) {
#ifndef ROCKSDB_LITE
  if (use_direct_io()) {
    offset_ += static_cast<size_t>(n);
    return Status::OK();
  }
#endif  // !ROCKSDB_LITE
  return file_->Skip(n);
}

Status RandomAccessFileReader::Read(uint64_t offset, size_t n, Slice* result,
                                    char* scratch) const {
  Status s;
  uint64_t elapsed = 0;
  {
    StopWatch sw(env_, stats_, hist_type_,
                 (stats_ != nullptr) ? &elapsed : nullptr, true /*overwrite*/,
                true /*delay_enabled*/);
    IOSTATS_TIMER_GUARD(read_nanos);
    if (use_direct_io()) {
#ifndef ROCKSDB_LITE
      size_t alignment = file_->GetRequiredBufferAlignment();
      size_t aligned_offset = TruncateToPageBoundary(alignment, static_cast<size_t>(offset));
      size_t offset_advance = static_cast<size_t>(offset) - aligned_offset;
      size_t read_size = Roundup(static_cast<size_t>(offset + n), alignment) - aligned_offset;
      AlignedBuffer buf;
      buf.Alignment(alignment);
      buf.AllocateNewBuffer(read_size);
      while (buf.CurrentSize() < read_size) {
        size_t allowed;
        if (for_compaction_ && rate_limiter_ != nullptr) {
          allowed = rate_limiter_->RequestToken(
              buf.Capacity() - buf.CurrentSize(), buf.Alignment(),
              Env::IOPriority::IO_LOW, stats_, RateLimiter::OpType::kRead);
        } else {
          assert(buf.CurrentSize() == 0);
          allowed = read_size;
        }
        Slice tmp;

        FileOperationInfo::TimePoint start_ts;
        uint64_t orig_offset = 0;
        if (ShouldNotifyListeners()) {
          start_ts = std::chrono::system_clock::now();
          orig_offset = aligned_offset + buf.CurrentSize();
        }
        s = file_->Read(aligned_offset + buf.CurrentSize(), allowed, &tmp,
                        buf.Destination());
        if (ShouldNotifyListeners()) {
          auto finish_ts = std::chrono::system_clock::now();
          NotifyOnFileReadFinish(orig_offset, tmp.size(), start_ts, finish_ts,
                                 s);
        }

        buf.Size(buf.CurrentSize() + tmp.size());
        if (!s.ok() || tmp.size() < allowed) {
          break;
        }
      }
      size_t res_len = 0;
      if (s.ok() && offset_advance < buf.CurrentSize()) {
        res_len = buf.Read(scratch, offset_advance,
                           std::min(buf.CurrentSize() - offset_advance, n));
      }
      *result = Slice(scratch, res_len);
#endif  // !ROCKSDB_LITE
    } else {
      size_t pos = 0;
      const char* res_scratch = nullptr;
      while (pos < n) {
        size_t allowed;
        if (for_compaction_ && rate_limiter_ != nullptr) {
          if (rate_limiter_->IsRateLimited(RateLimiter::OpType::kRead)) {
            sw.DelayStart();
          }
          allowed = rate_limiter_->RequestToken(n - pos, 0 /* alignment */,
                                                Env::IOPriority::IO_LOW, stats_,
                                                RateLimiter::OpType::kRead);
          if (rate_limiter_->IsRateLimited(RateLimiter::OpType::kRead)) {
            sw.DelayStop();
          }
        } else {
          allowed = n;
        }
        Slice tmp_result;

#ifndef ROCKSDB_LITE
        FileOperationInfo::TimePoint start_ts;
        if (ShouldNotifyListeners()) {
          start_ts = std::chrono::system_clock::now();
        }
#endif
        s = file_->Read(offset + pos, allowed, &tmp_result, scratch + pos);
#ifndef ROCKSDB_LITE
        if (ShouldNotifyListeners()) {
          auto finish_ts = std::chrono::system_clock::now();
          NotifyOnFileReadFinish(offset + pos, tmp_result.size(), start_ts,
                                 finish_ts, s);
        }
#endif

        if (res_scratch == nullptr) {
          // we can't simply use `scratch` because reads of mmap'd files return
          // data in a different buffer.
          res_scratch = tmp_result.data();
        } else {
          // make sure chunks are inserted contiguously into `res_scratch`.
          assert(tmp_result.data() == res_scratch + pos);
        }
        pos += tmp_result.size();
        if (!s.ok() || tmp_result.size() < allowed) {
          break;
        }
      }
      *result = Slice(res_scratch, s.ok() ? pos : 0);
    }
    IOSTATS_ADD_IF_POSITIVE(bytes_read, result->size());
  }
  if (stats_ != nullptr && file_read_hist_ != nullptr) {
    file_read_hist_->Add(elapsed);
  }
  return s;
}

Status WritableFileWriter::Append(const Slice& data) {
  const char* src = data.data();
  size_t left = data.size();
  Status s;
  pending_sync_ = true;

  TEST_KILL_RANDOM("WritableFileWriter::Append:0",
                   rocksdb_kill_odds * REDUCE_ODDS2);

  {
    IOSTATS_TIMER_GUARD(prepare_write_nanos);
    TEST_SYNC_POINT("WritableFileWriter::Append:BeforePrepareWrite");
    writable_file_->PrepareWrite(static_cast<size_t>(GetFileSize()), left);
  }

  // See whether we need to enlarge the buffer to avoid the flush
  if (buf_.Capacity() - buf_.CurrentSize() < left) {
    for (size_t cap = buf_.Capacity();
         cap < max_buffer_size_;  // There is still room to increase
         cap *= 2) {
      // See whether the next available size is large enough.
      // Buffer will never be increased to more than max_buffer_size_.
      size_t desired_capacity = std::min(cap * 2, max_buffer_size_);
      if (desired_capacity - buf_.CurrentSize() >= left ||
          (use_direct_io() && desired_capacity == max_buffer_size_)) {
        buf_.AllocateNewBuffer(desired_capacity, true);
        break;
      }
    }
  }

  // Flush only when buffered I/O
  if (!use_direct_io() && (buf_.Capacity() - buf_.CurrentSize()) < left) {
    if (buf_.CurrentSize() > 0) {
      s = Flush();
      if (!s.ok()) {
        return s;
      }
    }
    assert(buf_.CurrentSize() == 0);
  }

  // We never write directly to disk with direct I/O on.
  // or we simply use it for its original purpose to accumulate many small
  // chunks
  if (use_direct_io() || (buf_.Capacity() >= left)) {
    while (left > 0) {
      size_t appended = buf_.Append(src, left);
      left -= appended;
      src += appended;

      if (left > 0) {
        s = Flush();
        if (!s.ok()) {
          break;
        }
      }
    }
  } else {
    // Writing directly to file bypassing the buffer
    assert(buf_.CurrentSize() == 0);
    s = WriteBuffered(src, left);
  }

  TEST_KILL_RANDOM("WritableFileWriter::Append:1", rocksdb_kill_odds);
  if (s.ok()) {
    filesize_ += data.size();
  }
  return s;
}

Status WritableFileWriter::Pad(const size_t pad_bytes) {
  assert(pad_bytes < kDefaultPageSize);
  size_t left = pad_bytes;
  size_t cap = buf_.Capacity() - buf_.CurrentSize();

  // Assume pad_bytes is small compared to buf_ capacity. So we always
  // use buf_ rather than write directly to file in certain cases like
  // Append() does.
  while (left) {
    size_t append_bytes = std::min(cap, left);
    buf_.PadWith(append_bytes, 0);
    left -= append_bytes;
    if (left > 0) {
      Status s = Flush();
      if (!s.ok()) {
        return s;
      }
    }
    cap = buf_.Capacity() - buf_.CurrentSize();
  }
  pending_sync_ = true;
  filesize_ += pad_bytes;
  return Status::OK();
}

Status WritableFileWriter::Close() {

  // Do not quit immediately on failure the file MUST be closed
  Status s;

  // Possible to close it twice now as we MUST close
  // in __dtor, simply flushing is not enough
  // Windows when pre-allocating does not fill with zeros
  // also with unbuffered access we also set the end of data.
  if (!writable_file_) {
    return s;
  }

  s = Flush();  // flush cache to OS

  Status interim;
  // In direct I/O mode we write whole pages so
  // we need to let the file know where data ends.
  if (use_direct_io()) {
    interim = writable_file_->Truncate(filesize_);
    if (interim.ok()) {
      interim = writable_file_->Fsync();
    }
    if (!interim.ok() && s.ok()) {
      s = interim;
    }
  }

  TEST_KILL_RANDOM("WritableFileWriter::Close:0", rocksdb_kill_odds);
  interim = writable_file_->Close();
  if (!interim.ok() && s.ok()) {
    s = interim;
  }

  writable_file_.reset();
  TEST_KILL_RANDOM("WritableFileWriter::Close:1", rocksdb_kill_odds);

  return s;
}

// write out the cached data to the OS cache or storage if direct I/O
// enabled
Status WritableFileWriter::Flush() {
  Status s;
  TEST_KILL_RANDOM("WritableFileWriter::Flush:0",
                   rocksdb_kill_odds * REDUCE_ODDS2);

  if (buf_.CurrentSize() > 0) {
    if (use_direct_io()) {
#ifndef ROCKSDB_LITE
      s = WriteDirect();
#endif  // !ROCKSDB_LITE
    } else {
      s = WriteBuffered(buf_.BufferStart(), buf_.CurrentSize());
    }
    if (!s.ok()) {
      return s;
    }
  }

  s = writable_file_->Flush();

  if (!s.ok()) {
    return s;
  }

  // sync OS cache to disk for every bytes_per_sync_
  // TODO: give log file and sst file different options (log
  // files could be potentially cached in OS for their whole
  // life time, thus we might not want to flush at all).

  // We try to avoid sync to the last 1MB of data. For two reasons:
  // (1) avoid rewrite the same page that is modified later.
  // (2) for older version of OS, write can block while writing out
  //     the page.
  // Xfs does neighbor page flushing outside of the specified ranges. We
  // need to make sure sync range is far from the write offset.
  if (!use_direct_io() && bytes_per_sync_) {
    const uint64_t kBytesNotSyncRange = 1024 * 1024;  // recent 1MB is not synced.
    const uint64_t kBytesAlignWhenSync = 4 * 1024;    // Align 4KB.
    if (filesize_ > kBytesNotSyncRange) {
      uint64_t offset_sync_to = filesize_ - kBytesNotSyncRange;
      offset_sync_to -= offset_sync_to % kBytesAlignWhenSync;
      assert(offset_sync_to >= last_sync_size_);
      if (offset_sync_to > 0 &&
          offset_sync_to - last_sync_size_ >= bytes_per_sync_) {
        s = RangeSync(last_sync_size_, offset_sync_to - last_sync_size_);
        last_sync_size_ = offset_sync_to;
      }
    }
  }

  return s;
}

Status WritableFileWriter::Sync(bool use_fsync) {
  Status s = Flush();
  if (!s.ok()) {
    return s;
  }
  TEST_KILL_RANDOM("WritableFileWriter::Sync:0", rocksdb_kill_odds);
  if (!use_direct_io() && pending_sync_) {
    s = SyncInternal(use_fsync);
    if (!s.ok()) {
      return s;
    }
  }
  TEST_KILL_RANDOM("WritableFileWriter::Sync:1", rocksdb_kill_odds);
  pending_sync_ = false;
  return Status::OK();
}

Status WritableFileWriter::SyncWithoutFlush(bool use_fsync) {
  if (!writable_file_->IsSyncThreadSafe()) {
    return Status::NotSupported(
      "Can't WritableFileWriter::SyncWithoutFlush() because "
      "WritableFile::IsSyncThreadSafe() is false");
  }
  TEST_SYNC_POINT("WritableFileWriter::SyncWithoutFlush:1");
  Status s = SyncInternal(use_fsync);
  TEST_SYNC_POINT("WritableFileWriter::SyncWithoutFlush:2");
  return s;
}

Status WritableFileWriter::SyncInternal(bool use_fsync) {
  Status s;
  IOSTATS_TIMER_GUARD(fsync_nanos);
  TEST_SYNC_POINT("WritableFileWriter::SyncInternal:0");
  if (use_fsync) {
    s = writable_file_->Fsync();
  } else {
    s = writable_file_->Sync();
  }
  return s;
}

Status WritableFileWriter::RangeSync(uint64_t offset, uint64_t nbytes) {
  IOSTATS_TIMER_GUARD(range_sync_nanos);
  TEST_SYNC_POINT("WritableFileWriter::RangeSync:0");
  return writable_file_->RangeSync(offset, nbytes);
}

// This method writes to disk the specified data and makes use of the rate
// limiter if available
Status WritableFileWriter::WriteBuffered(const char* data, size_t size) {
  Status s;
  assert(!use_direct_io());
  const char* src = data;
  size_t left = size;

  while (left > 0) {
    size_t allowed;
    if (rate_limiter_ != nullptr) {
      allowed = rate_limiter_->RequestToken(
          left, 0 /* alignment */, writable_file_->GetIOPriority(), stats_,
          RateLimiter::OpType::kWrite);
    } else {
      allowed = left;
    }

    {
      IOSTATS_TIMER_GUARD(write_nanos);
      TEST_SYNC_POINT("WritableFileWriter::Flush:BeforeAppend");

#ifndef ROCKSDB_LITE
      FileOperationInfo::TimePoint start_ts;
      uint64_t old_size = writable_file_->GetFileSize();
      if (ShouldNotifyListeners()) {
        start_ts = std::chrono::system_clock::now();
        old_size = next_write_offset_;
      }
#endif
      s = writable_file_->Append(Slice(src, allowed));
#ifndef ROCKSDB_LITE
      if (ShouldNotifyListeners()) {
        auto finish_ts = std::chrono::system_clock::now();
        NotifyOnFileWriteFinish(old_size, allowed, start_ts, finish_ts, s);
      }
#endif
      if (!s.ok()) {
        return s;
      }
    }

    IOSTATS_ADD(bytes_written, allowed);
    TEST_KILL_RANDOM("WritableFileWriter::WriteBuffered:0", rocksdb_kill_odds);

    left -= allowed;
    src += allowed;
  }
  buf_.Size(0);
  return s;
}


// This flushes the accumulated data in the buffer. We pad data with zeros if
// necessary to the whole page.
// However, during automatic flushes padding would not be necessary.
// We always use RateLimiter if available. We move (Refit) any buffer bytes
// that are left over the
// whole number of pages to be written again on the next flush because we can
// only write on aligned
// offsets.
#ifndef ROCKSDB_LITE
Status WritableFileWriter::WriteDirect() {
  assert(use_direct_io());
  Status s;
  const size_t alignment = buf_.Alignment();
  assert((next_write_offset_ % alignment) == 0);

  // Calculate whole page final file advance if all writes succeed
  size_t file_advance =
    TruncateToPageBoundary(alignment, buf_.CurrentSize());

  // Calculate the leftover tail, we write it here padded with zeros BUT we
  // will write
  // it again in the future either on Close() OR when the current whole page
  // fills out
  size_t leftover_tail = buf_.CurrentSize() - file_advance;

  // Round up and pad
  buf_.PadToAlignmentWith(0);

  const char* src = buf_.BufferStart();
  uint64_t write_offset = next_write_offset_;
  size_t left = buf_.CurrentSize();

  while (left > 0) {
    // Check how much is allowed
    size_t size;
    if (rate_limiter_ != nullptr) {
      size = rate_limiter_->RequestToken(left, buf_.Alignment(),
                                         writable_file_->GetIOPriority(),
                                         stats_, RateLimiter::OpType::kWrite);
    } else {
      size = left;
    }

    {
      IOSTATS_TIMER_GUARD(write_nanos);
      TEST_SYNC_POINT("WritableFileWriter::Flush:BeforeAppend");
      FileOperationInfo::TimePoint start_ts;
      if (ShouldNotifyListeners()) {
        start_ts = std::chrono::system_clock::now();
      }
      // direct writes must be positional
      s = writable_file_->PositionedAppend(Slice(src, size), write_offset);
      if (ShouldNotifyListeners()) {
        auto finish_ts = std::chrono::system_clock::now();
        NotifyOnFileWriteFinish(write_offset, size, start_ts, finish_ts, s);
      }
      if (!s.ok()) {
        buf_.Size(file_advance + leftover_tail);
        return s;
      }
    }

    IOSTATS_ADD(bytes_written, size);
    left -= size;
    src += size;
    write_offset += size;
    assert((next_write_offset_ % alignment) == 0);
  }

  if (s.ok()) {
    // Move the tail to the beginning of the buffer
    // This never happens during normal Append but rather during
    // explicit call to Flush()/Sync() or Close()
    buf_.RefitTail(file_advance, leftover_tail);
    // This is where we start writing next time which may or not be
    // the actual file size on disk. They match if the buffer size
    // is a multiple of whole pages otherwise filesize_ is leftover_tail
    // behind
    next_write_offset_ += file_advance;
  }
  return s;
}
#endif  // !ROCKSDB_LITE

namespace {
class ReadaheadRandomAccessFile : public RandomAccessFile {
 public:
  ReadaheadRandomAccessFile(std::unique_ptr<RandomAccessFile>&& file,
                            size_t readahead_size)
      : file_(std::move(file)),
        alignment_(file_->GetRequiredBufferAlignment()),
        readahead_size_(Roundup(readahead_size, alignment_)),
        buffer_(),
        buffer_offset_(0) {
    buffer_.Alignment(alignment_);
    buffer_.AllocateNewBuffer(readahead_size_);
  }

 ReadaheadRandomAccessFile(const ReadaheadRandomAccessFile&) = delete;

 ReadaheadRandomAccessFile& operator=(const ReadaheadRandomAccessFile&) = delete;

  virtual Status Read(uint64_t offset, size_t n, Slice* result,
                      char* scratch) const override {

    if (n + alignment_ >= readahead_size_) {
      return file_->Read(offset, n, result, scratch);
    }

    std::unique_lock<std::mutex> lk(lock_);

    size_t cached_len = 0;
    // Check if there is a cache hit, means that [offset, offset + n) is either
    // completely or partially in the buffer
    // If it's completely cached, including end of file case when offset + n is
    // greater than EOF, return
    if (TryReadFromCache(offset, n, &cached_len, scratch) &&
        (cached_len == n ||
         // End of file
         buffer_.CurrentSize() < readahead_size_)) {
      *result = Slice(scratch, cached_len);
      return Status::OK();
    }
    size_t advanced_offset = static_cast<size_t>(offset + cached_len);
    // In the case of cache hit advanced_offset is already aligned, means that
    // chunk_offset equals to advanced_offset
    size_t chunk_offset = TruncateToPageBoundary(alignment_, advanced_offset);
    Slice readahead_result;

    Status s = ReadIntoBuffer(chunk_offset, readahead_size_);
    if (s.ok()) {
      // In the case of cache miss, i.e. when cached_len equals 0, an offset can
      // exceed the file end position, so the following check is required
      if (advanced_offset < chunk_offset + buffer_.CurrentSize()) {
        // In the case of cache miss, the first chunk_padding bytes in buffer_
        // are
        // stored for alignment only and must be skipped
        size_t chunk_padding = advanced_offset - chunk_offset;
        auto remaining_len =
            std::min(buffer_.CurrentSize() - chunk_padding, n - cached_len);
        memcpy(scratch + cached_len, buffer_.BufferStart() + chunk_padding,
               remaining_len);
        *result = Slice(scratch, cached_len + remaining_len);
      } else {
        *result = Slice(scratch, cached_len);
      }
    }
    return s;
  }

  virtual Status Prefetch(uint64_t offset, size_t n) override {
    if (n < readahead_size_) {
      // Don't allow smaller prefetches than the configured `readahead_size_`.
      // `Read()` assumes a smaller prefetch buffer indicates EOF was reached.
      return Status::OK();
    }
    size_t offset_ = static_cast<size_t>(offset);
    size_t prefetch_offset = TruncateToPageBoundary(alignment_, offset_);
    if (prefetch_offset == buffer_offset_) {
      return Status::OK();
    }
    return ReadIntoBuffer(prefetch_offset,
                          Roundup(offset_ + n, alignment_) - prefetch_offset);
  }

  virtual size_t GetUniqueId(char* id, size_t max_size) const override {
    return file_->GetUniqueId(id, max_size);
  }

  virtual void Hint(AccessPattern pattern) override { file_->Hint(pattern); }

  virtual Status InvalidateCache(size_t offset, size_t length) override {
    return file_->InvalidateCache(offset, length);
  }

  virtual bool use_direct_io() const override {
    return file_->use_direct_io();
  }

 private:
  bool TryReadFromCache(uint64_t offset, size_t n, size_t* cached_len,
                         char* scratch) const {
    if (offset < buffer_offset_ ||
        offset >= buffer_offset_ + buffer_.CurrentSize()) {
      *cached_len = 0;
      return false;
    }
    uint64_t offset_in_buffer = offset - buffer_offset_;
    *cached_len = std::min(
        buffer_.CurrentSize() - static_cast<size_t>(offset_in_buffer), n);
    memcpy(scratch, buffer_.BufferStart() + offset_in_buffer, *cached_len);
    return true;
  }

  Status ReadIntoBuffer(uint64_t offset, size_t n) const {
    if (n > buffer_.Capacity()) {
      n = buffer_.Capacity();
    }
    assert(IsFileSectorAligned(offset, alignment_));
    assert(IsFileSectorAligned(n, alignment_));
    Slice result;
    Status s = file_->Read(offset, n, &result, buffer_.BufferStart());
    if (s.ok()) {
      buffer_offset_ = offset;
<<<<<<< HEAD
      buffer_len_ = result.size();
=======
      buffer_.Size(result.size());
>>>>>>> 641fae60
      assert(buffer_.BufferStart() == result.data());
    }
    return s;
  }

  std::unique_ptr<RandomAccessFile> file_;
  const size_t alignment_;
  size_t               readahead_size_;

  mutable std::mutex lock_;
  mutable AlignedBuffer buffer_;
  mutable uint64_t buffer_offset_;
};
}  // namespace

Status FilePrefetchBuffer::Prefetch(RandomAccessFileReader* reader,
                                    uint64_t offset, size_t n) {
  size_t alignment = reader->file()->GetRequiredBufferAlignment();
  size_t offset_ = static_cast<size_t>(offset);
  uint64_t rounddown_offset = Rounddown(offset_, alignment);
  uint64_t roundup_end = Roundup(offset_ + n, alignment);
  uint64_t roundup_len = roundup_end - rounddown_offset;
  assert(roundup_len >= alignment);
  assert(roundup_len % alignment == 0);
<<<<<<< HEAD
  buffer_.Alignment(alignment);
  buffer_.AllocateNewBuffer(static_cast<size_t>(roundup_len));

  Slice result;
  Status s = reader->Read(rounddown_offset, static_cast<size_t>(roundup_len),
                          &result, buffer_.BufferStart());
  if (s.ok()) {
    buffer_offset_ = rounddown_offset;
    buffer_len_ = result.size();
=======

  // Check if requested bytes are in the existing buffer_.
  // If all bytes exist -- return.
  // If only a few bytes exist -- reuse them & read only what is really needed.
  //     This is typically the case of incremental reading of data.
  // If no bytes exist in buffer -- full pread.

  Status s;
  uint64_t chunk_offset_in_buffer = 0;
  uint64_t chunk_len = 0;
  bool copy_data_to_new_buffer = false;
  if (buffer_.CurrentSize() > 0 && offset >= buffer_offset_ &&
      offset <= buffer_offset_ + buffer_.CurrentSize()) {
    if (offset + n <= buffer_offset_ + buffer_.CurrentSize()) {
      // All requested bytes are already in the buffer. So no need to Read
      // again.
      return s;
    } else {
      // Only a few requested bytes are in the buffer. memmove those chunk of
      // bytes to the beginning, and memcpy them back into the new buffer if a
      // new buffer is created.
      chunk_offset_in_buffer = Rounddown(static_cast<size_t>(offset - buffer_offset_), alignment);
      chunk_len = buffer_.CurrentSize() - chunk_offset_in_buffer;
      assert(chunk_offset_in_buffer % alignment == 0);
      assert(chunk_len % alignment == 0);
      assert(chunk_offset_in_buffer + chunk_len <=
             buffer_offset_ + buffer_.CurrentSize());
      if (chunk_len > 0) {
        copy_data_to_new_buffer = true;
      } else {
        // this reset is not necessary, but just to be safe.
        chunk_offset_in_buffer = 0;
      }
    }
  }

  // Create a new buffer only if current capacity is not sufficient, and memcopy
  // bytes from old buffer if needed (i.e., if chunk_len is greater than 0).
  if (buffer_.Capacity() < roundup_len) {
    buffer_.Alignment(alignment);
    buffer_.AllocateNewBuffer(static_cast<size_t>(roundup_len),
                              copy_data_to_new_buffer, chunk_offset_in_buffer,
                              static_cast<size_t>(chunk_len));
  } else if (chunk_len > 0) {
    // New buffer not needed. But memmove bytes from tail to the beginning since
    // chunk_len is greater than 0.
    buffer_.RefitTail(static_cast<size_t>(chunk_offset_in_buffer), static_cast<size_t>(chunk_len));
  }

  Slice result;
  s = reader->Read(rounddown_offset + chunk_len,
                   static_cast<size_t>(roundup_len - chunk_len), &result,
                   buffer_.BufferStart() + chunk_len);
  if (s.ok()) {
    buffer_offset_ = rounddown_offset;
    buffer_.Size(static_cast<size_t>(chunk_len) + result.size());
>>>>>>> 641fae60
  }
  return s;
}

bool FilePrefetchBuffer::TryReadFromCache(uint64_t offset, size_t n,
                                          Slice* result) {
  if (track_min_offset_ && offset < min_offset_read_) {
    min_offset_read_ = static_cast<size_t>(offset);
  }
  if (!enable_ || offset < buffer_offset_) {
    return false;
  }

  // If the buffer contains only a few of the requested bytes:
  //    If readahead is enabled: prefetch the remaining bytes + readadhead bytes
  //        and satisfy the request.
  //    If readahead is not enabled: return false.
  if (offset + n > buffer_offset_ + buffer_.CurrentSize()) {
    if (readahead_size_ > 0) {
      assert(file_reader_ != nullptr);
      assert(max_readahead_size_ >= readahead_size_);

      Status s = Prefetch(file_reader_, offset, n + readahead_size_);
      if (!s.ok()) {
        return false;
      }
      readahead_size_ = std::min(max_readahead_size_, readahead_size_ * 2);
    } else {
      return false;
    }
  }

  uint64_t offset_in_buffer = offset - buffer_offset_;
  *result = Slice(buffer_.BufferStart() + offset_in_buffer, n);
  return true;
}

std::unique_ptr<RandomAccessFile> NewReadaheadRandomAccessFile(
    std::unique_ptr<RandomAccessFile>&& file, size_t readahead_size) {
  std::unique_ptr<RandomAccessFile> result(
    new ReadaheadRandomAccessFile(std::move(file), readahead_size));
  return result;
}

Status NewWritableFile(Env* env, const std::string& fname,
                       std::unique_ptr<WritableFile>* result,
                       const EnvOptions& options) {
  Status s = env->NewWritableFile(fname, result, options);
  TEST_KILL_RANDOM("NewWritableFile:0", rocksdb_kill_odds * REDUCE_ODDS2);
  return s;
}

bool ReadOneLine(std::istringstream* iss, SequentialFile* seq_file,
                 std::string* output, bool* has_data, Status* result) {
  const int kBufferSize = 8192;
  char buffer[kBufferSize + 1];
  Slice input_slice;

  std::string line;
  bool has_complete_line = false;
  while (!has_complete_line) {
    if (std::getline(*iss, line)) {
      has_complete_line = !iss->eof();
    } else {
      has_complete_line = false;
    }
    if (!has_complete_line) {
      // if we're not sure whether we have a complete line,
      // further read from the file.
      if (*has_data) {
        *result = seq_file->Read(kBufferSize, &input_slice, buffer);
      }
      if (input_slice.size() == 0) {
        // meaning we have read all the data
        *has_data = false;
        break;
      } else {
        iss->str(line + input_slice.ToString());
        // reset the internal state of iss so that we can keep reading it.
        iss->clear();
        *has_data = (input_slice.size() == kBufferSize);
        continue;
      }
    }
  }
  *output = line;
  return *has_data || has_complete_line;
}

}  // namespace rocksdb<|MERGE_RESOLUTION|>--- conflicted
+++ resolved
@@ -678,11 +678,8 @@
     Status s = file_->Read(offset, n, &result, buffer_.BufferStart());
     if (s.ok()) {
       buffer_offset_ = offset;
-<<<<<<< HEAD
-      buffer_len_ = result.size();
-=======
       buffer_.Size(result.size());
->>>>>>> 641fae60
+      assert(buffer_.BufferStart() == result.data());
       assert(buffer_.BufferStart() == result.data());
     }
     return s;
@@ -707,17 +704,6 @@
   uint64_t roundup_len = roundup_end - rounddown_offset;
   assert(roundup_len >= alignment);
   assert(roundup_len % alignment == 0);
-<<<<<<< HEAD
-  buffer_.Alignment(alignment);
-  buffer_.AllocateNewBuffer(static_cast<size_t>(roundup_len));
-
-  Slice result;
-  Status s = reader->Read(rounddown_offset, static_cast<size_t>(roundup_len),
-                          &result, buffer_.BufferStart());
-  if (s.ok()) {
-    buffer_offset_ = rounddown_offset;
-    buffer_len_ = result.size();
-=======
 
   // Check if requested bytes are in the existing buffer_.
   // If all bytes exist -- return.
@@ -757,7 +743,7 @@
   // Create a new buffer only if current capacity is not sufficient, and memcopy
   // bytes from old buffer if needed (i.e., if chunk_len is greater than 0).
   if (buffer_.Capacity() < roundup_len) {
-    buffer_.Alignment(alignment);
+  buffer_.Alignment(alignment);
     buffer_.AllocateNewBuffer(static_cast<size_t>(roundup_len),
                               copy_data_to_new_buffer, chunk_offset_in_buffer,
                               static_cast<size_t>(chunk_len));
@@ -774,7 +760,6 @@
   if (s.ok()) {
     buffer_offset_ = rounddown_offset;
     buffer_.Size(static_cast<size_t>(chunk_len) + result.size());
->>>>>>> 641fae60
   }
   return s;
 }
