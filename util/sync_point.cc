--- conflicted
+++ resolved
@@ -12,36 +12,10 @@
 #ifndef NDEBUG
 namespace rocksdb {
 
-SyncPoint* SyncPoint::GetInstance() {
-  static SyncPoint sync_point;
-  return &sync_point;
-}
-
-<<<<<<< HEAD
-SyncPoint::SyncPoint() : 
-  impl_(new Data) {
-}
-
 SyncPoint:: ~SyncPoint() {
   delete impl_;
 }
 
-void SyncPoint::LoadDependency(const std::vector<SyncPointPair>& dependencies) {
-  impl_->LoadDependency(dependencies);
-}
-
-void SyncPoint::LoadDependencyAndMarkers(
-  const std::vector<SyncPointPair>& dependencies,
-  const std::vector<SyncPointPair>& markers) {
-  impl_->LoadDependencyAndMarkers(dependencies, markers);
-}
-
-void SyncPoint::SetCallBack(const std::string& point,
-  const std::function<void(void*)>& callback) {
-  impl_->SetCallBack(point, callback);
-}
-
-=======
 SyncPoint::SyncPoint() : impl_(new Data) {}
 
 SyncPoint:: ~SyncPoint() {
@@ -63,7 +37,6 @@
   impl_->SetCallBack(point, callback);
 }
 
->>>>>>> 641fae60
 void SyncPoint::ClearCallBack(const std::string& point) {
   impl_->ClearCallBack(point);
 }
