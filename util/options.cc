--- conflicted
+++ resolved
@@ -128,7 +128,8 @@
       table_factory(options.table_factory),
       table_properties_collectors(options.table_properties_collectors),
       inplace_update_support(options.inplace_update_support),
-      inplace_update_num_locks(options.inplace_update_num_locks) {
+      inplace_update_num_locks(options.inplace_update_num_locks),
+      max_successive_merges(0) {
   assert(memtable_factory.get() != nullptr);
 }
 
@@ -164,7 +165,6 @@
       advise_random_on_open(true),
       access_hint_on_compaction_start(NORMAL),
       use_adaptive_mutex(false),
-<<<<<<< HEAD
       bytes_per_sync(0) { }
 
 DBOptions::DBOptions(const Options& options)
@@ -202,20 +202,6 @@
       access_hint_on_compaction_start(options.access_hint_on_compaction_start),
       use_adaptive_mutex(options.use_adaptive_mutex),
       bytes_per_sync(options.bytes_per_sync) {}
-=======
-      bytes_per_sync(0),
-      compaction_style(kCompactionStyleLevel),
-      filter_deletes(false),
-      max_sequential_skip_in_iterations(8),
-      memtable_factory(std::shared_ptr<SkipListFactory>(new SkipListFactory)),
-      table_factory(
-        std::shared_ptr<TableFactory>(new BlockBasedTableFactory())),
-      inplace_update_support(false),
-      inplace_update_num_locks(10000),
-      max_successive_merges(0) {
-  assert(memtable_factory.get() != nullptr);
-}
->>>>>>> dd6ecdf3
 
 static const char* const access_hints[] = {
   "NONE", "NORMAL", "SEQUENTIAL", "WILLNEED"
