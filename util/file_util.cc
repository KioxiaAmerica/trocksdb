//  Copyright (c) 2011-present, Facebook, Inc.  All rights reserved.
//  This source code is licensed under both the GPLv2 (found in the
//  COPYING file in the root directory) and Apache 2.0 License
//  (found in the LICENSE.Apache file in the root directory).
//
#include "util/file_util.h"

#include <string>
#include <algorithm>

#include "rocksdb/env.h"
#include "util/sst_file_manager_impl.h"
#include "util/file_reader_writer.h"

namespace rocksdb {

// Utility function to copy a file up to a specified length
Status CopyFile(Env* env, const std::string& source,
                const std::string& destination, uint64_t size, bool use_fsync) {
  const EnvOptions soptions;
  Status s;
  std::unique_ptr<SequentialFileReader> src_reader;
  std::unique_ptr<WritableFileWriter> dest_writer;

  {
    std::unique_ptr<SequentialFile> srcfile;
    s = env->NewSequentialFile(source, &srcfile, soptions);
    if (!s.ok()) {
      return s;
    }
    std::unique_ptr<WritableFile> destfile;
    s = env->NewWritableFile(destination, &destfile, soptions);
    if (!s.ok()) {
      return s;
    }

    if (size == 0) {
      // default argument means copy everything
      s = env->GetFileSize(source, &size);
      if (!s.ok()) {
        return s;
      }
    }
    src_reader.reset(new SequentialFileReader(std::move(srcfile), source));
    dest_writer.reset(
        new WritableFileWriter(std::move(destfile), destination, soptions));
  }

  char buffer[4096];
  Slice slice;
  while (size > 0) {
    size_t bytes_to_read = std::min(sizeof(buffer), static_cast<size_t>(size));
    s = src_reader->Read(bytes_to_read, &slice, buffer);
    if (!s.ok()) {
      return s;
    }
    if (slice.size() == 0) {
      return Status::Corruption("file too small");
    }
    s = dest_writer->Append(slice);
    if (!s.ok()) {
      return s;
    }
    size -= slice.size();
  }
  return dest_writer->Sync(use_fsync);
}

// Utility function to create a file with the provided contents
Status CreateFile(Env* env, const std::string& destination,
                  const std::string& contents, bool use_fsync) {
  const EnvOptions soptions;
  Status s;
  std::unique_ptr<WritableFileWriter> dest_writer;

  std::unique_ptr<WritableFile> destfile;
  s = env->NewWritableFile(destination, &destfile, soptions);
  if (!s.ok()) {
    return s;
  }
  dest_writer.reset(
      new WritableFileWriter(std::move(destfile), destination, soptions));
  s = dest_writer->Append(Slice(contents));
  if (!s.ok()) {
    return s;
  }
  return dest_writer->Sync(use_fsync);
}

Status DeleteSSTFile(const ImmutableDBOptions* db_options,
                     const std::string& fname, const std::string& dir_to_sync) {
<<<<<<< HEAD
=======
  return DeleteDBFile(db_options, fname, dir_to_sync, false);
}

Status DeleteDBFile(const ImmutableDBOptions* db_options,
                     const std::string& fname, const std::string& dir_to_sync,
                     const bool force_bg) {
>>>>>>> 641fae60
#ifndef ROCKSDB_LITE
  auto sfm =
      static_cast<SstFileManagerImpl*>(db_options->sst_file_manager.get());
  if (sfm) {
<<<<<<< HEAD
    return sfm->ScheduleFileDeletion(fname, dir_to_sync);
=======
    return sfm->ScheduleFileDeletion(fname, dir_to_sync, force_bg);
>>>>>>> 641fae60
  } else {
    return db_options->env->DeleteFile(fname);
  }
#else
  (void)dir_to_sync;
<<<<<<< HEAD
=======
  (void)force_bg;
>>>>>>> 641fae60
  // SstFileManager is not supported in ROCKSDB_LITE
  return db_options->env->DeleteFile(fname);
#endif
}

}  // namespace rocksdb<|MERGE_RESOLUTION|>--- conflicted
+++ resolved
@@ -83,39 +83,29 @@
   s = dest_writer->Append(Slice(contents));
   if (!s.ok()) {
     return s;
-  }
+}
   return dest_writer->Sync(use_fsync);
 }
 
 Status DeleteSSTFile(const ImmutableDBOptions* db_options,
                      const std::string& fname, const std::string& dir_to_sync) {
-<<<<<<< HEAD
-=======
   return DeleteDBFile(db_options, fname, dir_to_sync, false);
 }
 
 Status DeleteDBFile(const ImmutableDBOptions* db_options,
                      const std::string& fname, const std::string& dir_to_sync,
                      const bool force_bg) {
->>>>>>> 641fae60
 #ifndef ROCKSDB_LITE
   auto sfm =
       static_cast<SstFileManagerImpl*>(db_options->sst_file_manager.get());
   if (sfm) {
-<<<<<<< HEAD
-    return sfm->ScheduleFileDeletion(fname, dir_to_sync);
-=======
     return sfm->ScheduleFileDeletion(fname, dir_to_sync, force_bg);
->>>>>>> 641fae60
   } else {
     return db_options->env->DeleteFile(fname);
   }
 #else
   (void)dir_to_sync;
-<<<<<<< HEAD
-=======
   (void)force_bg;
->>>>>>> 641fae60
   // SstFileManager is not supported in ROCKSDB_LITE
   return db_options->env->DeleteFile(fname);
 #endif
