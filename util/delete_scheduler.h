--- conflicted
+++ resolved
@@ -46,16 +46,11 @@
     rate_bytes_per_sec_.store(bytes_per_sec);
   }
 
-<<<<<<< HEAD
-  // Mark file as trash directory and schedule it's deletion
-  Status DeleteFile(const std::string& fname, const std::string& dir_to_sync);
-=======
   // Mark file as trash directory and schedule it's deletion. If force_bg is
   // set, it forces the file to always be deleted in the background thread,
   // except when rate limiting is disabled
   Status DeleteFile(const std::string& fname, const std::string& dir_to_sync,
       const bool force_bg = false);
->>>>>>> 641fae60
 
   // Wait for all files being deleteing in the background to finish or for
   // destructor to be called.
