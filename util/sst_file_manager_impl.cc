--- conflicted
+++ resolved
@@ -24,17 +24,11 @@
     : env_(env),
       logger_(logger),
       total_files_size_(0),
-<<<<<<< HEAD
-=======
       in_progress_files_size_(0),
->>>>>>> 641fae60
       compaction_buffer_size_(0),
       cur_compactions_reserved_size_(0),
       max_allowed_space_(0),
       delete_scheduler_(env, rate_bytes_per_sec, logger.get(), this,
-<<<<<<< HEAD
-                        max_trash_db_ratio, bytes_max_delete_chunk) {}
-=======
                         max_trash_db_ratio, bytes_max_delete_chunk),
       cv_(&mu_),
       closing_(false),
@@ -43,7 +37,6 @@
       free_space_trigger_(0),
       cur_instance_(nullptr) {
 }
->>>>>>> 641fae60
 
 SstFileManagerImpl::~SstFileManagerImpl() {
   Close();
@@ -94,8 +87,6 @@
     }
   }
   cur_compactions_reserved_size_ -= size_added_by_compaction;
-<<<<<<< HEAD
-=======
 
   auto new_files = c->edit()->GetNewFiles();
   for (auto& new_file : new_files) {
@@ -109,7 +100,6 @@
       in_progress_files_.erase(fn);
     }
   }
->>>>>>> 641fae60
 }
 
 Status SstFileManagerImpl::OnMoveFile(const std::string& old_path,
@@ -156,12 +146,8 @@
 }
 
 bool SstFileManagerImpl::EnoughRoomForCompaction(
-<<<<<<< HEAD
-    const std::vector<CompactionInputFiles>& inputs) {
-=======
     ColumnFamilyData* cfd, const std::vector<CompactionInputFiles>& inputs,
     Status bg_error) {
->>>>>>> 641fae60
   MutexLock l(&mu_);
   uint64_t size_added_by_compaction = 0;
   // First check if we even have the space to do the compaction
@@ -172,17 +158,6 @@
     }
   }
 
-<<<<<<< HEAD
-  if (max_allowed_space_ != 0 &&
-      (size_added_by_compaction + cur_compactions_reserved_size_ +
-           total_files_size_ + compaction_buffer_size_ >
-       max_allowed_space_)) {
-    return false;
-  }
-  // Update cur_compactions_reserved_size_ so concurrent compaction
-  // don't max out space
-  cur_compactions_reserved_size_ += size_added_by_compaction;
-=======
   // Update cur_compactions_reserved_size_ so concurrent compaction
   // don't max out space
   size_t needed_headroom =
@@ -224,7 +199,6 @@
   // Take a snapshot of cur_compactions_reserved_size_ for when we encounter
   // a NoSpace error.
   free_space_trigger_ = cur_compactions_reserved_size_;
->>>>>>> 641fae60
   return true;
 }
 
@@ -260,11 +234,6 @@
   return delete_scheduler_.SetMaxTrashDBRatio(r);
 }
 
-<<<<<<< HEAD
-Status SstFileManagerImpl::ScheduleFileDeletion(
-    const std::string& file_path, const std::string& path_to_sync) {
-  return delete_scheduler_.DeleteFile(file_path, path_to_sync);
-=======
 uint64_t SstFileManagerImpl::GetTotalTrashSize() {
   return delete_scheduler_.GetTotalTrashSize();
 }
@@ -438,7 +407,6 @@
   TEST_SYNC_POINT("SstFileManagerImpl::ScheduleFileDeletion");
   return delete_scheduler_.DeleteFile(file_path, path_to_sync,
                                       force_bg);
->>>>>>> 641fae60
 }
 
 void SstFileManagerImpl::WaitForEmptyTrash() {
@@ -463,7 +431,7 @@
       // Otherwise, compactions will be double counted.
       in_progress_files_size_ += file_size;
       in_progress_files_.insert(file_path);
-    }
+  }
   }
   tracked_files_[file_path] = file_size;
 }
