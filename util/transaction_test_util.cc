// Copyright (c) 2011-present, Facebook, Inc.  All rights reserved.
//  This source code is licensed under both the GPLv2 (found in the
//  COPYING file in the root directory) and Apache 2.0 License
//  (found in the LICENSE.Apache file in the root directory).
#ifndef ROCKSDB_LITE

#ifndef __STDC_FORMAT_MACROS
#define __STDC_FORMAT_MACROS
#endif

#include "util/transaction_test_util.h"

#include <inttypes.h>
#include <algorithm>
#include <numeric>
<<<<<<< HEAD
=======
#include <random>
>>>>>>> 641fae60
#include <string>
#include <thread>

#include "rocksdb/db.h"
#include "rocksdb/utilities/optimistic_transaction_db.h"
#include "rocksdb/utilities/transaction.h"
#include "rocksdb/utilities/transaction_db.h"
#include "util/random.h"
#include "util/string_util.h"

namespace rocksdb {

RandomTransactionInserter::RandomTransactionInserter(
    Random64* rand, const WriteOptions& write_options,
    const ReadOptions& read_options, uint64_t num_keys, uint16_t num_sets)
    : rand_(rand),
      write_options_(write_options),
      read_options_(read_options),
      num_keys_(num_keys),
      num_sets_(num_sets),
      txn_id_(0) {}

RandomTransactionInserter::~RandomTransactionInserter() {
  if (txn_ != nullptr) {
    delete txn_;
  }
  if (optimistic_txn_ != nullptr) {
    delete optimistic_txn_;
  }
}

bool RandomTransactionInserter::TransactionDBInsert(
    TransactionDB* db, const TransactionOptions& txn_options) {
  txn_ = db->BeginTransaction(write_options_, txn_options, txn_);
<<<<<<< HEAD
=======

  std::hash<std::thread::id> hasher;
  char name[64];
  snprintf(name, 64, "txn%" ROCKSDB_PRIszt "-%d",
           hasher(std::this_thread::get_id()), txn_id_++);
  assert(strlen(name) < 64 - 1);
  txn_->SetName(name);

>>>>>>> 641fae60
  bool take_snapshot = rand_->OneIn(2);
  if (take_snapshot) {
    txn_->SetSnapshot();
    read_options_.snapshot = txn_->GetSnapshot();
  }
  auto res = DoInsert(nullptr, txn_, false);
  if (take_snapshot) {
    read_options_.snapshot = nullptr;
  }
  return res;
}

bool RandomTransactionInserter::OptimisticTransactionDBInsert(
    OptimisticTransactionDB* db,
    const OptimisticTransactionOptions& txn_options) {
  optimistic_txn_ =
      db->BeginTransaction(write_options_, txn_options, optimistic_txn_);

  return DoInsert(nullptr, optimistic_txn_, true);
}

bool RandomTransactionInserter::DBInsert(DB* db) {
  return DoInsert(db, nullptr, false);
}

Status RandomTransactionInserter::DBGet(
    DB* db, Transaction* txn, ReadOptions& read_options, uint16_t set_i,
    uint64_t ikey, bool get_for_update, uint64_t* int_value,
    std::string* full_key, bool* unexpected_error) {
  Status s;
  // Five digits (since the largest uint16_t is 65535) plus the NUL
  // end char.
  char prefix_buf[6];
  // Pad prefix appropriately so we can iterate over each set
  assert(set_i + 1 <= 9999);
  snprintf(prefix_buf, sizeof(prefix_buf), "%.4u", set_i + 1);
  // key format:  [SET#][random#]
  std::string skey = ToString(ikey);
  Slice base_key(skey);
  *full_key = std::string(prefix_buf) + base_key.ToString();
  Slice key(*full_key);

  std::string value;
  if (txn != nullptr) {
    if (get_for_update) {
      s = txn->GetForUpdate(read_options, key, &value);
    } else {
      s = txn->Get(read_options, key, &value);
    }
  } else {
    s = db->Get(read_options, key, &value);
  }

  if (s.ok()) {
    // Found key, parse its value
    *int_value = std::stoull(value);
    if (*int_value == 0 || *int_value == ULONG_MAX) {
      *unexpected_error = true;
      fprintf(stderr, "Get returned unexpected value: %s\n", value.c_str());
      s = Status::Corruption();
    }
  } else if (s.IsNotFound()) {
    // Have not yet written to this key, so assume its value is 0
    *int_value = 0;
    s = Status::OK();
  }
  return s;
}

bool RandomTransactionInserter::DoInsert(DB* db, Transaction* txn,
                                         bool is_optimistic) {
  Status s;
  WriteBatch batch;

  // pick a random number to use to increment a key in each set
  uint64_t incr = (rand_->Next() % 100) + 1;
  bool unexpected_error = false;

  std::vector<uint16_t> set_vec(num_sets_);
  std::iota(set_vec.begin(), set_vec.end(), static_cast<uint16_t>(0));
<<<<<<< HEAD
  std::random_shuffle(set_vec.begin(), set_vec.end(),
                      [&](uint64_t r) { return rand_->Uniform(r); });
=======
  std::shuffle(set_vec.begin(), set_vec.end(), std::random_device{});

>>>>>>> 641fae60
  // For each set, pick a key at random and increment it
  for (uint16_t set_i : set_vec) {
    uint64_t int_value = 0;
    std::string full_key;
    uint64_t rand_key = rand_->Next() % num_keys_;
    const bool get_for_update = txn ? rand_->OneIn(2) : false;
    s = DBGet(db, txn, read_options_, set_i, rand_key, get_for_update,
              &int_value, &full_key, &unexpected_error);
    Slice key(full_key);
    if (!s.ok()) {
      // Optimistic transactions should never return non-ok status here.
      // Non-optimistic transactions may return write-coflict/timeout errors.
      if (is_optimistic || !(s.IsBusy() || s.IsTimedOut() || s.IsTryAgain())) {
        fprintf(stderr, "Get returned an unexpected error: %s\n",
                s.ToString().c_str());
        unexpected_error = true;
      }
      break;
    }

    if (s.ok()) {
      // Increment key
      std::string sum = ToString(int_value + incr);
      if (txn != nullptr) {
        s = txn->Put(key, sum);
        if (!get_for_update && (s.IsBusy() || s.IsTimedOut())) {
          // If the initial get was not for update, then the key is not locked
          // before put and put could fail due to concurrent writes.
          break;
        } else if (!s.ok()) {
          // Since we did a GetForUpdate, Put should not fail.
          fprintf(stderr, "Put returned an unexpected error: %s\n",
                  s.ToString().c_str());
          unexpected_error = true;
        }
      } else {
        batch.Put(key, sum);
      }
      bytes_inserted_ += key.size() + sum.size();
    }
  }

  if (s.ok()) {
    if (txn != nullptr) {
<<<<<<< HEAD
      std::hash<std::thread::id> hasher;
      char name[64];
      snprintf(name, 64, "txn%" ROCKSDB_PRIszt "-%d", hasher(std::this_thread::get_id()),
               txn_id_++);
      assert(strlen(name) < 64 - 1);
      if (!is_optimistic && !rand_->OneIn(10)) {
        // also try commit without prpare
        txn->SetName(name);
=======
      if (!is_optimistic && !rand_->OneIn(10)) {
        // also try commit without prpare
>>>>>>> 641fae60
        s = txn->Prepare();
        assert(s.ok());
      }
      if (!rand_->OneIn(20)) {
        s = txn->Commit();
      } else {
        // Also try 5% rollback
        s = txn->Rollback();
        assert(s.ok());
      }
      assert(is_optimistic || s.ok());

      if (!s.ok()) {
        if (is_optimistic) {
          // Optimistic transactions can have write-conflict errors on commit.
          // Any other error is unexpected.
          if (!(s.IsBusy() || s.IsTimedOut() || s.IsTryAgain())) {
            unexpected_error = true;
          }
        } else {
          // Non-optimistic transactions should only fail due to expiration
          // or write failures.  For testing purproses, we do not expect any
          // write failures.
          if (!s.IsExpired()) {
            unexpected_error = true;
          }
        }

        if (unexpected_error) {
          fprintf(stderr, "Commit returned an unexpected error: %s\n",
                  s.ToString().c_str());
        }
      }
    } else {
      s = db->Write(write_options_, &batch);
      if (!s.ok()) {
        unexpected_error = true;
        fprintf(stderr, "Write returned an unexpected error: %s\n",
                s.ToString().c_str());
      }
    }
  } else {
    if (txn != nullptr) {
      assert(txn->Rollback().ok());
    }
  }

  if (s.ok()) {
    success_count_++;
  } else {
    failure_count_++;
  }

  last_status_ = s;

  // return success if we didn't get any unexpected errors
  return !unexpected_error;
}

// Verify that the sum of the keys in each set are equal
Status RandomTransactionInserter::Verify(DB* db, uint16_t num_sets,
                                         uint64_t num_keys_per_set,
                                         bool take_snapshot, Random64* rand) {
  uint64_t prev_total = 0;
  uint32_t prev_i = 0;
  bool prev_assigned = false;
<<<<<<< HEAD
=======

  ReadOptions roptions;
  if (take_snapshot) {
    roptions.snapshot = db->GetSnapshot();
  }

  std::vector<uint16_t> set_vec(num_sets);
  std::iota(set_vec.begin(), set_vec.end(), static_cast<uint16_t>(0));
  std::shuffle(set_vec.begin(), set_vec.end(), std::random_device{});
>>>>>>> 641fae60

  ReadOptions roptions;
  if (take_snapshot) {
    roptions.snapshot = db->GetSnapshot();
  }

  std::vector<uint16_t> set_vec(num_sets);
  std::iota(set_vec.begin(), set_vec.end(), static_cast<uint16_t>(0));
  if (rand) {
    std::random_shuffle(set_vec.begin(), set_vec.end(),
                        [&](uint64_t r) { return rand->Uniform(r); });
  }
  // For each set of keys with the same prefix, sum all the values
  for (uint16_t set_i : set_vec) {
    // Five digits (since the largest uint16_t is 65535) plus the NUL
    // end char.
    char prefix_buf[6];
    assert(set_i + 1 <= 9999);
    snprintf(prefix_buf, sizeof(prefix_buf), "%.4u", set_i + 1);
    uint64_t total = 0;

    // Use either point lookup or iterator. Point lookups are slower so we use
    // it less often.
    if (num_keys_per_set != 0 && rand && rand->OneIn(10)) {  // use point lookup
      ReadOptions read_options;
      for (uint64_t k = 0; k < num_keys_per_set; k++) {
        std::string dont_care;
        uint64_t int_value = 0;
        bool unexpected_error = false;
        const bool FOR_UPDATE = false;
        Status s = DBGet(db, nullptr, roptions, set_i, k, FOR_UPDATE,
                         &int_value, &dont_care, &unexpected_error);
        assert(s.ok());
        assert(!unexpected_error);
        total += int_value;
      }
    } else {  // user iterators
      Iterator* iter = db->NewIterator(roptions);
      for (iter->Seek(Slice(prefix_buf, 4)); iter->Valid(); iter->Next()) {
        Slice key = iter->key();
        // stop when we reach a different prefix
        if (key.ToString().compare(0, 4, prefix_buf) != 0) {
          break;
        }
        Slice value = iter->value();
        uint64_t int_value = std::stoull(value.ToString());
        if (int_value == 0 || int_value == ULONG_MAX) {
          fprintf(stderr, "Iter returned unexpected value: %s\n",
                  value.ToString().c_str());
          return Status::Corruption();
        }
        total += int_value;
      }
      delete iter;
    }

    if (prev_assigned && total != prev_total) {
      fprintf(stdout,
              "RandomTransactionVerify found inconsistent totals. "
              "Set[%" PRIu32 "]: %" PRIu64 ", Set[%" PRIu32 "]: %" PRIu64 " \n",
              prev_i, prev_total, set_i, total);
      return Status::Corruption();
    }
    prev_total = total;
    prev_i = set_i;
    prev_assigned = true;
  }
  if (take_snapshot) {
    db->ReleaseSnapshot(roptions.snapshot);
  }

  return Status::OK();
}

}  // namespace rocksdb

#endif  // ROCKSDB_LITE<|MERGE_RESOLUTION|>--- conflicted
+++ resolved
@@ -13,10 +13,7 @@
 #include <inttypes.h>
 #include <algorithm>
 #include <numeric>
-<<<<<<< HEAD
-=======
 #include <random>
->>>>>>> 641fae60
 #include <string>
 #include <thread>
 
@@ -51,8 +48,6 @@
 bool RandomTransactionInserter::TransactionDBInsert(
     TransactionDB* db, const TransactionOptions& txn_options) {
   txn_ = db->BeginTransaction(write_options_, txn_options, txn_);
-<<<<<<< HEAD
-=======
 
   std::hash<std::thread::id> hasher;
   char name[64];
@@ -61,7 +56,6 @@
   assert(strlen(name) < 64 - 1);
   txn_->SetName(name);
 
->>>>>>> 641fae60
   bool take_snapshot = rand_->OneIn(2);
   if (take_snapshot) {
     txn_->SetSnapshot();
@@ -142,13 +136,8 @@
 
   std::vector<uint16_t> set_vec(num_sets_);
   std::iota(set_vec.begin(), set_vec.end(), static_cast<uint16_t>(0));
-<<<<<<< HEAD
-  std::random_shuffle(set_vec.begin(), set_vec.end(),
-                      [&](uint64_t r) { return rand_->Uniform(r); });
-=======
   std::shuffle(set_vec.begin(), set_vec.end(), std::random_device{});
 
->>>>>>> 641fae60
   // For each set, pick a key at random and increment it
   for (uint16_t set_i : set_vec) {
     uint64_t int_value = 0;
@@ -193,19 +182,8 @@
 
   if (s.ok()) {
     if (txn != nullptr) {
-<<<<<<< HEAD
-      std::hash<std::thread::id> hasher;
-      char name[64];
-      snprintf(name, 64, "txn%" ROCKSDB_PRIszt "-%d", hasher(std::this_thread::get_id()),
-               txn_id_++);
-      assert(strlen(name) < 64 - 1);
       if (!is_optimistic && !rand_->OneIn(10)) {
         // also try commit without prpare
-        txn->SetName(name);
-=======
-      if (!is_optimistic && !rand_->OneIn(10)) {
-        // also try commit without prpare
->>>>>>> 641fae60
         s = txn->Prepare();
         assert(s.ok());
       }
@@ -272,8 +250,6 @@
   uint64_t prev_total = 0;
   uint32_t prev_i = 0;
   bool prev_assigned = false;
-<<<<<<< HEAD
-=======
 
   ReadOptions roptions;
   if (take_snapshot) {
@@ -283,19 +259,7 @@
   std::vector<uint16_t> set_vec(num_sets);
   std::iota(set_vec.begin(), set_vec.end(), static_cast<uint16_t>(0));
   std::shuffle(set_vec.begin(), set_vec.end(), std::random_device{});
->>>>>>> 641fae60
-
-  ReadOptions roptions;
-  if (take_snapshot) {
-    roptions.snapshot = db->GetSnapshot();
-  }
-
-  std::vector<uint16_t> set_vec(num_sets);
-  std::iota(set_vec.begin(), set_vec.end(), static_cast<uint16_t>(0));
-  if (rand) {
-    std::random_shuffle(set_vec.begin(), set_vec.end(),
-                        [&](uint64_t r) { return rand->Uniform(r); });
-  }
+
   // For each set of keys with the same prefix, sum all the values
   for (uint16_t set_i : set_vec) {
     // Five digits (since the largest uint16_t is 65535) plus the NUL
