--- conflicted
+++ resolved
@@ -17,10 +17,7 @@
 #include "rocksdb/table.h"
 #include "util/coding.h"
 #include "util/compression_context_cache.h"
-<<<<<<< HEAD
-=======
 #include "util/memory_allocator.h"
->>>>>>> 641fae60
 
 #ifdef SNAPPY
 #include <snappy.h>
@@ -43,11 +40,70 @@
 #include <zstd.h>
 #if ZSTD_VERSION_NUMBER >= 10103  // v1.1.3+
 #include <zdict.h>
-<<<<<<< HEAD
-#endif  // ZSTD_VERSION_NUMBER >= 800
-=======
 #endif  // ZSTD_VERSION_NUMBER >= 10103
->>>>>>> 641fae60
+namespace rocksdb {
+// Need this for the context allocation override
+// On windows we need to do this explicitly
+#if (ZSTD_VERSION_NUMBER >= 500)
+#if defined(ROCKSDB_JEMALLOC) && defined(OS_WIN) && \
+    defined(ZSTD_STATIC_LINKING_ONLY)
+#define ROCKSDB_ZSTD_CUSTOM_MEM
+namespace port {
+ZSTD_customMem GetJeZstdAllocationOverrides();
+}  // namespace port
+#endif  // defined(ROCKSDB_JEMALLOC) && defined(OS_WIN) &&
+        // defined(ZSTD_STATIC_LINKING_ONLY)
+
+// Cached data represents a portion that can be re-used
+// If, in the future we have more than one native context to
+// cache we can arrange this as a tuple
+class ZSTDUncompressCachedData {
+ public:
+  using ZSTDNativeContext = ZSTD_DCtx*;
+  ZSTDUncompressCachedData() {}
+  // Init from cache
+  ZSTDUncompressCachedData(const ZSTDUncompressCachedData& o) = delete;
+  ZSTDUncompressCachedData& operator=(const ZSTDUncompressCachedData&) = delete;
+  ZSTDUncompressCachedData(ZSTDUncompressCachedData&& o) ROCKSDB_NOEXCEPT
+      : ZSTDUncompressCachedData() {
+    *this = std::move(o);
+  }
+  ZSTDUncompressCachedData& operator=(ZSTDUncompressCachedData&& o)
+      ROCKSDB_NOEXCEPT {
+    assert(zstd_ctx_ == nullptr);
+    std::swap(zstd_ctx_, o.zstd_ctx_);
+    std::swap(cache_idx_, o.cache_idx_);
+    return *this;
+  }
+  ZSTDNativeContext Get() const { return zstd_ctx_; }
+  int64_t GetCacheIndex() const { return cache_idx_; }
+  void CreateIfNeeded() {
+    if (zstd_ctx_ == nullptr) {
+#ifdef ROCKSDB_ZSTD_CUSTOM_MEM
+      zstd_ctx_ =
+          ZSTD_createDCtx_advanced(port::GetJeZstdAllocationOverrides());
+#else   // ROCKSDB_ZSTD_CUSTOM_MEM
+      zstd_ctx_ = ZSTD_createDCtx();
+#endif  // ROCKSDB_ZSTD_CUSTOM_MEM
+      cache_idx_ = -1;
+    }
+  }
+  void InitFromCache(const ZSTDUncompressCachedData& o, int64_t idx) {
+    zstd_ctx_ = o.zstd_ctx_;
+    cache_idx_ = idx;
+  }
+  ~ZSTDUncompressCachedData() {
+    if (zstd_ctx_ != nullptr && cache_idx_ == -1) {
+      ZSTD_freeDCtx(zstd_ctx_);
+    }
+  }
+
+ private:
+  ZSTDNativeContext zstd_ctx_ = nullptr;
+  int64_t cache_idx_ = -1;  // -1 means this instance owns the context
+};
+#endif  // (ZSTD_VERSION_NUMBER >= 500)
+}  // namespace rocksdb
 namespace rocksdb {
 // Need this for the context allocation override
 // On windows we need to do this explicitly
@@ -130,11 +186,8 @@
   int64_t GetCacheIndex() const { return -1; }
   void CreateIfNeeded() {}
   void InitFromCache(const ZSTDUncompressCachedData&, int64_t) {}
-<<<<<<< HEAD
-=======
  private:
   void ignore_padding__() { padding = nullptr; }
->>>>>>> 641fae60
 };
 }  // namespace rocksdb
 #endif
@@ -507,18 +560,10 @@
 // header in varint32 format
 // @param compression_dict Data for presetting the compression library's
 //    dictionary.
-<<<<<<< HEAD
-inline char* Zlib_Uncompress(const UncompressionContext& ctx,
-                             const char* input_data, size_t input_length,
-                             int* decompress_size,
-                             uint32_t compress_format_version,
-                             int windowBits = -14) {
-=======
 inline CacheAllocationPtr Zlib_Uncompress(
     const UncompressionContext& ctx, const char* input_data,
     size_t input_length, int* decompress_size, uint32_t compress_format_version,
     MemoryAllocator* allocator = nullptr, int windowBits = -14) {
->>>>>>> 641fae60
 #ifdef ZLIB
   uint32_t output_len = 0;
   if (compress_format_version == 2) {
@@ -562,11 +607,7 @@
 
   auto output = AllocateBlock(output_len, allocator);
 
-<<<<<<< HEAD
-  _stream.next_out = (Bytef*)output;
-=======
   _stream.next_out = (Bytef*)output.get();
->>>>>>> 641fae60
   _stream.avail_out = static_cast<unsigned int>(output_len);
 
   bool done = false;
@@ -589,11 +630,7 @@
         output = std::move(tmp);
 
         // Set more output.
-<<<<<<< HEAD
-        _stream.next_out = (Bytef*)(output + old_sz);
-=======
         _stream.next_out = (Bytef*)(output.get() + old_sz);
->>>>>>> 641fae60
         _stream.avail_out = static_cast<unsigned int>(output_len - old_sz);
         break;
       }
@@ -615,10 +652,7 @@
   (void)input_length;
   (void)decompress_size;
   (void)compress_format_version;
-<<<<<<< HEAD
-=======
   (void)allocator;
->>>>>>> 641fae60
   (void)windowBits;
   return nullptr;
 #endif
@@ -721,11 +755,7 @@
 
   auto output = AllocateBlock(output_len, allocator);
 
-<<<<<<< HEAD
-  _stream.next_out = (char*)output;
-=======
   _stream.next_out = (char*)output.get();
->>>>>>> 641fae60
   _stream.avail_out = static_cast<unsigned int>(output_len);
 
   bool done = false;
@@ -747,11 +777,7 @@
         output = std::move(tmp);
 
         // Set more output.
-<<<<<<< HEAD
-        _stream.next_out = (char*)(output + old_sz);
-=======
         _stream.next_out = (char*)(output.get() + old_sz);
->>>>>>> 641fae60
         _stream.avail_out = static_cast<unsigned int>(output_len - old_sz);
         break;
       }
@@ -771,10 +797,7 @@
   (void)input_length;
   (void)decompress_size;
   (void)compress_format_version;
-<<<<<<< HEAD
-=======
   (void)allocator;
->>>>>>> 641fae60
   return nullptr;
 #endif
 }
@@ -854,19 +877,12 @@
 // header in varint32 format
 // @param compression_dict Data for presetting the compression library's
 //    dictionary.
-<<<<<<< HEAD
-inline char* LZ4_Uncompress(const UncompressionContext& ctx,
-                            const char* input_data, size_t input_length,
-                            int* decompress_size,
-                            uint32_t compress_format_version) {
-=======
 inline CacheAllocationPtr LZ4_Uncompress(const UncompressionContext& ctx,
                                          const char* input_data,
                                          size_t input_length,
-                                         int* decompress_size,
+                            int* decompress_size,
                                          uint32_t compress_format_version,
                                          MemoryAllocator* allocator = nullptr) {
->>>>>>> 641fae60
 #ifdef LZ4
   uint32_t output_len = 0;
   if (compress_format_version == 2) {
@@ -898,15 +914,9 @@
       static_cast<int>(output_len));
   LZ4_freeStreamDecode(stream);
 #else   // up to r123
-<<<<<<< HEAD
-  *decompress_size =
-      LZ4_decompress_safe(input_data, output, static_cast<int>(input_length),
-                          static_cast<int>(output_len));
-=======
   *decompress_size = LZ4_decompress_safe(input_data, output.get(),
                                          static_cast<int>(input_length),
-                                         static_cast<int>(output_len));
->>>>>>> 641fae60
+                          static_cast<int>(output_len));
   (void)ctx;
 #endif  // LZ4_VERSION_NUMBER >= 10400
 
@@ -921,10 +931,7 @@
   (void)input_length;
   (void)decompress_size;
   (void)compress_format_version;
-<<<<<<< HEAD
-=======
   (void)allocator;
->>>>>>> 641fae60
   return nullptr;
 #endif
 }
@@ -1087,16 +1094,10 @@
 
 // @param compression_dict Data for presetting the compression library's
 //    dictionary.
-<<<<<<< HEAD
-inline char* ZSTD_Uncompress(const UncompressionContext& ctx,
-                             const char* input_data, size_t input_length,
-                             int* decompress_size) {
-=======
 inline CacheAllocationPtr ZSTD_Uncompress(
     const UncompressionContext& ctx, const char* input_data,
     size_t input_length, int* decompress_size,
     MemoryAllocator* allocator = nullptr) {
->>>>>>> 641fae60
 #ifdef ZSTD
   uint32_t output_len = 0;
   if (!compression::GetDecompressedSizeInfo(&input_data, &input_length,
@@ -1110,13 +1111,8 @@
   ZSTD_DCtx* context = ctx.GetZSTDContext();
   assert(context != nullptr);
   actual_output_length = ZSTD_decompress_usingDict(
-<<<<<<< HEAD
-      context, output, output_len, input_data, input_length, ctx.dict().data(),
-      ctx.dict().size());
-=======
       context, output.get(), output_len, input_data, input_length,
       ctx.dict().data(), ctx.dict().size());
->>>>>>> 641fae60
 #else   // up to v0.4.x
   actual_output_length =
       ZSTD_decompress(output.get(), output_len, input_data, input_length);
@@ -1129,10 +1125,7 @@
   (void)input_data;
   (void)input_length;
   (void)decompress_size;
-<<<<<<< HEAD
-=======
   (void)allocator;
->>>>>>> 641fae60
   return nullptr;
 #endif
 }
