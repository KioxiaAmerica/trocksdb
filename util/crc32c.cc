--- conflicted
+++ resolved
@@ -528,21 +528,17 @@
   crc##1 = _mm_crc32_u64(crc##1, *(buf##1 + offset)); \
   crc##2 = _mm_crc32_u64(crc##2, *(buf##2 + offset));
 
-<<<<<<< HEAD
 #define CRCtripletpp(crc, buf)                  \
  { crc##0 = _mm_crc32_u64(crc##0, *buf##0++); \
   crc##1 = _mm_crc32_u64(crc##1, *buf##1++); \
   crc##2 = _mm_crc32_u64(crc##2, *buf##2++);}
 
-=======
->>>>>>> 641fae60
 #define CRCduplet(crc, buf, offset)                   \
   crc##0 = _mm_crc32_u64(crc##0, *(buf##0 + offset)); \
   crc##1 = _mm_crc32_u64(crc##1, *(buf##1 + offset));
 
 #define CRCsinglet(crc, buf, offset)                    \
   crc = _mm_crc32_u64(crc, *(uint64_t*)(buf + offset));
-<<<<<<< HEAD
 #define CRCsingletpp(crc, buf)                    \
   crc = _mm_crc32_u64(crc, *buf);
 
@@ -586,13 +582,6 @@
 0x1caa78c1e, 0x169cf9eb0, 0x16e326c36, 0x0170076fa, 0x0ae1175c2, 0x0fe314258, 0x0f7506984, 0x141a1a2e2, 
 #else
 // Numbers taken directly from intel whitepaper.
-=======
-
-
-// Numbers taken directly from intel whitepaper.
-// clang-format off
-const uint64_t clmul_constants[] = {
->>>>>>> 641fae60
     0x14cd00bd6, 0x105ec76f0, 0x0ba4fc28e, 0x14cd00bd6,
     0x1d82c63da, 0x0f20c0dfe, 0x09e4addf8, 0x0ba4fc28e,
     0x039d3b296, 0x1384aa63a, 0x102f9b8a2, 0x1d82c63da,
@@ -657,10 +646,7 @@
     0x0b25b29f2, 0x18a08b5bc, 0x19fb2a8b0, 0x02178513a,
     0x1a08fe6ac, 0x1da758ae0, 0x045cddf4e, 0x0e0ac139e,
     0x1a91647f2, 0x169cf9eb0, 0x1a0f717c4, 0x0170076fa,
-<<<<<<< HEAD
-#endif
-=======
->>>>>>> 641fae60
+#endif
 };
 
 // Compute the crc32c value for buffer smaller than 8
@@ -693,13 +679,9 @@
 
 //
 // CombineCRC performs pclmulqdq multiplication of 2 partial CRC's and a well
-<<<<<<< HEAD
 // chosen constant and xor's these with the remaining CRC.  This compines 3 CRCs that were computed on sequential blocks
 // each of size block_size into one CRC for the combined blocks.  CRC0 is delayed by block_size, then CRC0 and CRC1 are delayed, then
 // CRC2 is XORed in (after one more input word is read and CRCd to it - note this input word is at next2[-1]!)
-=======
-// chosen constant and xor's these with the remaining CRC.
->>>>>>> 641fae60
 //
 inline uint64_t CombineCRC(
     size_t block_size,
@@ -729,7 +711,6 @@
 #endif
 #endif
 uint32_t crc32c_3way(uint32_t crc, const char* buf, size_t len) {
-<<<<<<< HEAD
   uint64_t crc0, crc1, crc2;
 
 #ifdef INDIRECT_VALUE_SUPPORT  // this is of general value, to save cache space and dispatch instructions faster
@@ -794,14 +775,6 @@
   uint64_t count;
   crc0 = crc ^ 0xffffffffu;
   const unsigned char* next = (const unsigned char*)buf;
-=======
-  const unsigned char* next = (const unsigned char*)buf;
-  uint64_t count;
-  uint64_t crc0, crc1, crc2;
-  crc0 = crc ^ 0xffffffffu;
-
-
->>>>>>> 641fae60
   if (len >= 8) {
     // if len > 216 then align and use triplets
     if (len > 216) {
@@ -836,7 +809,6 @@
           do {
             // jumps here for a full block of len 128
             CRCtriplet(crc, next, -128);
-<<<<<<< HEAD
             // FALLTHRU
             case 127:
               // jumps here or below for the first block smaller
@@ -1217,388 +1189,6 @@
             case 2:
               CRCtriplet(crc, next, -2);
               // FALLTHRU
-=======
-	    FALLTHROUGH_INTENDED;
-            case 127:
-              // jumps here or below for the first block smaller
-              CRCtriplet(crc, next, -127);
-	      FALLTHROUGH_INTENDED;
-            case 126:
-              CRCtriplet(crc, next, -126); // than 128
-	      FALLTHROUGH_INTENDED;
-            case 125:
-              CRCtriplet(crc, next, -125);
-	      FALLTHROUGH_INTENDED;
-            case 124:
-              CRCtriplet(crc, next, -124);
-	      FALLTHROUGH_INTENDED;
-            case 123:
-              CRCtriplet(crc, next, -123);
-	      FALLTHROUGH_INTENDED;
-            case 122:
-              CRCtriplet(crc, next, -122);
-	      FALLTHROUGH_INTENDED;
-            case 121:
-              CRCtriplet(crc, next, -121);
-	      FALLTHROUGH_INTENDED;
-            case 120:
-              CRCtriplet(crc, next, -120);
-              FALLTHROUGH_INTENDED;
-            case 119:
-              CRCtriplet(crc, next, -119);
-              FALLTHROUGH_INTENDED;
-            case 118:
-              CRCtriplet(crc, next, -118);
-              FALLTHROUGH_INTENDED;
-            case 117:
-              CRCtriplet(crc, next, -117);
-              FALLTHROUGH_INTENDED;
-            case 116:
-              CRCtriplet(crc, next, -116);
-              FALLTHROUGH_INTENDED;
-            case 115:
-              CRCtriplet(crc, next, -115);
-              FALLTHROUGH_INTENDED;
-            case 114:
-              CRCtriplet(crc, next, -114);
-              FALLTHROUGH_INTENDED;
-            case 113:
-              CRCtriplet(crc, next, -113);
-              FALLTHROUGH_INTENDED;
-            case 112:
-              CRCtriplet(crc, next, -112);
-              FALLTHROUGH_INTENDED;
-            case 111:
-              CRCtriplet(crc, next, -111);
-              FALLTHROUGH_INTENDED;
-            case 110:
-              CRCtriplet(crc, next, -110);
-              FALLTHROUGH_INTENDED;
-            case 109:
-              CRCtriplet(crc, next, -109);
-              FALLTHROUGH_INTENDED;
-            case 108:
-              CRCtriplet(crc, next, -108);
-              FALLTHROUGH_INTENDED;
-            case 107:
-              CRCtriplet(crc, next, -107);
-              FALLTHROUGH_INTENDED;
-            case 106:
-              CRCtriplet(crc, next, -106);
-              FALLTHROUGH_INTENDED;
-            case 105:
-              CRCtriplet(crc, next, -105);
-              FALLTHROUGH_INTENDED;
-            case 104:
-              CRCtriplet(crc, next, -104);
-              FALLTHROUGH_INTENDED;
-            case 103:
-              CRCtriplet(crc, next, -103);
-              FALLTHROUGH_INTENDED;
-            case 102:
-              CRCtriplet(crc, next, -102);
-              FALLTHROUGH_INTENDED;
-            case 101:
-              CRCtriplet(crc, next, -101);
-              FALLTHROUGH_INTENDED;
-            case 100:
-              CRCtriplet(crc, next, -100);
-              FALLTHROUGH_INTENDED;
-            case 99:
-              CRCtriplet(crc, next, -99);
-              FALLTHROUGH_INTENDED;
-            case 98:
-              CRCtriplet(crc, next, -98);
-              FALLTHROUGH_INTENDED;
-            case 97:
-              CRCtriplet(crc, next, -97);
-              FALLTHROUGH_INTENDED;
-            case 96:
-              CRCtriplet(crc, next, -96);
-              FALLTHROUGH_INTENDED;
-            case 95:
-              CRCtriplet(crc, next, -95);
-              FALLTHROUGH_INTENDED;
-            case 94:
-              CRCtriplet(crc, next, -94);
-              FALLTHROUGH_INTENDED;
-            case 93:
-              CRCtriplet(crc, next, -93);
-              FALLTHROUGH_INTENDED;
-            case 92:
-              CRCtriplet(crc, next, -92);
-              FALLTHROUGH_INTENDED;
-            case 91:
-              CRCtriplet(crc, next, -91);
-              FALLTHROUGH_INTENDED;
-            case 90:
-              CRCtriplet(crc, next, -90);
-              FALLTHROUGH_INTENDED;
-            case 89:
-              CRCtriplet(crc, next, -89);
-              FALLTHROUGH_INTENDED;
-            case 88:
-              CRCtriplet(crc, next, -88);
-              FALLTHROUGH_INTENDED;
-            case 87:
-              CRCtriplet(crc, next, -87);
-              FALLTHROUGH_INTENDED;
-            case 86:
-              CRCtriplet(crc, next, -86);
-              FALLTHROUGH_INTENDED;
-            case 85:
-              CRCtriplet(crc, next, -85);
-              FALLTHROUGH_INTENDED;
-            case 84:
-              CRCtriplet(crc, next, -84);
-              FALLTHROUGH_INTENDED;
-            case 83:
-              CRCtriplet(crc, next, -83);
-              FALLTHROUGH_INTENDED;
-            case 82:
-              CRCtriplet(crc, next, -82);
-              FALLTHROUGH_INTENDED;
-            case 81:
-              CRCtriplet(crc, next, -81);
-              FALLTHROUGH_INTENDED;
-            case 80:
-              CRCtriplet(crc, next, -80);
-              FALLTHROUGH_INTENDED;
-            case 79:
-              CRCtriplet(crc, next, -79);
-              FALLTHROUGH_INTENDED;
-            case 78:
-              CRCtriplet(crc, next, -78);
-              FALLTHROUGH_INTENDED;
-            case 77:
-              CRCtriplet(crc, next, -77);
-              FALLTHROUGH_INTENDED;
-            case 76:
-              CRCtriplet(crc, next, -76);
-              FALLTHROUGH_INTENDED;
-            case 75:
-              CRCtriplet(crc, next, -75);
-              FALLTHROUGH_INTENDED;
-            case 74:
-              CRCtriplet(crc, next, -74);
-              FALLTHROUGH_INTENDED;
-            case 73:
-              CRCtriplet(crc, next, -73);
-              FALLTHROUGH_INTENDED;
-            case 72:
-              CRCtriplet(crc, next, -72);
-              FALLTHROUGH_INTENDED;
-            case 71:
-              CRCtriplet(crc, next, -71);
-              FALLTHROUGH_INTENDED;
-            case 70:
-              CRCtriplet(crc, next, -70);
-              FALLTHROUGH_INTENDED;
-            case 69:
-              CRCtriplet(crc, next, -69);
-              FALLTHROUGH_INTENDED;
-            case 68:
-              CRCtriplet(crc, next, -68);
-              FALLTHROUGH_INTENDED;
-            case 67:
-              CRCtriplet(crc, next, -67);
-              FALLTHROUGH_INTENDED;
-            case 66:
-              CRCtriplet(crc, next, -66);
-              FALLTHROUGH_INTENDED;
-            case 65:
-              CRCtriplet(crc, next, -65);
-              FALLTHROUGH_INTENDED;
-            case 64:
-              CRCtriplet(crc, next, -64);
-              FALLTHROUGH_INTENDED;
-            case 63:
-              CRCtriplet(crc, next, -63);
-              FALLTHROUGH_INTENDED;
-            case 62:
-              CRCtriplet(crc, next, -62);
-              FALLTHROUGH_INTENDED;
-            case 61:
-              CRCtriplet(crc, next, -61);
-              FALLTHROUGH_INTENDED;
-            case 60:
-              CRCtriplet(crc, next, -60);
-              FALLTHROUGH_INTENDED;
-            case 59:
-              CRCtriplet(crc, next, -59);
-              FALLTHROUGH_INTENDED;
-            case 58:
-              CRCtriplet(crc, next, -58);
-              FALLTHROUGH_INTENDED;
-            case 57:
-              CRCtriplet(crc, next, -57);
-              FALLTHROUGH_INTENDED;
-            case 56:
-              CRCtriplet(crc, next, -56);
-              FALLTHROUGH_INTENDED;
-            case 55:
-              CRCtriplet(crc, next, -55);
-              FALLTHROUGH_INTENDED;
-            case 54:
-              CRCtriplet(crc, next, -54);
-              FALLTHROUGH_INTENDED;
-            case 53:
-              CRCtriplet(crc, next, -53);
-              FALLTHROUGH_INTENDED;
-            case 52:
-              CRCtriplet(crc, next, -52);
-              FALLTHROUGH_INTENDED;
-            case 51:
-              CRCtriplet(crc, next, -51);
-              FALLTHROUGH_INTENDED;
-            case 50:
-              CRCtriplet(crc, next, -50);
-              FALLTHROUGH_INTENDED;
-            case 49:
-              CRCtriplet(crc, next, -49);
-              FALLTHROUGH_INTENDED;
-            case 48:
-              CRCtriplet(crc, next, -48);
-              FALLTHROUGH_INTENDED;
-            case 47:
-              CRCtriplet(crc, next, -47);
-              FALLTHROUGH_INTENDED;
-            case 46:
-              CRCtriplet(crc, next, -46);
-              FALLTHROUGH_INTENDED;
-            case 45:
-              CRCtriplet(crc, next, -45);
-              FALLTHROUGH_INTENDED;
-            case 44:
-              CRCtriplet(crc, next, -44);
-              FALLTHROUGH_INTENDED;
-            case 43:
-              CRCtriplet(crc, next, -43);
-              FALLTHROUGH_INTENDED;
-            case 42:
-              CRCtriplet(crc, next, -42);
-              FALLTHROUGH_INTENDED;
-            case 41:
-              CRCtriplet(crc, next, -41);
-              FALLTHROUGH_INTENDED;
-            case 40:
-              CRCtriplet(crc, next, -40);
-              FALLTHROUGH_INTENDED;
-            case 39:
-              CRCtriplet(crc, next, -39);
-              FALLTHROUGH_INTENDED;
-            case 38:
-              CRCtriplet(crc, next, -38);
-              FALLTHROUGH_INTENDED;
-            case 37:
-              CRCtriplet(crc, next, -37);
-              FALLTHROUGH_INTENDED;
-            case 36:
-              CRCtriplet(crc, next, -36);
-              FALLTHROUGH_INTENDED;
-            case 35:
-              CRCtriplet(crc, next, -35);
-              FALLTHROUGH_INTENDED;
-            case 34:
-              CRCtriplet(crc, next, -34);
-              FALLTHROUGH_INTENDED;
-            case 33:
-              CRCtriplet(crc, next, -33);
-              FALLTHROUGH_INTENDED;
-            case 32:
-              CRCtriplet(crc, next, -32);
-              FALLTHROUGH_INTENDED;
-            case 31:
-              CRCtriplet(crc, next, -31);
-              FALLTHROUGH_INTENDED;
-            case 30:
-              CRCtriplet(crc, next, -30);
-              FALLTHROUGH_INTENDED;
-            case 29:
-              CRCtriplet(crc, next, -29);
-              FALLTHROUGH_INTENDED;
-            case 28:
-              CRCtriplet(crc, next, -28);
-              FALLTHROUGH_INTENDED;
-            case 27:
-              CRCtriplet(crc, next, -27);
-              FALLTHROUGH_INTENDED;
-            case 26:
-              CRCtriplet(crc, next, -26);
-              FALLTHROUGH_INTENDED;
-            case 25:
-              CRCtriplet(crc, next, -25);
-              FALLTHROUGH_INTENDED;
-            case 24:
-              CRCtriplet(crc, next, -24);
-              FALLTHROUGH_INTENDED;
-            case 23:
-              CRCtriplet(crc, next, -23);
-              FALLTHROUGH_INTENDED;
-            case 22:
-              CRCtriplet(crc, next, -22);
-              FALLTHROUGH_INTENDED;
-            case 21:
-              CRCtriplet(crc, next, -21);
-              FALLTHROUGH_INTENDED;
-            case 20:
-              CRCtriplet(crc, next, -20);
-              FALLTHROUGH_INTENDED;
-            case 19:
-              CRCtriplet(crc, next, -19);
-              FALLTHROUGH_INTENDED;
-            case 18:
-              CRCtriplet(crc, next, -18);
-              FALLTHROUGH_INTENDED;
-            case 17:
-              CRCtriplet(crc, next, -17);
-              FALLTHROUGH_INTENDED;
-            case 16:
-              CRCtriplet(crc, next, -16);
-              FALLTHROUGH_INTENDED;
-            case 15:
-              CRCtriplet(crc, next, -15);
-              FALLTHROUGH_INTENDED;
-            case 14:
-              CRCtriplet(crc, next, -14);
-              FALLTHROUGH_INTENDED;
-            case 13:
-              CRCtriplet(crc, next, -13);
-              FALLTHROUGH_INTENDED;
-            case 12:
-              CRCtriplet(crc, next, -12);
-              FALLTHROUGH_INTENDED;
-            case 11:
-              CRCtriplet(crc, next, -11);
-              FALLTHROUGH_INTENDED;
-            case 10:
-              CRCtriplet(crc, next, -10);
-              FALLTHROUGH_INTENDED;
-            case 9:
-              CRCtriplet(crc, next, -9);
-              FALLTHROUGH_INTENDED;
-            case 8:
-              CRCtriplet(crc, next, -8);
-              FALLTHROUGH_INTENDED;
-            case 7:
-              CRCtriplet(crc, next, -7);
-              FALLTHROUGH_INTENDED;
-            case 6:
-              CRCtriplet(crc, next, -6);
-              FALLTHROUGH_INTENDED;
-            case 5:
-              CRCtriplet(crc, next, -5);
-              FALLTHROUGH_INTENDED;
-            case 4:
-              CRCtriplet(crc, next, -4);
-              FALLTHROUGH_INTENDED;
-            case 3:
-              CRCtriplet(crc, next, -3);
-              FALLTHROUGH_INTENDED;
-            case 2:
-              CRCtriplet(crc, next, -2);
-              FALLTHROUGH_INTENDED;
->>>>>>> 641fae60
             case 1:
               CRCduplet(crc, next, -1); // the final triplet is actually only 2
               //{ CombineCRC(); }
@@ -1611,11 +1201,7 @@
                 next1 = next0 + 128; // from here on all blocks are 128 long
                 next2 = next1 + 128;
               }
-<<<<<<< HEAD
-              // FALLTHRU
-=======
-              FALLTHROUGH_INTENDED;
->>>>>>> 641fae60
+              // FALLTHRU
             case 0:;
           } while (n > 0);
       }
@@ -1627,7 +1213,6 @@
     switch (count2) {
       case 27:
         CRCsinglet(crc0, next, -27 * 8);
-<<<<<<< HEAD
         // FALLTHRU
       case 26:
         CRCsinglet(crc0, next, -26 * 8);
@@ -1714,94 +1299,6 @@
 #endif
 
   return (uint32_t)crc0 ^ 0xffffffffu;
-=======
-        FALLTHROUGH_INTENDED;
-      case 26:
-        CRCsinglet(crc0, next, -26 * 8);
-        FALLTHROUGH_INTENDED;
-      case 25:
-        CRCsinglet(crc0, next, -25 * 8);
-        FALLTHROUGH_INTENDED;
-      case 24:
-        CRCsinglet(crc0, next, -24 * 8);
-        FALLTHROUGH_INTENDED;
-      case 23:
-        CRCsinglet(crc0, next, -23 * 8);
-        FALLTHROUGH_INTENDED;
-      case 22:
-        CRCsinglet(crc0, next, -22 * 8);
-        FALLTHROUGH_INTENDED;
-      case 21:
-        CRCsinglet(crc0, next, -21 * 8);
-        FALLTHROUGH_INTENDED;
-      case 20:
-        CRCsinglet(crc0, next, -20 * 8);
-        FALLTHROUGH_INTENDED;
-      case 19:
-        CRCsinglet(crc0, next, -19 * 8);
-        FALLTHROUGH_INTENDED;
-      case 18:
-        CRCsinglet(crc0, next, -18 * 8);
-        FALLTHROUGH_INTENDED;
-      case 17:
-        CRCsinglet(crc0, next, -17 * 8);
-        FALLTHROUGH_INTENDED;
-      case 16:
-        CRCsinglet(crc0, next, -16 * 8);
-        FALLTHROUGH_INTENDED;
-      case 15:
-        CRCsinglet(crc0, next, -15 * 8);
-        FALLTHROUGH_INTENDED;
-      case 14:
-        CRCsinglet(crc0, next, -14 * 8);
-        FALLTHROUGH_INTENDED;
-      case 13:
-        CRCsinglet(crc0, next, -13 * 8);
-        FALLTHROUGH_INTENDED;
-      case 12:
-        CRCsinglet(crc0, next, -12 * 8);
-        FALLTHROUGH_INTENDED;
-      case 11:
-        CRCsinglet(crc0, next, -11 * 8);
-        FALLTHROUGH_INTENDED;
-      case 10:
-        CRCsinglet(crc0, next, -10 * 8);
-        FALLTHROUGH_INTENDED;
-      case 9:
-        CRCsinglet(crc0, next, -9 * 8);
-        FALLTHROUGH_INTENDED;
-      case 8:
-        CRCsinglet(crc0, next, -8 * 8);
-        FALLTHROUGH_INTENDED;
-      case 7:
-        CRCsinglet(crc0, next, -7 * 8);
-        FALLTHROUGH_INTENDED;
-      case 6:
-        CRCsinglet(crc0, next, -6 * 8);
-        FALLTHROUGH_INTENDED;
-      case 5:
-        CRCsinglet(crc0, next, -5 * 8);
-        FALLTHROUGH_INTENDED;
-      case 4:
-        CRCsinglet(crc0, next, -4 * 8);
-        FALLTHROUGH_INTENDED;
-      case 3:
-        CRCsinglet(crc0, next, -3 * 8);
-        FALLTHROUGH_INTENDED;
-      case 2:
-        CRCsinglet(crc0, next, -2 * 8);
-        FALLTHROUGH_INTENDED;
-      case 1:
-        CRCsinglet(crc0, next, -1 * 8);
-        FALLTHROUGH_INTENDED;
-      case 0:;
-    }
-  }
-  {
-    align_to_8(len, crc0, next);
-    return (uint32_t)crc0 ^ 0xffffffffu;
-  }
->>>>>>> 641fae60
 }
 
 #endif //HAVE_SSE42 && HAVE_PCLMUL
