--- conflicted
+++ resolved
@@ -12,10 +12,7 @@
 #include "port/port.h"
 
 #include "db/compaction.h"
-<<<<<<< HEAD
-=======
 #include "db/error_handler.h"
->>>>>>> 641fae60
 #include "rocksdb/sst_file_manager.h"
 #include "util/delete_scheduler.h"
 
@@ -71,13 +68,9 @@
   // estimates how much space is currently being used by compactions (i.e.
   // if a compaction has started, this function bumps the used space by
   // the full compaction size).
-<<<<<<< HEAD
-  bool EnoughRoomForCompaction(const std::vector<CompactionInputFiles>& inputs);
-=======
   bool EnoughRoomForCompaction(ColumnFamilyData* cfd,
                                const std::vector<CompactionInputFiles>& inputs,
                                Status bg_error);
->>>>>>> 641fae60
 
   // Bookkeeping so total_file_sizes_ goes back to normal after compaction
   // finishes
@@ -103,11 +96,6 @@
   // Update trash/DB size ratio where new files will be deleted immediately
   virtual void SetMaxTrashDBRatio(double ratio) override;
 
-<<<<<<< HEAD
-  // Mark file as trash and schedule it's deletion.
-  virtual Status ScheduleFileDeletion(const std::string& file_path,
-                                      const std::string& dir_to_sync);
-=======
   // Return the total size of trash files
   uint64_t GetTotalTrashSize() override;
 
@@ -129,7 +117,6 @@
   virtual Status ScheduleFileDeletion(const std::string& file_path,
                                       const std::string& dir_to_sync,
                                       const bool force_bg = false);
->>>>>>> 641fae60
 
   // Wait for all files being deleteing in the background to finish or for
   // destructor to be called.
@@ -159,11 +146,8 @@
   port::Mutex mu_;
   // The summation of the sizes of all files in tracked_files_ map
   uint64_t total_files_size_;
-<<<<<<< HEAD
-=======
   // The summation of all output files of in-progress compactions
   uint64_t in_progress_files_size_;
->>>>>>> 641fae60
   // Compactions should only execute if they can leave at least
   // this amount of buffer space for logs and flushes
   uint64_t compaction_buffer_size_;
