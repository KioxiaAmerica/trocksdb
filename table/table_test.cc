--- conflicted
+++ resolved
@@ -2333,83 +2333,6 @@
     for (auto index_type :
         {BlockBasedTableOptions::IndexType::kBinarySearch,
         BlockBasedTableOptions::IndexType::kTwoLevelIndexSearch}) {
-<<<<<<< HEAD
-    for (bool block_based_filter : {true, false}) {
-      for (bool partition_filter : {true, false}) {
-        if (partition_filter &&
-            (block_based_filter ||
-             index_type !=
-                 BlockBasedTableOptions::IndexType::kTwoLevelIndexSearch)) {
-          continue;
-        }
-        for (bool index_and_filter_in_cache : {true, false}) {
-          for (bool pin_l0 : {true, false}) {
-            if (pin_l0 && !index_and_filter_in_cache) {
-              continue;
-            }
-            // Create a table
-            Options opt;
-              std::unique_ptr<InternalKeyComparator> ikc;
-            ikc.reset(new test::PlainInternalKeyComparator(opt.comparator));
-            opt.compression = kNoCompression;
-              BlockBasedTableOptions table_options =
-                  GetBlockBasedTableOptions();
-            table_options.block_size = 1024;
-            table_options.index_type =
-                BlockBasedTableOptions::IndexType::kTwoLevelIndexSearch;
-            table_options.pin_l0_filter_and_index_blocks_in_cache = pin_l0;
-            table_options.partition_filters = partition_filter;
-            table_options.cache_index_and_filter_blocks =
-                index_and_filter_in_cache;
-            // big enough so we don't ever lose cached values.
-            table_options.block_cache = std::shared_ptr<rocksdb::Cache>(
-                new MockCache(16 * 1024 * 1024, 4, false, 0.0));
-            table_options.filter_policy.reset(
-                rocksdb::NewBloomFilterPolicy(10, block_based_filter));
-            opt.table_factory.reset(NewBlockBasedTableFactory(table_options));
-
-              bool convert_to_internal_key = false;
-              TableConstructor c(BytewiseComparator(), convert_to_internal_key,
-                                 level);
-            std::string user_key = "k01";
-            std::string key =
-                InternalKey(user_key, 0, kTypeValue).Encode().ToString();
-            c.Add(key, "hello");
-            std::vector<std::string> keys;
-            stl_wrappers::KVMap kvmap;
-            const ImmutableCFOptions ioptions(opt);
-              const MutableCFOptions moptions(opt);
-              c.Finish(opt, ioptions, moptions, table_options, *ikc, &keys,
-                       &kvmap);
-
-            // Doing a read to make index/filter loaded into the cache
-            auto table_reader =
-                dynamic_cast<BlockBasedTable*>(c.GetTableReader());
-            PinnableSlice value;
-            GetContext get_context(opt.comparator, nullptr, nullptr, nullptr,
-                                   GetContext::kNotFound, user_key, &value,
-                                   nullptr, nullptr, nullptr, nullptr);
-            InternalKey ikey(user_key, 0, kTypeValue);
-              auto s = table_reader->Get(ReadOptions(), key, &get_context,
-                                         moptions.prefix_extractor.get());
-            ASSERT_EQ(get_context.State(), GetContext::kFound);
-            ASSERT_STREQ(value.data(), "hello");
-
-            // Close the table
-            c.ResetTableReader();
-
-            auto usage = table_options.block_cache->GetUsage();
-            auto pinned_usage = table_options.block_cache->GetPinnedUsage();
-            // The only usage must be for marked data blocks
-            ASSERT_EQ(usage, MockCache::marked_size_);
-            // There must be some pinned data since PinnableSlice has not
-            // released them yet
-            ASSERT_GT(pinned_usage, 0);
-            // Release pinnable slice reousrces
-            value.Reset();
-            pinned_usage = table_options.block_cache->GetPinnedUsage();
-            ASSERT_EQ(pinned_usage, 0);
-=======
       for (bool block_based_filter : {true, false}) {
         for (bool partition_filter : {true, false}) {
           if (partition_filter &&
@@ -2502,7 +2425,6 @@
                 }
               }
             }
->>>>>>> 2b38e2dd
           }
         }
       }
