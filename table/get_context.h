//  Copyright (c) 2011-present, Facebook, Inc.  All rights reserved.
//  This source code is licensed under both the GPLv2 (found in the
//  COPYING file in the root directory) and Apache 2.0 License
//  (found in the LICENSE.Apache file in the root directory).

#pragma once
#include <string>
#include "db/merge_context.h"
#include "db/read_callback.h"
#include "rocksdb/env.h"
#include "rocksdb/statistics.h"
#include "rocksdb/types.h"
#include "table/block.h"

namespace rocksdb {
class MergeContext;
class PinnedIteratorsManager;

struct GetContextStats {
  uint64_t num_cache_hit = 0;
  uint64_t num_cache_index_hit = 0;
  uint64_t num_cache_data_hit = 0;
  uint64_t num_cache_filter_hit = 0;
  uint64_t num_cache_index_miss = 0;
  uint64_t num_cache_filter_miss = 0;
  uint64_t num_cache_data_miss = 0;
  uint64_t num_cache_bytes_read = 0;
  uint64_t num_cache_miss = 0;
  uint64_t num_cache_add = 0;
  uint64_t num_cache_bytes_write = 0;
  uint64_t num_cache_index_add = 0;
  uint64_t num_cache_index_bytes_insert = 0;
  uint64_t num_cache_data_add = 0;
  uint64_t num_cache_data_bytes_insert = 0;
  uint64_t num_cache_filter_add = 0;
  uint64_t num_cache_filter_bytes_insert = 0;
};

class GetContext {
 public:
  enum GetState {
    kNotFound,
    kFound,
    kDeleted,
    kCorrupt,
    kMerge,  // saver contains the current merge result (the operands)
    kBlobIndex,
  };
<<<<<<< HEAD
  uint64_t tickers_value[Tickers::TICKER_ENUM_MAX] = {0};
=======
  GetContextStats get_context_stats_;
>>>>>>> 641fae60

  GetContext(const Comparator* ucmp, const MergeOperator* merge_operator,
             Logger* logger, Statistics* statistics, GetState init_state,
             const Slice& user_key, PinnableSlice* value, bool* value_found,
             MergeContext* merge_context,
             SequenceNumber* max_covering_tombstone_seq, Env* env,
             SequenceNumber* seq = nullptr,
             PinnedIteratorsManager* _pinned_iters_mgr = nullptr,
             ReadCallback* callback = nullptr, bool* is_blob_index = nullptr);

  void MarkKeyMayExist();

  // Records this key, value, and any meta-data (such as sequence number and
  // state) into this GetContext.
  //
  // If the parsed_key matches the user key that we are looking for, sets
  // mathced to true.
  //
  // Returns True if more keys need to be read (due to merges) or
  //         False if the complete value has been found.
  bool SaveValue(const ParsedInternalKey& parsed_key, const Slice& value,
                 bool* matched, Cleanable* value_pinner = nullptr);

  // Simplified version of the previous function. Should only be used when we
  // know that the operation is a Put.
  void SaveValue(const Slice& value, SequenceNumber seq);

  GetState State() const { return state_; }

  SequenceNumber* max_covering_tombstone_seq() {
    return max_covering_tombstone_seq_;
  }

  PinnedIteratorsManager* pinned_iters_mgr() { return pinned_iters_mgr_; }

  // If a non-null string is passed, all the SaveValue calls will be
  // logged into the string. The operations can then be replayed on
  // another GetContext with replayGetContextLog.
  void SetReplayLog(std::string* replay_log) { replay_log_ = replay_log; }

  // Do we need to fetch the SequenceNumber for this key?
  bool NeedToReadSequence() const { return (seq_ != nullptr); }

  bool sample() const { return sample_; }

  bool CheckCallback(SequenceNumber seq) {
    if (callback_) {
      return callback_->IsVisible(seq);
    }
    return true;
  }

<<<<<<< HEAD
  void RecordCounters(Tickers ticker, size_t val);  // record ticks during Get()
  void TransferCounters( Statistics* stats);  // Transfer all the ticks to shared stats
=======
  void ReportCounters();
>>>>>>> 641fae60

 private:
  const Comparator* ucmp_;
  const MergeOperator* merge_operator_;
  // the merge operations encountered;
  Logger* logger_;
  Statistics* statistics_;
#ifdef INDIRECT_VALUE_SUPPORT
  static unsigned char debruijn[64];
  uint64_t modstatsmask = 0;  // one bit set for each stats field that is nonzero
#endif

  GetState state_;
  Slice user_key_;
  PinnableSlice* pinnable_val_;
  bool* value_found_;  // Is value set correctly? Used by KeyMayExist
  MergeContext* merge_context_;
  SequenceNumber* max_covering_tombstone_seq_;
  Env* env_;
  // If a key is found, seq_ will be set to the SequenceNumber of most recent
  // write to the key or kMaxSequenceNumber if unknown
  SequenceNumber* seq_;
  std::string* replay_log_;
  // Used to temporarily pin blocks when state_ == GetContext::kMerge
  PinnedIteratorsManager* pinned_iters_mgr_;
  ReadCallback* callback_;
  bool sample_;
  bool* is_blob_index_;
};

void replayGetContextLog(const Slice& replay_log, const Slice& user_key,
                         GetContext* get_context,
                         Cleanable* value_pinner = nullptr);

}  // namespace rocksdb<|MERGE_RESOLUTION|>--- conflicted
+++ resolved
@@ -46,11 +46,8 @@
     kMerge,  // saver contains the current merge result (the operands)
     kBlobIndex,
   };
-<<<<<<< HEAD
+  GetContextStats get_context_stats_;
   uint64_t tickers_value[Tickers::TICKER_ENUM_MAX] = {0};
-=======
-  GetContextStats get_context_stats_;
->>>>>>> 641fae60
 
   GetContext(const Comparator* ucmp, const MergeOperator* merge_operator,
              Logger* logger, Statistics* statistics, GetState init_state,
@@ -103,12 +100,8 @@
     return true;
   }
 
-<<<<<<< HEAD
   void RecordCounters(Tickers ticker, size_t val);  // record ticks during Get()
   void TransferCounters( Statistics* stats);  // Transfer all the ticks to shared stats
-=======
-  void ReportCounters();
->>>>>>> 641fae60
 
  private:
   const Comparator* ucmp_;
