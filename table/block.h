//  Copyright (c) 2011-present, Facebook, Inc.  All rights reserved.
//  This source code is licensed under both the GPLv2 (found in the
//  COPYING file in the root directory) and Apache 2.0 License
//  (found in the LICENSE.Apache file in the root directory).
//
// Copyright (c) 2011 The LevelDB Authors. All rights reserved.
// Use of this source code is governed by a BSD-style license that can be
// found in the LICENSE file. See the AUTHORS file for names of contributors.

#pragma once
#include <stddef.h>
#include <stdint.h>
#include <string>
#include <vector>
#ifdef ROCKSDB_MALLOC_USABLE_SIZE
#ifdef OS_FREEBSD
#include <malloc_np.h>
#else
#include <malloc.h>
#endif
#endif

#include "db/dbformat.h"
#include "db/pinned_iterators_manager.h"
#include "format.h"
#include "rocksdb/iterator.h"
#include "rocksdb/options.h"
#include "rocksdb/statistics.h"
#include "rocksdb/table.h"
#include "table/block_prefix_index.h"
#include "table/data_block_hash_index.h"
#include "table/internal_iterator.h"
#include "util/random.h"
#include "util/sync_point.h"

namespace rocksdb {

struct BlockContents;
class Comparator;
template <class TValue>
class BlockIter;
class DataBlockIter;
class IndexBlockIter;
class BlockPrefixIndex;

// BlockReadAmpBitmap is a bitmap that map the rocksdb::Block data bytes to
// a bitmap with ratio bytes_per_bit. Whenever we access a range of bytes in
// the Block we update the bitmap and increment READ_AMP_ESTIMATE_USEFUL_BYTES.
class BlockReadAmpBitmap {
 public:
  explicit BlockReadAmpBitmap(size_t block_size, size_t bytes_per_bit,
                              Statistics* statistics)
      : bitmap_(nullptr),
        bytes_per_bit_pow_(0),
        statistics_(statistics),
        rnd_(
            Random::GetTLSInstance()->Uniform(static_cast<int>(bytes_per_bit))) {
    TEST_SYNC_POINT_CALLBACK("BlockReadAmpBitmap:rnd", &rnd_);
    assert(block_size > 0 && bytes_per_bit > 0);

    // convert bytes_per_bit to be a power of 2
    while (bytes_per_bit >>= 1) {
      bytes_per_bit_pow_++;
    }

    // num_bits_needed = ceil(block_size / bytes_per_bit)
    size_t num_bits_needed =
      ((block_size - 1) >> bytes_per_bit_pow_) + 1;
    assert(num_bits_needed > 0);

    // bitmap_size = ceil(num_bits_needed / kBitsPerEntry)
    size_t bitmap_size = (num_bits_needed - 1) / kBitsPerEntry + 1;

    // Create bitmap and set all the bits to 0
    bitmap_ = new std::atomic<uint32_t>[bitmap_size]();

    RecordTick(GetStatistics(), READ_AMP_TOTAL_READ_BYTES, block_size);
  }

  ~BlockReadAmpBitmap() { delete[] bitmap_; }

  void Mark(uint32_t start_offset, uint32_t end_offset) {
    assert(end_offset >= start_offset);
    // Index of first bit in mask
    uint32_t start_bit =
        (start_offset + (1 << bytes_per_bit_pow_) - rnd_ - 1) >>
        bytes_per_bit_pow_;
    // Index of last bit in mask + 1
    uint32_t exclusive_end_bit =
        (end_offset + (1 << bytes_per_bit_pow_) - rnd_) >> bytes_per_bit_pow_;
    if (start_bit >= exclusive_end_bit) {
      return;
    }
    assert(exclusive_end_bit > 0);

    if (GetAndSet(start_bit) == 0) {
      uint32_t new_useful_bytes = (exclusive_end_bit - start_bit)
                                  << bytes_per_bit_pow_;
      RecordTick(GetStatistics(), READ_AMP_ESTIMATE_USEFUL_BYTES,
                 new_useful_bytes);
    }
  }

  Statistics* GetStatistics() {
    return statistics_.load(std::memory_order_relaxed);
  }

  void SetStatistics(Statistics* stats) { statistics_.store(stats); }

  uint32_t GetBytesPerBit() { return 1 << bytes_per_bit_pow_; }

  size_t ApproximateMemoryUsage() const {
#ifdef ROCKSDB_MALLOC_USABLE_SIZE
    return malloc_usable_size((void*)this);
#endif  // ROCKSDB_MALLOC_USABLE_SIZE
    return sizeof(*this);
  }

 private:
  // Get the current value of bit at `bit_idx` and set it to 1
  inline bool GetAndSet(uint32_t bit_idx) {
    const uint32_t byte_idx = bit_idx / kBitsPerEntry;
    const uint32_t bit_mask = 1 << (bit_idx % kBitsPerEntry);

    return bitmap_[byte_idx].fetch_or(bit_mask, std::memory_order_relaxed) &
           bit_mask;
  }

  const uint32_t kBytesPersEntry = sizeof(uint32_t);   // 4 bytes
  const uint32_t kBitsPerEntry = kBytesPersEntry * 8;  // 32 bits

  // Bitmap used to record the bytes that we read, use atomic to protect
  // against multiple threads updating the same bit
  std::atomic<uint32_t>* bitmap_;
  // (1 << bytes_per_bit_pow_) is bytes_per_bit. Use power of 2 to optimize
  // muliplication and division
  uint8_t bytes_per_bit_pow_;
  // Pointer to DB Statistics object, Since this bitmap may outlive the DB
  // this pointer maybe invalid, but the DB will update it to a valid pointer
  // by using SetStatistics() before calling Mark()
  std::atomic<Statistics*> statistics_;
  uint32_t rnd_;
};

class Block {
 public:
  // Initialize the block with the specified contents.
  explicit Block(BlockContents&& contents, SequenceNumber _global_seqno,
                 size_t read_amp_bytes_per_bit = 0,
                 Statistics* statistics = nullptr);

  ~Block();

  size_t size() const { return size_; }
  const char* data() const { return data_; }
  // The additional memory space taken by the block data.
  size_t usable_size() const { return contents_.usable_size(); }
  uint32_t NumRestarts() const;
  bool own_bytes() const { return contents_.own_bytes(); }

  BlockBasedTableOptions::DataBlockIndexType IndexType() const;

  // If comparator is InternalKeyComparator, user_comparator is its user
  // comparator; they are equal otherwise.
  //
  // If comparator is InternalKeyComparator, user_comparator is its user
  // comparator; they are equal otherwise.
  //
  // If iter is null, return new Iterator
  // If iter is not null, update this one and return it as Iterator*
  //
<<<<<<< HEAD
  // If total_order_seek is true, hash_index_ and prefix_index_ are ignored.
  // This option only applies for index block. For data block, hash_index_
  // and prefix_index_ are null, so this option does not matter.
  BlockIter* NewIterator(const Comparator* comparator,
                         const Comparator* user_comparator,
                         BlockIter* iter = nullptr,
                         bool total_order_seek = true,
                         Statistics* stats = nullptr,
                         bool key_includes_seq = true);
  void SetBlockPrefixIndex(BlockPrefixIndex* prefix_index);
=======
  // key_includes_seq, default true, means that the keys are in internal key
  // format.
  // value_is_full, default true, means that no delta encoding is
  // applied to values.
  //
  // NewIterator<DataBlockIter>
  // Same as above but also updates read_amp_bitmap_ if it is not nullptr.
  //
  // NewIterator<IndexBlockIter>
  // If `prefix_index` is not nullptr this block will do hash lookup for the key
  // prefix. If total_order_seek is true, prefix_index_ is ignored.
  //
  // If `block_contents_pinned` is true, the caller will guarantee that when
  // the cleanup functions are transferred from the iterator to other
  // classes, e.g. PinnableSlice, the pointer to the bytes will still be
  // valid. Either the iterator holds cache handle or ownership of some resource
  // and release them in a release function, or caller is sure that the data
  // will not go away (for example, it's from mmapped file which will not be
  // closed).
  //
  // NOTE: for the hash based lookup, if a key prefix doesn't match any key,
  // the iterator will simply be set as "invalid", rather than returning
  // the key that is just pass the target key.
  template <typename TBlockIter>
  TBlockIter* NewIterator(
      const Comparator* comparator, const Comparator* user_comparator,
      TBlockIter* iter = nullptr, Statistics* stats = nullptr,
      bool total_order_seek = true, bool key_includes_seq = true,
      bool value_is_full = true, bool block_contents_pinned = false,
      BlockPrefixIndex* prefix_index = nullptr);
>>>>>>> 641fae60

  // Report an approximation of how much memory has been used.
  size_t ApproximateMemoryUsage() const;

  SequenceNumber global_seqno() const { return global_seqno_; }

 private:
  BlockContents contents_;
  const char* data_;            // contents_.data.data()
  size_t size_;                 // contents_.data.size()
  uint32_t restart_offset_;     // Offset in data_ of restart array
  uint32_t num_restarts_;
<<<<<<< HEAD
  std::unique_ptr<BlockPrefixIndex> prefix_index_;
=======
>>>>>>> 641fae60
  std::unique_ptr<BlockReadAmpBitmap> read_amp_bitmap_;
  // All keys in the block will have seqno = global_seqno_, regardless of
  // the encoded value (kDisableGlobalSequenceNumber means disabled)
  const SequenceNumber global_seqno_;

  DataBlockHashIndex data_block_hash_index_;

  // No copying allowed
  Block(const Block&) = delete;
  void operator=(const Block&) = delete;
};

<<<<<<< HEAD
class BlockIter final : public InternalIterator {
 public:
  // Object created using this constructor will behave like an iterator
  // against an empty block. The state after the creation: Valid()=false
  // and status() is OK.
  BlockIter()
      : comparator_(nullptr),
        user_comparator_(nullptr),
        data_(nullptr),
        restarts_(0),
        num_restarts_(0),
        current_(0),
        restart_index_(0),
        status_(Status::OK()),
        prefix_index_(nullptr),
        key_pinned_(false),
        key_includes_seq_(true),
        global_seqno_(kDisableGlobalSequenceNumber),
        read_amp_bitmap_(nullptr),
        last_bitmap_offset_(0),
        block_contents_pinned_(false) {}

  BlockIter(const Comparator* comparator, const Comparator* user_comparator,
            const char* data, uint32_t restarts, uint32_t num_restarts,
            BlockPrefixIndex* prefix_index, SequenceNumber global_seqno,
            BlockReadAmpBitmap* read_amp_bitmap, bool key_includes_seq,
            bool block_contents_pinned)
      : BlockIter() {
    Initialize(comparator, user_comparator, data, restarts, num_restarts,
               prefix_index, global_seqno, read_amp_bitmap, key_includes_seq,
               block_contents_pinned);
  }

  void Initialize(const Comparator* comparator,
                  const Comparator* user_comparator, const char* data,
                  uint32_t restarts, uint32_t num_restarts,
                  BlockPrefixIndex* prefix_index, SequenceNumber global_seqno,
                  BlockReadAmpBitmap* read_amp_bitmap, bool key_includes_seq,
                  bool block_contents_pinned) {
=======
template <class TValue>
class BlockIter : public InternalIteratorBase<TValue> {
 public:
  void InitializeBase(const Comparator* comparator, const char* data,
                      uint32_t restarts, uint32_t num_restarts,
                      SequenceNumber global_seqno, bool block_contents_pinned) {
>>>>>>> 641fae60
    assert(data_ == nullptr);           // Ensure it is called only once
    assert(num_restarts > 0);           // Ensure the param is valid

    comparator_ = comparator;
    user_comparator_ = user_comparator;
    data_ = data;
    restarts_ = restarts;
    num_restarts_ = num_restarts;
    current_ = restarts_;
    restart_index_ = num_restarts_;
    global_seqno_ = global_seqno;
<<<<<<< HEAD
    read_amp_bitmap_ = read_amp_bitmap;
    last_bitmap_offset_ = current_ + 1;
    key_includes_seq_ = key_includes_seq;
=======
>>>>>>> 641fae60
    block_contents_pinned_ = block_contents_pinned;
  }

  // Makes Valid() return false, status() return `s`, and Seek()/Prev()/etc do
  // nothing. Calls cleanup functions.
<<<<<<< HEAD
  void Invalidate(Status s) {
=======
  void InvalidateBase(Status s) {
>>>>>>> 641fae60
    // Assert that the BlockIter is never deleted while Pinning is Enabled.
    assert(!pinned_iters_mgr_ ||
           (pinned_iters_mgr_ && !pinned_iters_mgr_->PinningEnabled()));

    data_ = nullptr;
    current_ = restarts_;
    status_ = s;

    // Call cleanup callbacks.
    Cleanable::Reset();
<<<<<<< HEAD

    // Clear prev entries cache.
    prev_entries_keys_buff_.clear();
    prev_entries_.clear();
    prev_entries_idx_ = -1;
=======
>>>>>>> 641fae60
  }

  virtual bool Valid() const override { return current_ < restarts_; }
  virtual Status status() const override { return status_; }
  virtual Slice key() const override {
    assert(Valid());
<<<<<<< HEAD
    return key_includes_seq_ ? key_.GetInternalKey() : key_.GetUserKey();
=======
    return key_.GetKey();
>>>>>>> 641fae60
  }

#ifndef NDEBUG
  virtual ~BlockIter() {
    // Assert that the BlockIter is never deleted while Pinning is Enabled.
    assert(!pinned_iters_mgr_ ||
           (pinned_iters_mgr_ && !pinned_iters_mgr_->PinningEnabled()));
  }
  virtual void SetPinnedItersMgr(
      PinnedIteratorsManager* pinned_iters_mgr) override {
    pinned_iters_mgr_ = pinned_iters_mgr;
  }
  PinnedIteratorsManager* pinned_iters_mgr_ = nullptr;
#endif

  virtual bool IsKeyPinned() const override {
    return block_contents_pinned_ && key_pinned_;
  }

  virtual bool IsValuePinned() const override { return block_contents_pinned_; }

  size_t TEST_CurrentEntrySize() { return NextEntryOffset() - current_; }

  uint32_t ValueOffset() const {
    return static_cast<uint32_t>(value_.data() - data_);
  }

<<<<<<< HEAD
 private:
=======
 protected:
>>>>>>> 641fae60
  // Note: The type could be changed to InternalKeyComparator but we see a weird
  // performance drop by that.
  const Comparator* comparator_;
  // Same as comparator_ if comparator_ is not InernalKeyComparator
  const Comparator* user_comparator_;
  const char* data_;       // underlying block contents
  uint32_t num_restarts_;  // Number of uint32_t entries in restart array

  // Index of restart block in which current_ or current_-1 falls
  uint32_t restart_index_;
  uint32_t restarts_;       // Offset of restart array (list of fixed32)
  // current_ is offset in data_ of current entry.  >= restarts_ if !Valid
  uint32_t current_;
  IterKey key_;
  Slice value_;
  Status status_;
  bool key_pinned_;
<<<<<<< HEAD
  // Key is in InternalKey format
  bool key_includes_seq_;
  SequenceNumber global_seqno_;

 public:
=======
  // Whether the block data is guaranteed to outlive this iterator, and
  // as long as the cleanup functions are transferred to another class,
  // e.g. PinnableSlice, the pointer to the bytes will still be valid.
  bool block_contents_pinned_;
  SequenceNumber global_seqno_;

 public:
  // Return the offset in data_ just past the end of the current entry.
  inline uint32_t NextEntryOffset() const {
    // NOTE: We don't support blocks bigger than 2GB
    return static_cast<uint32_t>((value_.data() + value_.size()) - data_);
  }

  uint32_t GetRestartPoint(uint32_t index) {
    assert(index < num_restarts_);
    return DecodeFixed32(data_ + restarts_ + index * sizeof(uint32_t));
  }

  void SeekToRestartPoint(uint32_t index) {
    key_.Clear();
    restart_index_ = index;
    // current_ will be fixed by ParseNextKey();

    // ParseNextKey() starts at the end of value_, so set value_ accordingly
    uint32_t offset = GetRestartPoint(index);
    value_ = Slice(data_ + offset, 0);
  }

  void CorruptionError();

  template <typename DecodeKeyFunc>
  inline bool BinarySeek(const Slice& target, uint32_t left, uint32_t right,
                         uint32_t* index, const Comparator* comp);
};

class DataBlockIter final : public BlockIter<Slice> {
 public:
  DataBlockIter()
      : BlockIter(), read_amp_bitmap_(nullptr), last_bitmap_offset_(0) {}
  DataBlockIter(const Comparator* comparator, const Comparator* user_comparator,
                const char* data, uint32_t restarts, uint32_t num_restarts,
                SequenceNumber global_seqno,
                BlockReadAmpBitmap* read_amp_bitmap, bool block_contents_pinned,
                DataBlockHashIndex* data_block_hash_index)
      : DataBlockIter() {
    Initialize(comparator, user_comparator, data, restarts, num_restarts,
               global_seqno, read_amp_bitmap, block_contents_pinned,
               data_block_hash_index);
  }
  void Initialize(const Comparator* comparator,
                  const Comparator* user_comparator, const char* data,
                  uint32_t restarts, uint32_t num_restarts,
                  SequenceNumber global_seqno,
                  BlockReadAmpBitmap* read_amp_bitmap,
                  bool block_contents_pinned,
                  DataBlockHashIndex* data_block_hash_index) {
    InitializeBase(comparator, data, restarts, num_restarts, global_seqno,
                   block_contents_pinned);
    user_comparator_ = user_comparator;
    key_.SetIsUserKey(false);
    read_amp_bitmap_ = read_amp_bitmap;
    last_bitmap_offset_ = current_ + 1;
    data_block_hash_index_ = data_block_hash_index;
  }

  virtual Slice value() const override {
    assert(Valid());
    if (read_amp_bitmap_ && current_ < restarts_ &&
        current_ != last_bitmap_offset_) {
      read_amp_bitmap_->Mark(current_ /* current entry offset */,
                             NextEntryOffset() - 1);
      last_bitmap_offset_ = current_;
    }
    return value_;
  }

  virtual void Seek(const Slice& target) override;

  inline bool SeekForGet(const Slice& target) {
    if (!data_block_hash_index_) {
      Seek(target);
      return true;
    }

    return SeekForGetImpl(target);
  }

  virtual void SeekForPrev(const Slice& target) override;

  virtual void Prev() override;

  virtual void Next() override;

  virtual void SeekToFirst() override;

  virtual void SeekToLast() override;

  void Invalidate(Status s) {
    InvalidateBase(s);
    // Clear prev entries cache.
    prev_entries_keys_buff_.clear();
    prev_entries_.clear();
    prev_entries_idx_ = -1;
  }

 private:
>>>>>>> 641fae60
  // read-amp bitmap
  BlockReadAmpBitmap* read_amp_bitmap_;
  // last `current_` value we report to read-amp bitmp
  mutable uint32_t last_bitmap_offset_;
<<<<<<< HEAD
  // whether the block data is guaranteed to outlive this iterator
  bool block_contents_pinned_;

=======
>>>>>>> 641fae60
  struct CachedPrevEntry {
    explicit CachedPrevEntry(uint32_t _offset, const char* _key_ptr,
                             size_t _key_offset, size_t _key_size, Slice _value)
        : offset(_offset),
          key_ptr(_key_ptr),
          key_offset(_key_offset),
          key_size(_key_size),
          value(_value) {}

    // offset of entry in block
    uint32_t offset;
    // Pointer to key data in block (nullptr if key is delta-encoded)
    const char* key_ptr;
    // offset of key in prev_entries_keys_buff_ (0 if key_ptr is not nullptr)
    size_t key_offset;
    // size of key
    size_t key_size;
    // value slice pointing to data in block
    Slice value;
  };
  std::string prev_entries_keys_buff_;
  std::vector<CachedPrevEntry> prev_entries_;
  int32_t prev_entries_idx_ = -1;

<<<<<<< HEAD
  inline int Compare(const Slice& a, const Slice& b) const {
    if (key_includes_seq_) {
      return comparator_->Compare(a, b);
    } else {
      return user_comparator_->Compare(a, b);
    }
  }

  inline int Compare(const IterKey& ikey, const Slice& b) const {
    if (key_includes_seq_) {
      return comparator_->Compare(ikey.GetInternalKey(), b);
    } else {
      return user_comparator_->Compare(ikey.GetUserKey(), b);
    }
=======
  DataBlockHashIndex* data_block_hash_index_;
  const Comparator* user_comparator_;

  inline bool ParseNextDataKey(const char* limit = nullptr);

  inline int Compare(const IterKey& ikey, const Slice& b) const {
    return comparator_->Compare(ikey.GetInternalKey(), b);
>>>>>>> 641fae60
  }

  bool SeekForGetImpl(const Slice& target);
};

class IndexBlockIter final : public BlockIter<BlockHandle> {
 public:
  IndexBlockIter() : BlockIter(), prefix_index_(nullptr) {}

  virtual Slice key() const override {
    assert(Valid());
    return key_.GetKey();
  }
  // key_includes_seq, default true, means that the keys are in internal key
  // format.
  // value_is_full, default true, means that no delta encoding is
  // applied to values.
  IndexBlockIter(const Comparator* comparator,
                 const Comparator* user_comparator, const char* data,
                 uint32_t restarts, uint32_t num_restarts,
                 BlockPrefixIndex* prefix_index, bool key_includes_seq,
                 bool value_is_full, bool block_contents_pinned)
      : IndexBlockIter() {
    Initialize(comparator, user_comparator, data, restarts, num_restarts,
               prefix_index, key_includes_seq, block_contents_pinned,
               value_is_full, nullptr /* data_block_hash_index */);
  }

  void Initialize(const Comparator* comparator,
                  const Comparator* user_comparator, const char* data,
                  uint32_t restarts, uint32_t num_restarts,
                  BlockPrefixIndex* prefix_index, bool key_includes_seq,
                  bool value_is_full, bool block_contents_pinned,
                  DataBlockHashIndex* /*data_block_hash_index*/) {
    InitializeBase(key_includes_seq ? comparator : user_comparator, data,
                   restarts, num_restarts, kDisableGlobalSequenceNumber,
                   block_contents_pinned);
    key_includes_seq_ = key_includes_seq;
    key_.SetIsUserKey(!key_includes_seq_);
    prefix_index_ = prefix_index;
    value_delta_encoded_ = !value_is_full;
  }

  virtual BlockHandle value() const override {
    assert(Valid());
    if (value_delta_encoded_) {
      return decoded_value_;
    } else {
      BlockHandle handle;
      Slice v = value_;
      Status decode_s __attribute__((__unused__)) = handle.DecodeFrom(&v);
      assert(decode_s.ok());
      return handle;
    }
  }

  virtual void Seek(const Slice& target) override;

  virtual void SeekForPrev(const Slice&) override {
    assert(false);
    current_ = restarts_;
    restart_index_ = num_restarts_;
    status_ = Status::InvalidArgument(
        "RocksDB internal error: should never call SeekForPrev() on index "
        "blocks");
    key_.Clear();
    value_.clear();
  }

  virtual void Prev() override;

  virtual void Next() override;

  virtual void SeekToFirst() override;

  virtual void SeekToLast() override;

  void Invalidate(Status s) { InvalidateBase(s); }

 private:
  // Key is in InternalKey format
  bool key_includes_seq_;
  bool value_delta_encoded_;
  BlockPrefixIndex* prefix_index_;
  // Whether the value is delta encoded. In that case the value is assumed to be
  // BlockHandle. The first value in each restart interval is the full encoded
  // BlockHandle; the restart of encoded size part of the BlockHandle. The
  // offset of delta encoded BlockHandles is computed by adding the size of
  // previous delta encoded values in the same restart interval to the offset of
  // the first value in that restart interval.
  BlockHandle decoded_value_;

  bool PrefixSeek(const Slice& target, uint32_t* index);
  bool BinaryBlockIndexSeek(const Slice& target, uint32_t* block_ids,
                            uint32_t left, uint32_t right,
                            uint32_t* index);
  inline int CompareBlockKey(uint32_t block_index, const Slice& target);

  inline int Compare(const Slice& a, const Slice& b) const {
    return comparator_->Compare(a, b);
  }

  inline int Compare(const IterKey& ikey, const Slice& b) const {
    return comparator_->Compare(ikey.GetKey(), b);
  }

  inline bool ParseNextIndexKey();

  // When value_delta_encoded_ is enabled it decodes the value which is assumed
  // to be BlockHandle and put it to decoded_value_
  inline void DecodeCurrentValue(uint32_t shared);
};

}  // namespace rocksdb<|MERGE_RESOLUTION|>--- conflicted
+++ resolved
@@ -163,24 +163,9 @@
   // If comparator is InternalKeyComparator, user_comparator is its user
   // comparator; they are equal otherwise.
   //
-  // If comparator is InternalKeyComparator, user_comparator is its user
-  // comparator; they are equal otherwise.
-  //
   // If iter is null, return new Iterator
   // If iter is not null, update this one and return it as Iterator*
   //
-<<<<<<< HEAD
-  // If total_order_seek is true, hash_index_ and prefix_index_ are ignored.
-  // This option only applies for index block. For data block, hash_index_
-  // and prefix_index_ are null, so this option does not matter.
-  BlockIter* NewIterator(const Comparator* comparator,
-                         const Comparator* user_comparator,
-                         BlockIter* iter = nullptr,
-                         bool total_order_seek = true,
-                         Statistics* stats = nullptr,
-                         bool key_includes_seq = true);
-  void SetBlockPrefixIndex(BlockPrefixIndex* prefix_index);
-=======
   // key_includes_seq, default true, means that the keys are in internal key
   // format.
   // value_is_full, default true, means that no delta encoding is
@@ -211,7 +196,6 @@
       bool total_order_seek = true, bool key_includes_seq = true,
       bool value_is_full = true, bool block_contents_pinned = false,
       BlockPrefixIndex* prefix_index = nullptr);
->>>>>>> 641fae60
 
   // Report an approximation of how much memory has been used.
   size_t ApproximateMemoryUsage() const;
@@ -224,10 +208,6 @@
   size_t size_;                 // contents_.data.size()
   uint32_t restart_offset_;     // Offset in data_ of restart array
   uint32_t num_restarts_;
-<<<<<<< HEAD
-  std::unique_ptr<BlockPrefixIndex> prefix_index_;
-=======
->>>>>>> 641fae60
   std::unique_ptr<BlockReadAmpBitmap> read_amp_bitmap_;
   // All keys in the block will have seqno = global_seqno_, regardless of
   // the encoded value (kDisableGlobalSequenceNumber means disabled)
@@ -240,54 +220,12 @@
   void operator=(const Block&) = delete;
 };
 
-<<<<<<< HEAD
-class BlockIter final : public InternalIterator {
- public:
-  // Object created using this constructor will behave like an iterator
-  // against an empty block. The state after the creation: Valid()=false
-  // and status() is OK.
-  BlockIter()
-      : comparator_(nullptr),
-        user_comparator_(nullptr),
-        data_(nullptr),
-        restarts_(0),
-        num_restarts_(0),
-        current_(0),
-        restart_index_(0),
-        status_(Status::OK()),
-        prefix_index_(nullptr),
-        key_pinned_(false),
-        key_includes_seq_(true),
-        global_seqno_(kDisableGlobalSequenceNumber),
-        read_amp_bitmap_(nullptr),
-        last_bitmap_offset_(0),
-        block_contents_pinned_(false) {}
-
-  BlockIter(const Comparator* comparator, const Comparator* user_comparator,
-            const char* data, uint32_t restarts, uint32_t num_restarts,
-            BlockPrefixIndex* prefix_index, SequenceNumber global_seqno,
-            BlockReadAmpBitmap* read_amp_bitmap, bool key_includes_seq,
-            bool block_contents_pinned)
-      : BlockIter() {
-    Initialize(comparator, user_comparator, data, restarts, num_restarts,
-               prefix_index, global_seqno, read_amp_bitmap, key_includes_seq,
-               block_contents_pinned);
-  }
-
-  void Initialize(const Comparator* comparator,
-                  const Comparator* user_comparator, const char* data,
-                  uint32_t restarts, uint32_t num_restarts,
-                  BlockPrefixIndex* prefix_index, SequenceNumber global_seqno,
-                  BlockReadAmpBitmap* read_amp_bitmap, bool key_includes_seq,
-                  bool block_contents_pinned) {
-=======
 template <class TValue>
 class BlockIter : public InternalIteratorBase<TValue> {
  public:
   void InitializeBase(const Comparator* comparator, const char* data,
-                      uint32_t restarts, uint32_t num_restarts,
+                  uint32_t restarts, uint32_t num_restarts,
                       SequenceNumber global_seqno, bool block_contents_pinned) {
->>>>>>> 641fae60
     assert(data_ == nullptr);           // Ensure it is called only once
     assert(num_restarts > 0);           // Ensure the param is valid
 
@@ -299,22 +237,14 @@
     current_ = restarts_;
     restart_index_ = num_restarts_;
     global_seqno_ = global_seqno;
-<<<<<<< HEAD
-    read_amp_bitmap_ = read_amp_bitmap;
-    last_bitmap_offset_ = current_ + 1;
+    block_contents_pinned_ = block_contents_pinned;
     key_includes_seq_ = key_includes_seq;
-=======
->>>>>>> 641fae60
     block_contents_pinned_ = block_contents_pinned;
   }
 
   // Makes Valid() return false, status() return `s`, and Seek()/Prev()/etc do
   // nothing. Calls cleanup functions.
-<<<<<<< HEAD
-  void Invalidate(Status s) {
-=======
   void InvalidateBase(Status s) {
->>>>>>> 641fae60
     // Assert that the BlockIter is never deleted while Pinning is Enabled.
     assert(!pinned_iters_mgr_ ||
            (pinned_iters_mgr_ && !pinned_iters_mgr_->PinningEnabled()));
@@ -325,25 +255,13 @@
 
     // Call cleanup callbacks.
     Cleanable::Reset();
-<<<<<<< HEAD
-
-    // Clear prev entries cache.
-    prev_entries_keys_buff_.clear();
-    prev_entries_.clear();
-    prev_entries_idx_ = -1;
-=======
->>>>>>> 641fae60
   }
 
   virtual bool Valid() const override { return current_ < restarts_; }
   virtual Status status() const override { return status_; }
   virtual Slice key() const override {
     assert(Valid());
-<<<<<<< HEAD
-    return key_includes_seq_ ? key_.GetInternalKey() : key_.GetUserKey();
-=======
     return key_.GetKey();
->>>>>>> 641fae60
   }
 
 #ifndef NDEBUG
@@ -371,11 +289,9 @@
     return static_cast<uint32_t>(value_.data() - data_);
   }
 
-<<<<<<< HEAD
- private:
-=======
  protected:
->>>>>>> 641fae60
+  // Note: The type could be changed to InternalKeyComparator but we see a weird
+  // performance drop by that.
   // Note: The type could be changed to InternalKeyComparator but we see a weird
   // performance drop by that.
   const Comparator* comparator_;
@@ -393,13 +309,6 @@
   Slice value_;
   Status status_;
   bool key_pinned_;
-<<<<<<< HEAD
-  // Key is in InternalKey format
-  bool key_includes_seq_;
-  SequenceNumber global_seqno_;
-
- public:
-=======
   // Whether the block data is guaranteed to outlive this iterator, and
   // as long as the cleanup functions are transferred to another class,
   // e.g. PinnableSlice, the pointer to the bytes will still be valid.
@@ -506,17 +415,10 @@
   }
 
  private:
->>>>>>> 641fae60
   // read-amp bitmap
   BlockReadAmpBitmap* read_amp_bitmap_;
   // last `current_` value we report to read-amp bitmp
   mutable uint32_t last_bitmap_offset_;
-<<<<<<< HEAD
-  // whether the block data is guaranteed to outlive this iterator
-  bool block_contents_pinned_;
-
-=======
->>>>>>> 641fae60
   struct CachedPrevEntry {
     explicit CachedPrevEntry(uint32_t _offset, const char* _key_ptr,
                              size_t _key_offset, size_t _key_size, Slice _value)
@@ -541,30 +443,16 @@
   std::vector<CachedPrevEntry> prev_entries_;
   int32_t prev_entries_idx_ = -1;
 
-<<<<<<< HEAD
-  inline int Compare(const Slice& a, const Slice& b) const {
-    if (key_includes_seq_) {
-      return comparator_->Compare(a, b);
+  DataBlockHashIndex* data_block_hash_index_;
+  const Comparator* user_comparator_;
+
+  inline bool ParseNextDataKey(const char* limit = nullptr);
+
+  inline int Compare(const IterKey& ikey, const Slice& b) const {
+    return comparator_->Compare(ikey.GetInternalKey(), b);
     } else {
       return user_comparator_->Compare(a, b);
     }
-  }
-
-  inline int Compare(const IterKey& ikey, const Slice& b) const {
-    if (key_includes_seq_) {
-      return comparator_->Compare(ikey.GetInternalKey(), b);
-    } else {
-      return user_comparator_->Compare(ikey.GetUserKey(), b);
-    }
-=======
-  DataBlockHashIndex* data_block_hash_index_;
-  const Comparator* user_comparator_;
-
-  inline bool ParseNextDataKey(const char* limit = nullptr);
-
-  inline int Compare(const IterKey& ikey, const Slice& b) const {
-    return comparator_->Compare(ikey.GetInternalKey(), b);
->>>>>>> 641fae60
   }
 
   bool SeekForGetImpl(const Slice& target);
