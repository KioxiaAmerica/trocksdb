--- conflicted
+++ resolved
@@ -99,15 +99,10 @@
 }
 
 bool GetContext::SaveValue(const ParsedInternalKey& parsed_key,
-<<<<<<< HEAD
-                           const Slice& value, Cleanable* value_pinner) {
-  assert((state_ != kMerge && !IsTypeMerge(parsed_key.type)) ||
-=======
                            const Slice& value, bool* matched,
                            Cleanable* value_pinner) {
   assert(matched);
-  assert((state_ != kMerge && parsed_key.type != kTypeMerge) ||
->>>>>>> 397be6b0
+  assert((state_ != kMerge && !IsTypeMerge(parsed_key.type)) ||
          merge_context_ != nullptr);
   if (ucmp_->Equal(parsed_key.user_key, user_key_)) {
     *matched = true;
