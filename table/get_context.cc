--- conflicted
+++ resolved
@@ -99,16 +99,12 @@
 }
 
 bool GetContext::SaveValue(const ParsedInternalKey& parsed_key,
-<<<<<<< HEAD
-                           const Slice& value, Cleanable* value_pinner) {
-#ifdef INDIRECT_VALUE_SUPPORT
-  std::string resolved_value;  // place to read value into.  Persists through this function; the value must be copied before return
-#endif
-=======
                            const Slice& value, bool* matched,
                            Cleanable* value_pinner) {
   assert(matched);
->>>>>>> 5e019aff
+#ifdef INDIRECT_VALUE_SUPPORT
+  std::string resolved_value;  // place to read value into.  Persists through this function; the value must be copied before return
+#endif
   assert((state_ != kMerge && !IsTypeMerge(parsed_key.type)) ||
          merge_context_ != nullptr);
   if (ucmp_->Equal(parsed_key.user_key, user_key_)) {
@@ -117,7 +113,6 @@
     if (!CheckCallback(parsed_key.sequence)) {
       return true;  // to continue to the next seq
     }
-<<<<<<< HEAD
     appendToReplayLog(replay_log_, parsed_key.type, value);
 
     bool value_was_indirect = false;  // set if the value was indirect, which means we can't pin it
@@ -131,8 +126,6 @@
       (Slice&)value = Slice(resolved_value);  // violates const correctness, but that's better than interface changes  scaf MUST PIN THIS
     }
 #endif
-=======
->>>>>>> 5e019aff
 
     if (seq_ != nullptr) {
       // Set the sequence number if it is uninitialized
