--- conflicted
+++ resolved
@@ -228,39 +228,16 @@
       Slice target = key();
       for (auto& child : children_) {
         if (&child != current_) {
-<<<<<<< HEAD
-          if (!prefix_seek_mode_) {
-            child.Seek(target);
-            if (child.Valid()) {
-              // Child is at first entry >= key().  Step back one to be < key()
-              TEST_SYNC_POINT_CALLBACK("MergeIterator::Prev:BeforePrev",
-                                       &child);
-              assert(child.status().ok());
-              child.Prev();
-            } else {
-              // Child has no entries >= key().  Position at last entry.
-              TEST_SYNC_POINT("MergeIterator::Prev:BeforeSeekToLast");
-              considerStatus(child.status());
-              child.SeekToLast();
-            }
-            considerStatus(child.status());
-          } else {
-            child.SeekForPrev(target);
-            considerStatus(child.status());
-            if (child.Valid() && comparator_->Equal(target, child.key())) {
-              child.Prev();
-              considerStatus(child.status());
-            }
-=======
           child.SeekForPrev(target);
           TEST_SYNC_POINT_CALLBACK("MergeIterator::Prev:BeforePrev", &child);
           considerStatus(child.status());
           if (child.Valid() && comparator_->Equal(target, child.key())) {
+
             child.Prev();
             considerStatus(child.status());
->>>>>>> 641fae60
-          }
-        }
+            }
+              considerStatus(child.status());
+            }
         if (child.Valid()) {
           assert(child.status().ok());
           maxHeap_->push(&child);
