//  Copyright (c) 2011-present, Facebook, Inc.  All rights reserved.
//  This source code is licensed under both the GPLv2 (found in the
//  COPYING file in the root directory) and Apache 2.0 License
//  (found in the LICENSE.Apache file in the root directory).
//
// Copyright (c) 2011 The LevelDB Authors. All rights reserved.
// Use of this source code is governed by a BSD-style license that can be
// found in the LICENSE file. See the AUTHORS file for names of contributors.

#include "table/block_based_table_builder.h"

#include <assert.h>
#include <stdio.h>

#include <list>
#include <map>
#include <memory>
#include <string>
#include <unordered_map>
#include <utility>

#include "db/dbformat.h"

#include "rocksdb/cache.h"
#include "rocksdb/comparator.h"
#include "rocksdb/env.h"
#include "rocksdb/filter_policy.h"
#include "rocksdb/flush_block_policy.h"
#include "rocksdb/merge_operator.h"
#include "rocksdb/table.h"

#include "table/block.h"
#include "table/block_based_filter_block.h"
#include "table/block_based_table_factory.h"
#include "table/block_based_table_reader.h"
#include "table/block_builder.h"
#include "table/filter_block.h"
#include "table/format.h"
#include "table/full_filter_block.h"
#include "table/table_builder.h"

#include "util/coding.h"
#include "util/compression.h"
#include "util/crc32c.h"
#include "util/memory_allocator.h"
#include "util/stop_watch.h"
#include "util/string_util.h"
#include "util/xxhash.h"

#include "table/index_builder.h"
#include "table/partitioned_filter_block.h"

namespace rocksdb {

extern const std::string kHashIndexPrefixesBlock;
extern const std::string kHashIndexPrefixesMetadataBlock;

typedef BlockBasedTableOptions::IndexType IndexType;

// Without anonymous namespace here, we fail the warning -Wmissing-prototypes
namespace {

// Create a filter block builder based on its type.
FilterBlockBuilder* CreateFilterBlockBuilder(
    const ImmutableCFOptions& /*opt*/, const MutableCFOptions& mopt,
    const BlockBasedTableOptions& table_opt,
<<<<<<< HEAD
=======
    const bool use_delta_encoding_for_index_values,
>>>>>>> 641fae60
    PartitionedIndexBuilder* const p_index_builder) {
  if (table_opt.filter_policy == nullptr) return nullptr;

  FilterBitsBuilder* filter_bits_builder =
      table_opt.filter_policy->GetFilterBitsBuilder();
  if (filter_bits_builder == nullptr) {
    return new BlockBasedFilterBlockBuilder(mopt.prefix_extractor.get(),
                                            table_opt);
  } else {
    if (table_opt.partition_filters) {
      assert(p_index_builder != nullptr);
      // Since after partition cut request from filter builder it takes time
      // until index builder actully cuts the partition, we take the lower bound
      // as partition size.
      assert(table_opt.block_size_deviation <= 100);
      auto partition_size = static_cast<uint32_t>(
          ((table_opt.metadata_block_size *
          (100 - table_opt.block_size_deviation)) + 99) / 100);
      partition_size = std::max(partition_size, static_cast<uint32_t>(1));
      return new PartitionedFilterBlockBuilder(
          mopt.prefix_extractor.get(), table_opt.whole_key_filtering,
          filter_bits_builder, table_opt.index_block_restart_interval,
          use_delta_encoding_for_index_values, p_index_builder, partition_size);
    } else {
      return new FullFilterBlockBuilder(mopt.prefix_extractor.get(),
                                        table_opt.whole_key_filtering,
                                        filter_bits_builder);
    }
  }
}

bool GoodCompressionRatio(size_t compressed_size, size_t raw_size) {
  // Check to see if compressed less than 12.5%
  return compressed_size < raw_size - (raw_size / 8u);
}

}  // namespace

// format_version is the block format as defined in include/rocksdb/table.h
Slice CompressBlock(const Slice& raw, const CompressionContext& compression_ctx,
                    CompressionType* type, uint32_t format_version,
                    std::string* compressed_output) {
  *type = compression_ctx.type();
  if (compression_ctx.type() == kNoCompression) {
    return raw;
  }

  // Will return compressed block contents if (1) the compression method is
  // supported in this platform and (2) the compression rate is "good enough".
  switch (compression_ctx.type()) {
    case kSnappyCompression:
      if (Snappy_Compress(compression_ctx, raw.data(), raw.size(),
                          compressed_output) &&
          GoodCompressionRatio(compressed_output->size(), raw.size())) {
        return *compressed_output;
      }
      break;  // fall back to no compression.
    case kZlibCompression:
      if (Zlib_Compress(
              compression_ctx,
              GetCompressFormatForVersion(kZlibCompression, format_version),
              raw.data(), raw.size(), compressed_output) &&
          GoodCompressionRatio(compressed_output->size(), raw.size())) {
        return *compressed_output;
      }
      break;  // fall back to no compression.
    case kBZip2Compression:
      if (BZip2_Compress(
              compression_ctx,
              GetCompressFormatForVersion(kBZip2Compression, format_version),
              raw.data(), raw.size(), compressed_output) &&
          GoodCompressionRatio(compressed_output->size(), raw.size())) {
        return *compressed_output;
      }
      break;  // fall back to no compression.
    case kLZ4Compression:
      if (LZ4_Compress(
              compression_ctx,
              GetCompressFormatForVersion(kLZ4Compression, format_version),
              raw.data(), raw.size(), compressed_output) &&
          GoodCompressionRatio(compressed_output->size(), raw.size())) {
        return *compressed_output;
      }
      break;  // fall back to no compression.
    case kLZ4HCCompression:
      if (LZ4HC_Compress(
              compression_ctx,
              GetCompressFormatForVersion(kLZ4HCCompression, format_version),
              raw.data(), raw.size(), compressed_output) &&
          GoodCompressionRatio(compressed_output->size(), raw.size())) {
        return *compressed_output;
      }
      break;     // fall back to no compression.
    case kXpressCompression:
      if (XPRESS_Compress(raw.data(), raw.size(),
          compressed_output) &&
          GoodCompressionRatio(compressed_output->size(), raw.size())) {
        return *compressed_output;
      }
      break;
    case kZSTD:
    case kZSTDNotFinalCompression:
      if (ZSTD_Compress(compression_ctx, raw.data(), raw.size(),
                        compressed_output) &&
          GoodCompressionRatio(compressed_output->size(), raw.size())) {
        return *compressed_output;
      }
      break;     // fall back to no compression.
    default: {}  // Do not recognize this compression type
  }

  // Compression method is not supported, or not good compression ratio, so just
  // fall back to uncompressed form.
  *type = kNoCompression;
  return raw;
}

// kBlockBasedTableMagicNumber was picked by running
//    echo rocksdb.table.block_based | sha1sum
// and taking the leading 64 bits.
// Please note that kBlockBasedTableMagicNumber may also be accessed by other
// .cc files
// for that reason we declare it extern in the header but to get the space
// allocated
// it must be not extern in one place.
const uint64_t kBlockBasedTableMagicNumber = 0x88e241b785f4cff7ull;
// We also support reading and writing legacy block based table format (for
// backwards compatibility)
const uint64_t kLegacyBlockBasedTableMagicNumber = 0xdb4775248b80fb57ull;

// A collector that collects properties of interest to block-based table.
// For now this class looks heavy-weight since we only write one additional
// property.
// But in the foreseeable future, we will add more and more properties that are
// specific to block-based table.
class BlockBasedTableBuilder::BlockBasedTablePropertiesCollector
    : public IntTblPropCollector {
 public:
  explicit BlockBasedTablePropertiesCollector(
      BlockBasedTableOptions::IndexType index_type, bool whole_key_filtering,
      bool prefix_filtering)
      : index_type_(index_type),
        whole_key_filtering_(whole_key_filtering),
        prefix_filtering_(prefix_filtering) {}

  virtual Status InternalAdd(const Slice& /*key*/, const Slice& /*value*/,
                             uint64_t /*file_size*/) override {
    // Intentionally left blank. Have no interest in collecting stats for
    // individual key/value pairs.
    return Status::OK();
  }

  virtual Status Finish(UserCollectedProperties* properties) override {
    std::string val;
    PutFixed32(&val, static_cast<uint32_t>(index_type_));
    properties->insert({BlockBasedTablePropertyNames::kIndexType, val});
    properties->insert({BlockBasedTablePropertyNames::kWholeKeyFiltering,
                        whole_key_filtering_ ? kPropTrue : kPropFalse});
    properties->insert({BlockBasedTablePropertyNames::kPrefixFiltering,
                        prefix_filtering_ ? kPropTrue : kPropFalse});
    return Status::OK();
  }

  // The name of the properties collector can be used for debugging purpose.
  virtual const char* Name() const override {
    return "BlockBasedTablePropertiesCollector";
  }

  virtual UserCollectedProperties GetReadableProperties() const override {
    // Intentionally left blank.
    return UserCollectedProperties();
  }

 private:
  BlockBasedTableOptions::IndexType index_type_;
  bool whole_key_filtering_;
  bool prefix_filtering_;
};

struct BlockBasedTableBuilder::Rep {
  const ImmutableCFOptions ioptions;
  const MutableCFOptions moptions;
  const BlockBasedTableOptions table_options;
  const InternalKeyComparator& internal_comparator;
  WritableFileWriter* file;
  uint64_t offset = 0;
  Status status;
  size_t alignment;
  BlockBuilder data_block;
  BlockBuilder range_del_block;

  InternalKeySliceTransform internal_prefix_transform;
  std::unique_ptr<IndexBuilder> index_builder;
  PartitionedIndexBuilder* p_index_builder_ = nullptr;

  std::string last_key;
  // Compression dictionary or nullptr
  const std::string* compression_dict;
  CompressionContext compression_ctx;
  std::unique_ptr<UncompressionContext> verify_ctx;
  TableProperties props;

  bool closed = false;  // Either Finish() or Abandon() has been called.
  const bool use_delta_encoding_for_index_values;
  std::unique_ptr<FilterBlockBuilder> filter_builder;
  char compressed_cache_key_prefix[BlockBasedTable::kMaxCacheKeyPrefixSize];
  size_t compressed_cache_key_prefix_size;

  BlockHandle pending_handle;  // Handle to add to index block

  std::string compressed_output;
  std::unique_ptr<FlushBlockPolicy> flush_block_policy;
  uint32_t column_family_id;
  const std::string& column_family_name;
  uint64_t creation_time = 0;
  uint64_t oldest_key_time = 0;

  std::vector<std::unique_ptr<IntTblPropCollector>> table_properties_collectors;

  Rep(const ImmutableCFOptions& _ioptions, const MutableCFOptions& _moptions,
      const BlockBasedTableOptions& table_opt,
      const InternalKeyComparator& icomparator,
      const std::vector<std::unique_ptr<IntTblPropCollectorFactory>>*
          int_tbl_prop_collector_factories,
      uint32_t _column_family_id, WritableFileWriter* f,
      const CompressionType _compression_type,
      const CompressionOptions& _compression_opts,
      const std::string* _compression_dict, const bool skip_filters,
      const std::string& _column_family_name, const uint64_t _creation_time,
      const uint64_t _oldest_key_time)
      : ioptions(_ioptions),
        moptions(_moptions),
        table_options(table_opt),
        internal_comparator(icomparator),
        file(f),
        alignment(table_options.block_align
                      ? std::min(table_options.block_size, kDefaultPageSize)
                      : 0),
        data_block(table_options.block_restart_interval,
<<<<<<< HEAD
                   table_options.use_delta_encoding),
=======
                   table_options.use_delta_encoding,
                   false /* use_value_delta_encoding */,
                   icomparator.user_comparator()
                           ->CanKeysWithDifferentByteContentsBeEqual()
                       ? BlockBasedTableOptions::kDataBlockBinarySearch
                       : table_options.data_block_index_type,
                   table_options.data_block_hash_table_util_ratio),
>>>>>>> 641fae60
        range_del_block(1 /* block_restart_interval */),
        internal_prefix_transform(_moptions.prefix_extractor.get()),
        compression_dict(_compression_dict),
        compression_ctx(_compression_type, _compression_opts),
<<<<<<< HEAD
=======
        use_delta_encoding_for_index_values(table_opt.format_version >= 4 &&
                                            !table_opt.block_align),
>>>>>>> 641fae60
        compressed_cache_key_prefix_size(0),
        flush_block_policy(
            table_options.flush_block_policy_factory->NewFlushBlockPolicy(
                table_options, data_block)),
        column_family_id(_column_family_id),
        column_family_name(_column_family_name),
        creation_time(_creation_time),
        oldest_key_time(_oldest_key_time) {
    if (table_options.index_type ==
        BlockBasedTableOptions::kTwoLevelIndexSearch) {
      p_index_builder_ = PartitionedIndexBuilder::CreateIndexBuilder(
          &internal_comparator, use_delta_encoding_for_index_values,
          table_options);
      index_builder.reset(p_index_builder_);
    } else {
      index_builder.reset(IndexBuilder::CreateIndexBuilder(
          table_options.index_type, &internal_comparator,
          &this->internal_prefix_transform, use_delta_encoding_for_index_values,
          table_options));
    }
    if (skip_filters) {
      filter_builder = nullptr;
    } else {
      filter_builder.reset(CreateFilterBlockBuilder(
<<<<<<< HEAD
          _ioptions, _moptions, table_options, p_index_builder_));
=======
          _ioptions, _moptions, table_options,
          use_delta_encoding_for_index_values, p_index_builder_));
>>>>>>> 641fae60
    }

    for (auto& collector_factories : *int_tbl_prop_collector_factories) {
      table_properties_collectors.emplace_back(
          collector_factories->CreateIntTblPropCollector(column_family_id));
    }
    table_properties_collectors.emplace_back(
        new BlockBasedTablePropertiesCollector(
            table_options.index_type, table_options.whole_key_filtering,
            _moptions.prefix_extractor != nullptr));
    if (table_options.verify_compression) {
      verify_ctx.reset(new UncompressionContext(UncompressionContext::NoCache(),
                                                compression_ctx.type()));
<<<<<<< HEAD
  }
  }
=======
    }
  }
>>>>>>> 641fae60

  Rep(const Rep&) = delete;
  Rep& operator=(const Rep&) = delete;

  ~Rep() {}
};

BlockBasedTableBuilder::BlockBasedTableBuilder(
    const ImmutableCFOptions& ioptions, const MutableCFOptions& moptions,
    const BlockBasedTableOptions& table_options,
    const InternalKeyComparator& internal_comparator,
    const std::vector<std::unique_ptr<IntTblPropCollectorFactory>>*
        int_tbl_prop_collector_factories,
    uint32_t column_family_id, WritableFileWriter* file,
    const CompressionType compression_type,
    const CompressionOptions& compression_opts,
    const std::string* compression_dict, const bool skip_filters,
    const std::string& column_family_name, const uint64_t creation_time,
    const uint64_t oldest_key_time) {
  BlockBasedTableOptions sanitized_table_options(table_options);
  if (sanitized_table_options.format_version == 0 &&
      sanitized_table_options.checksum != kCRC32c) {
    ROCKS_LOG_WARN(
        ioptions.info_log,
        "Silently converting format_version to 1 because checksum is "
        "non-default");
    // silently convert format_version to 1 to keep consistent with current
    // behavior
    sanitized_table_options.format_version = 1;
  }

  rep_ =
      new Rep(ioptions, moptions, sanitized_table_options, internal_comparator,
<<<<<<< HEAD
                 int_tbl_prop_collector_factories, column_family_id, file,
                 compression_type, compression_opts, compression_dict,
=======
              int_tbl_prop_collector_factories, column_family_id, file,
              compression_type, compression_opts, compression_dict,
>>>>>>> 641fae60
              skip_filters, column_family_name, creation_time, oldest_key_time);

  if (rep_->filter_builder != nullptr) {
    rep_->filter_builder->StartBlock(0);
  }
  if (table_options.block_cache_compressed.get() != nullptr) {
    BlockBasedTable::GenerateCachePrefix(
        table_options.block_cache_compressed.get(), file->writable_file(),
        &rep_->compressed_cache_key_prefix[0],
        &rep_->compressed_cache_key_prefix_size);
  }
}

BlockBasedTableBuilder::~BlockBasedTableBuilder() {
  assert(rep_->closed);  // Catch errors where caller forgot to call Finish()
  delete rep_;
}

void BlockBasedTableBuilder::Add(const Slice& key, const Slice& value) {
  Rep* r = rep_;
  assert(!r->closed);
  if (!ok()) return;
  ValueType value_type = ExtractValueType(key);
  if (IsTypeMemorSST(value_type)) {
    if (r->props.num_entries > 0) {
      assert(r->internal_comparator.Compare(key, Slice(r->last_key)) > 0);
    }

    auto should_flush = r->flush_block_policy->Update(key, value);
    if (should_flush) {
      assert(!r->data_block.empty());
      Flush();

      // Add item to index block.
      // We do not emit the index entry for a block until we have seen the
      // first key for the next data block.  This allows us to use shorter
      // keys in the index block.  For example, consider a block boundary
      // between the keys "the quick brown fox" and "the who".  We can use
      // "the r" as the key for the index block entry since it is >= all
      // entries in the first block and < all entries in subsequent
      // blocks.
      if (ok()) {
        r->index_builder->AddIndexEntry(&r->last_key, &key, r->pending_handle);
      }
    }

    // Note: PartitionedFilterBlockBuilder requires key being added to filter
    // builder after being added to index builder.
    if (r->filter_builder != nullptr) {
      r->filter_builder->Add(ExtractUserKey(key));
    }

    r->last_key.assign(key.data(), key.size());
    r->data_block.Add(key, value);
    r->props.num_entries++;
    r->props.raw_key_size += key.size();
    r->props.raw_value_size += value.size();
    if (value_type == kTypeDeletion || value_type == kTypeSingleDeletion) {
      r->props.num_deletions++;
    } else if (value_type == kTypeMerge) {
      r->props.num_merge_operands++;
    }

    r->index_builder->OnKeyAdded(key);
    NotifyCollectTableCollectorsOnAdd(key, value, r->offset,
                                      r->table_properties_collectors,
                                      r->ioptions.info_log);

  } else if (value_type == kTypeRangeDeletion) {
    r->range_del_block.Add(key, value);
    ++r->props.num_range_deletions;
    r->props.raw_key_size += key.size();
    r->props.raw_value_size += value.size();
    NotifyCollectTableCollectorsOnAdd(key, value, r->offset,
                                      r->table_properties_collectors,
                                      r->ioptions.info_log);
  } else {
    assert(false);
  }
}

void BlockBasedTableBuilder::Flush() {
  Rep* r = rep_;
  assert(!r->closed);
  if (!ok()) return;
  if (r->data_block.empty()) return;
  WriteBlock(&r->data_block, &r->pending_handle, true /* is_data_block */);
  if (r->filter_builder != nullptr) {
    r->filter_builder->StartBlock(r->offset);
  }
  r->props.data_size = r->offset;
  ++r->props.num_data_blocks;
}

void BlockBasedTableBuilder::WriteBlock(BlockBuilder* block,
                                        BlockHandle* handle,
                                        bool is_data_block) {
  WriteBlock(block->Finish(), handle, is_data_block);
  block->Reset();
}

void BlockBasedTableBuilder::WriteBlock(const Slice& raw_block_contents,
                                        BlockHandle* handle,
                                        bool is_data_block) {
  // File format contains a sequence of blocks where each block has:
  //    block_data: uint8[n]
  //    type: uint8
  //    crc: uint32
  assert(ok());
  Rep* r = rep_;

  auto type = r->compression_ctx.type();
  Slice block_contents;
  bool abort_compression = false;

  StopWatchNano timer(r->ioptions.env,
    ShouldReportDetailedTime(r->ioptions.env, r->ioptions.statistics));

  if (raw_block_contents.size() < kCompressionSizeLimit) {
    Slice compression_dict;
    if (is_data_block && r->compression_dict && r->compression_dict->size()) {
      r->compression_ctx.dict() = *r->compression_dict;
      if (r->table_options.verify_compression) {
        assert(r->verify_ctx != nullptr);
        r->verify_ctx->dict() = *r->compression_dict;
<<<<<<< HEAD
    }
=======
      }
>>>>>>> 641fae60
    } else {
      // Clear dictionary
      r->compression_ctx.dict() = Slice();
      if (r->table_options.verify_compression) {
        assert(r->verify_ctx != nullptr);
        r->verify_ctx->dict() = Slice();
      }
    }

    block_contents =
        CompressBlock(raw_block_contents, r->compression_ctx, &type,
                      r->table_options.format_version, &r->compressed_output);

    // Some of the compression algorithms are known to be unreliable. If
    // the verify_compression flag is set then try to de-compress the
    // compressed data and compare to the input.
    if (type != kNoCompression && r->table_options.verify_compression) {
      // Retrieve the uncompressed contents into a new buffer
      BlockContents contents;
      Status stat = UncompressBlockContentsForCompressionType(
          *r->verify_ctx, block_contents.data(), block_contents.size(),
          &contents, r->table_options.format_version, r->ioptions);

      if (stat.ok()) {
        bool compressed_ok = contents.data.compare(raw_block_contents) == 0;
        if (!compressed_ok) {
          // The result of the compression was invalid. abort.
          abort_compression = true;
          ROCKS_LOG_ERROR(r->ioptions.info_log,
                          "Decompressed block did not match raw block");
          r->status =
              Status::Corruption("Decompressed block did not match raw block");
        }
      } else {
        // Decompression reported an error. abort.
        r->status = Status::Corruption("Could not decompress");
        abort_compression = true;
      }
    }
  } else {
    // Block is too big to be compressed.
    abort_compression = true;
  }

  // Abort compression if the block is too big, or did not pass
  // verification.
  if (abort_compression) {
    RecordTick(r->ioptions.statistics, NUMBER_BLOCK_NOT_COMPRESSED);
    type = kNoCompression;
    block_contents = raw_block_contents;
  } else if (type != kNoCompression) {
    if (ShouldReportDetailedTime(r->ioptions.env, r->ioptions.statistics)) {
<<<<<<< HEAD
    MeasureTime(r->ioptions.statistics, COMPRESSION_TIMES_NANOS,
                timer.ElapsedNanos());
=======
      MeasureTime(r->ioptions.statistics, COMPRESSION_TIMES_NANOS,
                  timer.ElapsedNanos());
>>>>>>> 641fae60
    }
    MeasureTime(r->ioptions.statistics, BYTES_COMPRESSED,
                raw_block_contents.size());
    RecordTick(r->ioptions.statistics, NUMBER_BLOCK_COMPRESSED);
  }

  WriteRawBlock(block_contents, type, handle, is_data_block);
  r->compressed_output.clear();
}

void BlockBasedTableBuilder::WriteRawBlock(const Slice& block_contents,
                                           CompressionType type,
                                           BlockHandle* handle,
                                           bool is_data_block) {
  Rep* r = rep_;
  StopWatch sw(r->ioptions.env, r->ioptions.statistics, WRITE_RAW_BLOCK_MICROS);
  handle->set_offset(r->offset);
  handle->set_size(block_contents.size());
  assert(r->status.ok());
  r->status = r->file->Append(block_contents);
  if (r->status.ok()) {
    char trailer[kBlockTrailerSize];
    trailer[0] = type;
    char* trailer_without_type = trailer + 1;
    switch (r->table_options.checksum) {
      case kNoChecksum:
        EncodeFixed32(trailer_without_type, 0);
        break;
      case kCRC32c: {
        auto crc = crc32c::Value(block_contents.data(), block_contents.size());
        crc = crc32c::Extend(crc, trailer, 1);  // Extend to cover block type
        EncodeFixed32(trailer_without_type, crc32c::Mask(crc));
        break;
      }
      case kxxHash: {
        void* xxh = XXH32_init(0);
        XXH32_update(xxh, block_contents.data(),
                     static_cast<uint32_t>(block_contents.size()));
        XXH32_update(xxh, trailer, 1);  // Extend  to cover block type
        EncodeFixed32(trailer_without_type, XXH32_digest(xxh));
        break;
      }
      case kxxHash64: {
        XXH64_state_t* const state = XXH64_createState();
        XXH64_reset(state, 0);
        XXH64_update(state, block_contents.data(),
                static_cast<uint32_t>(block_contents.size()));
        XXH64_update(state, trailer, 1);  // Extend  to cover block type
        EncodeFixed32(trailer_without_type,
          static_cast<uint32_t>(XXH64_digest(state) & // lower 32 bits
                                   uint64_t{0xffffffff}));
        XXH64_freeState(state);
        break;
      }
    }

    assert(r->status.ok());
    r->status = r->file->Append(Slice(trailer, kBlockTrailerSize));
    if (r->status.ok()) {
      r->status = InsertBlockInCache(block_contents, type, handle);
    }
    if (r->status.ok()) {
      r->offset += block_contents.size() + kBlockTrailerSize;
      if (r->table_options.block_align && is_data_block) {
        size_t pad_bytes =
            (r->alignment - ((block_contents.size() + kBlockTrailerSize) &
                             (r->alignment - 1))) &
            (r->alignment - 1);
        r->status = r->file->Pad(pad_bytes);
        if (r->status.ok()) {
          r->offset += pad_bytes;
<<<<<<< HEAD
    }
  }
=======
        }
      }
>>>>>>> 641fae60
    }
  }
}

Status BlockBasedTableBuilder::status() const {
  return rep_->status;
}

<<<<<<< HEAD
static void DeleteCachedBlock(const Slice& /*key*/, void* value) {
  Block* block = reinterpret_cast<Block*>(value);
  delete block;
=======
static void DeleteCachedBlockContents(const Slice& /*key*/, void* value) {
  BlockContents* bc = reinterpret_cast<BlockContents*>(value);
  delete bc;
>>>>>>> 641fae60
}

//
// Make a copy of the block contents and insert into compressed block cache
//
Status BlockBasedTableBuilder::InsertBlockInCache(const Slice& block_contents,
                                                  const CompressionType type,
                                                  const BlockHandle* handle) {
  Rep* r = rep_;
  Cache* block_cache_compressed = r->table_options.block_cache_compressed.get();

  if (type != kNoCompression && block_cache_compressed != nullptr) {

    size_t size = block_contents.size();

    auto ubuf =
        AllocateBlock(size + 1, block_cache_compressed->memory_allocator());
    memcpy(ubuf.get(), block_contents.data(), size);
    ubuf[size] = type;

    BlockContents* block_contents_to_cache =
        new BlockContents(std::move(ubuf), size);
#ifndef NDEBUG
    block_contents_to_cache->is_raw_block = true;
#endif  // NDEBUG

    // make cache key by appending the file offset to the cache prefix id
    char* end = EncodeVarint64(
                  r->compressed_cache_key_prefix +
                  r->compressed_cache_key_prefix_size,
                  handle->offset());
    Slice key(r->compressed_cache_key_prefix, static_cast<size_t>
              (end - r->compressed_cache_key_prefix));

    // Insert into compressed block cache.
    block_cache_compressed->Insert(
        key, block_contents_to_cache,
        block_contents_to_cache->ApproximateMemoryUsage(),
        &DeleteCachedBlockContents);

    // Invalidate OS cache.
    r->file->InvalidateCache(static_cast<size_t>(r->offset), size);
  }
  return Status::OK();
}

<<<<<<< HEAD
Status BlockBasedTableBuilder::Finish() {
  Rep* r = rep_;
  bool empty_data_block = r->data_block.empty();
  Flush();
  assert(!r->closed);
  r->closed = true;

  // To make sure properties block is able to keep the accurate size of index
  // block, we will finish writing all index entries here and flush them
  // to storage after metaindex block is written.
  if (ok() && !empty_data_block) {
    r->index_builder->AddIndexEntry(
        &r->last_key, nullptr /* no next data block */, r->pending_handle);
  }

  BlockHandle filter_block_handle, metaindex_block_handle, index_block_handle,
      compression_dict_block_handle, range_del_block_handle;

  // Write filter block
  bool empty_filter_block = (r->filter_builder == nullptr ||
                             r->filter_builder->NumAdded() == 0);
=======
void BlockBasedTableBuilder::WriteFilterBlock(
    MetaIndexBuilder* meta_index_builder) {
  BlockHandle filter_block_handle;
  bool empty_filter_block = (rep_->filter_builder == nullptr ||
                             rep_->filter_builder->NumAdded() == 0);
>>>>>>> 641fae60
  if (ok() && !empty_filter_block) {
    Status s = Status::Incomplete();
    while (ok() && s.IsIncomplete()) {
      Slice filter_content =
          rep_->filter_builder->Finish(filter_block_handle, &s);
      assert(s.ok() || s.IsIncomplete());
      rep_->props.filter_size += filter_content.size();
      WriteRawBlock(filter_content, kNoCompression, &filter_block_handle);
    }
  }
  if (ok() && !empty_filter_block) {
    // Add mapping from "<filter_block_prefix>.Name" to location
    // of filter data.
    std::string key;
    if (rep_->filter_builder->IsBlockBased()) {
      key = BlockBasedTable::kFilterBlockPrefix;
    } else {
      key = rep_->table_options.partition_filters
                ? BlockBasedTable::kPartitionedFilterBlockPrefix
                : BlockBasedTable::kFullFilterBlockPrefix;
    }
    key.append(rep_->table_options.filter_policy->Name());
    meta_index_builder->Add(key, filter_block_handle);
  }
}

void BlockBasedTableBuilder::WriteIndexBlock(
    MetaIndexBuilder* meta_index_builder, BlockHandle* index_block_handle) {
  IndexBuilder::IndexBlocks index_blocks;
  auto index_builder_status = rep_->index_builder->Finish(&index_blocks);
  if (index_builder_status.IsIncomplete()) {
    // We we have more than one index partition then meta_blocks are not
    // supported for the index. Currently meta_blocks are used only by
    // HashIndexBuilder which is not multi-partition.
    assert(index_blocks.meta_blocks.empty());
  } else if (ok() && !index_builder_status.ok()) {
    rep_->status = index_builder_status;
  }
  if (ok()) {
    for (const auto& item : index_blocks.meta_blocks) {
      BlockHandle block_handle;
      WriteBlock(item.second, &block_handle, false /* is_data_block */);
      if (!ok()) {
        break;
      }
      meta_index_builder->Add(item.first, block_handle);
    }
  }
  if (ok()) {
    if (rep_->table_options.enable_index_compression) {
      WriteBlock(index_blocks.index_block_contents, index_block_handle, false);
    } else {
      WriteRawBlock(index_blocks.index_block_contents, kNoCompression,
                    index_block_handle);
    }
  }
  // If there are more index partitions, finish them and write them out
  Status s = index_builder_status;
  while (ok() && s.IsIncomplete()) {
    s = rep_->index_builder->Finish(&index_blocks, *index_block_handle);
    if (!s.ok() && !s.IsIncomplete()) {
      rep_->status = s;
      return;
    }
    if (rep_->table_options.enable_index_compression) {
      WriteBlock(index_blocks.index_block_contents, index_block_handle, false);
    } else {
      WriteRawBlock(index_blocks.index_block_contents, kNoCompression,
                    index_block_handle);
    }
    // The last index_block_handle will be for the partition index block
  }
}

void BlockBasedTableBuilder::WritePropertiesBlock(
    MetaIndexBuilder* meta_index_builder) {
  BlockHandle properties_block_handle;
  if (ok()) {
<<<<<<< HEAD
    if (!empty_filter_block) {
      // Add mapping from "<filter_block_prefix>.Name" to location
      // of filter data.
      std::string key;
      if (r->filter_builder->IsBlockBased()) {
        key = BlockBasedTable::kFilterBlockPrefix;
      } else {
        key = r->table_options.partition_filters
                  ? BlockBasedTable::kPartitionedFilterBlockPrefix
                  : BlockBasedTable::kFullFilterBlockPrefix;
=======
    PropertyBlockBuilder property_block_builder;
    rep_->props.column_family_id = rep_->column_family_id;
    rep_->props.column_family_name = rep_->column_family_name;
    rep_->props.filter_policy_name =
        rep_->table_options.filter_policy != nullptr
            ? rep_->table_options.filter_policy->Name()
            : "";
    rep_->props.index_size =
        rep_->index_builder->IndexSize() + kBlockTrailerSize;
    rep_->props.comparator_name = rep_->ioptions.user_comparator != nullptr
                                      ? rep_->ioptions.user_comparator->Name()
                                      : "nullptr";
    rep_->props.merge_operator_name =
        rep_->ioptions.merge_operator != nullptr
            ? rep_->ioptions.merge_operator->Name()
            : "nullptr";
    rep_->props.compression_name =
        CompressionTypeToString(rep_->compression_ctx.type());
    rep_->props.prefix_extractor_name =
        rep_->moptions.prefix_extractor != nullptr
            ? rep_->moptions.prefix_extractor->Name()
            : "nullptr";

    std::string property_collectors_names = "[";
    for (size_t i = 0;
         i < rep_->ioptions.table_properties_collector_factories.size(); ++i) {
      if (i != 0) {
        property_collectors_names += ",";
>>>>>>> 641fae60
      }
      property_collectors_names +=
          rep_->ioptions.table_properties_collector_factories[i]->Name();
    }
    property_collectors_names += "]";
    rep_->props.property_collectors_names = property_collectors_names;
    if (rep_->table_options.index_type ==
        BlockBasedTableOptions::kTwoLevelIndexSearch) {
      assert(rep_->p_index_builder_ != nullptr);
      rep_->props.index_partitions = rep_->p_index_builder_->NumPartitions();
      rep_->props.top_level_index_size =
          rep_->p_index_builder_->TopLevelIndexSize(rep_->offset);
    }
    rep_->props.index_key_is_user_key =
        !rep_->index_builder->seperator_is_key_plus_seq();
    rep_->props.index_value_is_delta_encoded =
        rep_->use_delta_encoding_for_index_values;
    rep_->props.creation_time = rep_->creation_time;
    rep_->props.oldest_key_time = rep_->oldest_key_time;

    // Add basic properties
    property_block_builder.AddTableProperty(rep_->props);

    // Add use collected properties
    NotifyCollectTableCollectorsOnFinish(rep_->table_properties_collectors,
                                         rep_->ioptions.info_log,
                                         &property_block_builder);

    WriteRawBlock(property_block_builder.Finish(), kNoCompression,
                  &properties_block_handle);
  }
  if (ok()) {
    meta_index_builder->Add(kPropertiesBlock, properties_block_handle);
  }
}

<<<<<<< HEAD
    // Write properties and compression dictionary blocks.
    {
      PropertyBlockBuilder property_block_builder;
      r->props.column_family_id = r->column_family_id;
      r->props.column_family_name = r->column_family_name;
      r->props.filter_policy_name = r->table_options.filter_policy != nullptr ?
          r->table_options.filter_policy->Name() : "";
      r->props.index_size =
          r->index_builder->EstimatedSize() + kBlockTrailerSize;
      r->props.comparator_name = r->ioptions.user_comparator != nullptr
                                     ? r->ioptions.user_comparator->Name()
                                     : "nullptr";
      r->props.merge_operator_name = r->ioptions.merge_operator != nullptr
                                         ? r->ioptions.merge_operator->Name()
                                         : "nullptr";
      r->props.compression_name =
          CompressionTypeToString(r->compression_ctx.type());
      r->props.prefix_extractor_name =
          r->moptions.prefix_extractor != nullptr
              ? r->moptions.prefix_extractor->Name()
              : "nullptr";

      std::string property_collectors_names = "[";
      for (size_t i = 0;
           i < r->ioptions.table_properties_collector_factories.size(); ++i) {
        if (i != 0) {
          property_collectors_names += ",";
        }
        property_collectors_names +=
            r->ioptions.table_properties_collector_factories[i]->Name();
      }
      property_collectors_names += "]";
      r->props.property_collectors_names = property_collectors_names;
      if (r->table_options.index_type ==
          BlockBasedTableOptions::kTwoLevelIndexSearch) {
        assert(r->p_index_builder_ != nullptr);
        r->props.index_partitions = r->p_index_builder_->NumPartitions();
        r->props.top_level_index_size =
            r->p_index_builder_->EstimateTopLevelIndexSize(r->offset);
      }
      r->props.index_key_is_user_key =
          !r->index_builder->seperator_is_key_plus_seq();
      r->props.creation_time = r->creation_time;
      r->props.oldest_key_time = r->oldest_key_time;

      // Add basic properties
      property_block_builder.AddTableProperty(r->props);

      // Add use collected properties
      NotifyCollectTableCollectorsOnFinish(r->table_properties_collectors,
                                           r->ioptions.info_log,
                                           &property_block_builder);

      BlockHandle properties_block_handle;
      WriteRawBlock(
          property_block_builder.Finish(),
          kNoCompression,
          &properties_block_handle
      );
      meta_index_builder.Add(kPropertiesBlock, properties_block_handle);

      // Write compression dictionary block
      if (r->compression_dict && r->compression_dict->size()) {
        WriteRawBlock(*r->compression_dict, kNoCompression,
                      &compression_dict_block_handle);
        meta_index_builder.Add(kCompressionDictBlock,
                               compression_dict_block_handle);
      }
    }  // end of properties/compression dictionary block writing
=======
void BlockBasedTableBuilder::WriteCompressionDictBlock(
    MetaIndexBuilder* meta_index_builder) {
  if (rep_->compression_dict && rep_->compression_dict->size()) {
    BlockHandle compression_dict_block_handle;
    if (ok()) {
      WriteRawBlock(*rep_->compression_dict, kNoCompression,
                    &compression_dict_block_handle);
    }
    if (ok()) {
      meta_index_builder->Add(kCompressionDictBlock,
                              compression_dict_block_handle);
    }
  }
}
>>>>>>> 641fae60

void BlockBasedTableBuilder::WriteRangeDelBlock(
    MetaIndexBuilder* meta_index_builder) {
  if (ok() && !rep_->range_del_block.empty()) {
    BlockHandle range_del_block_handle;
    WriteRawBlock(rep_->range_del_block.Finish(), kNoCompression,
                  &range_del_block_handle);
    meta_index_builder->Add(kRangeDelBlock, range_del_block_handle);
  }
}

Status BlockBasedTableBuilder::Finish() {
  Rep* r = rep_;
  bool empty_data_block = r->data_block.empty();
  Flush();
  assert(!r->closed);
  r->closed = true;

  // To make sure properties block is able to keep the accurate size of index
  // block, we will finish writing all index entries first.
  if (ok() && !empty_data_block) {
    r->index_builder->AddIndexEntry(
        &r->last_key, nullptr /* no next data block */, r->pending_handle);
  }

  // Write meta blocks and metaindex block with the following order.
  //    1. [meta block: filter]
  //    2. [meta block: index]
  //    3. [meta block: compression dictionary]
  //    4. [meta block: range deletion tombstone]
  //    5. [meta block: properties]
  //    6. [metaindex block]
  BlockHandle metaindex_block_handle, index_block_handle;
  MetaIndexBuilder meta_index_builder;
  WriteFilterBlock(&meta_index_builder);
  WriteIndexBlock(&meta_index_builder, &index_block_handle);
  WriteCompressionDictBlock(&meta_index_builder);
  WriteRangeDelBlock(&meta_index_builder);
  WritePropertiesBlock(&meta_index_builder);
  if (ok()) {
    // flush the meta index block
    WriteRawBlock(meta_index_builder.Finish(), kNoCompression,
                  &metaindex_block_handle);
<<<<<<< HEAD

    if (r->table_options.enable_index_compression) {
      WriteBlock(index_blocks.index_block_contents, &index_block_handle, false);
    } else {
      WriteRawBlock(index_blocks.index_block_contents, kNoCompression,
                    &index_block_handle);
    }
    // If there are more index partitions, finish them and write them out
    Status& s = index_builder_status;
    while (s.IsIncomplete()) {
      s = r->index_builder->Finish(&index_blocks, index_block_handle);
      if (!s.ok() && !s.IsIncomplete()) {
        return s;
      }
      if (r->table_options.enable_index_compression) {
      WriteBlock(index_blocks.index_block_contents, &index_block_handle,
                   false);
      } else {
        WriteRawBlock(index_blocks.index_block_contents, kNoCompression,
                      &index_block_handle);
      }
      // The last index_block_handle will be for the partition index block
    }
=======
>>>>>>> 641fae60
  }

  // Write footer
  if (ok()) {
    // No need to write out new footer if we're using default checksum.
    // We're writing legacy magic number because we want old versions of RocksDB
    // be able to read files generated with new release (just in case if
    // somebody wants to roll back after an upgrade)
    // TODO(icanadi) at some point in the future, when we're absolutely sure
    // nobody will roll back to RocksDB 2.x versions, retire the legacy magic
    // number and always write new table files with new magic number
    bool legacy = (r->table_options.format_version == 0);
    // this is guaranteed by BlockBasedTableBuilder's constructor
    assert(r->table_options.checksum == kCRC32c ||
           r->table_options.format_version != 0);
    Footer footer(legacy ? kLegacyBlockBasedTableMagicNumber
                         : kBlockBasedTableMagicNumber,
                  r->table_options.format_version);
    footer.set_metaindex_handle(metaindex_block_handle);
    footer.set_index_handle(index_block_handle);
    footer.set_checksum(r->table_options.checksum);
    std::string footer_encoding;
    footer.EncodeTo(&footer_encoding);
    assert(r->status.ok());
    r->status = r->file->Append(footer_encoding);
    if (r->status.ok()) {
      r->offset += footer_encoding.size();
    }
  }

  return r->status;
}

void BlockBasedTableBuilder::Abandon() {
  Rep* r = rep_;
  assert(!r->closed);
  r->closed = true;
}

uint64_t BlockBasedTableBuilder::NumEntries() const {
  return rep_->props.num_entries;
}

uint64_t BlockBasedTableBuilder::FileSize() const {
  return rep_->offset;
}

bool BlockBasedTableBuilder::NeedCompact() const {
  for (const auto& collector : rep_->table_properties_collectors) {
    if (collector->NeedCompact()) {
      return true;
    }
  }
  return false;
}

TableProperties BlockBasedTableBuilder::GetTableProperties() const {
  TableProperties ret = rep_->props;
  for (const auto& collector : rep_->table_properties_collectors) {
    for (const auto& prop : collector->GetReadableProperties()) {
      ret.readable_properties.insert(prop);
    }
    collector->Finish(&ret.user_collected_properties);
  }
  return ret;
}

const std::string BlockBasedTable::kFilterBlockPrefix = "filter.";
const std::string BlockBasedTable::kFullFilterBlockPrefix = "fullfilter.";
const std::string BlockBasedTable::kPartitionedFilterBlockPrefix =
    "partitionedfilter.";
}  // namespace rocksdb<|MERGE_RESOLUTION|>--- conflicted
+++ resolved
@@ -64,10 +64,7 @@
 FilterBlockBuilder* CreateFilterBlockBuilder(
     const ImmutableCFOptions& /*opt*/, const MutableCFOptions& mopt,
     const BlockBasedTableOptions& table_opt,
-<<<<<<< HEAD
-=======
     const bool use_delta_encoding_for_index_values,
->>>>>>> 641fae60
     PartitionedIndexBuilder* const p_index_builder) {
   if (table_opt.filter_policy == nullptr) return nullptr;
 
@@ -307,9 +304,6 @@
                       ? std::min(table_options.block_size, kDefaultPageSize)
                       : 0),
         data_block(table_options.block_restart_interval,
-<<<<<<< HEAD
-                   table_options.use_delta_encoding),
-=======
                    table_options.use_delta_encoding,
                    false /* use_value_delta_encoding */,
                    icomparator.user_comparator()
@@ -317,16 +311,12 @@
                        ? BlockBasedTableOptions::kDataBlockBinarySearch
                        : table_options.data_block_index_type,
                    table_options.data_block_hash_table_util_ratio),
->>>>>>> 641fae60
         range_del_block(1 /* block_restart_interval */),
         internal_prefix_transform(_moptions.prefix_extractor.get()),
         compression_dict(_compression_dict),
         compression_ctx(_compression_type, _compression_opts),
-<<<<<<< HEAD
-=======
         use_delta_encoding_for_index_values(table_opt.format_version >= 4 &&
                                             !table_opt.block_align),
->>>>>>> 641fae60
         compressed_cache_key_prefix_size(0),
         flush_block_policy(
             table_options.flush_block_policy_factory->NewFlushBlockPolicy(
@@ -351,12 +341,8 @@
       filter_builder = nullptr;
     } else {
       filter_builder.reset(CreateFilterBlockBuilder(
-<<<<<<< HEAD
-          _ioptions, _moptions, table_options, p_index_builder_));
-=======
           _ioptions, _moptions, table_options,
           use_delta_encoding_for_index_values, p_index_builder_));
->>>>>>> 641fae60
     }
 
     for (auto& collector_factories : *int_tbl_prop_collector_factories) {
@@ -370,13 +356,8 @@
     if (table_options.verify_compression) {
       verify_ctx.reset(new UncompressionContext(UncompressionContext::NoCache(),
                                                 compression_ctx.type()));
-<<<<<<< HEAD
-  }
-  }
-=======
-    }
-  }
->>>>>>> 641fae60
+  }
+  }
 
   Rep(const Rep&) = delete;
   Rep& operator=(const Rep&) = delete;
@@ -410,13 +391,8 @@
 
   rep_ =
       new Rep(ioptions, moptions, sanitized_table_options, internal_comparator,
-<<<<<<< HEAD
                  int_tbl_prop_collector_factories, column_family_id, file,
                  compression_type, compression_opts, compression_dict,
-=======
-              int_tbl_prop_collector_factories, column_family_id, file,
-              compression_type, compression_opts, compression_dict,
->>>>>>> 641fae60
               skip_filters, column_family_name, creation_time, oldest_key_time);
 
   if (rep_->filter_builder != nullptr) {
@@ -542,11 +518,7 @@
       if (r->table_options.verify_compression) {
         assert(r->verify_ctx != nullptr);
         r->verify_ctx->dict() = *r->compression_dict;
-<<<<<<< HEAD
-    }
-=======
-      }
->>>>>>> 641fae60
+    }
     } else {
       // Clear dictionary
       r->compression_ctx.dict() = Slice();
@@ -599,13 +571,8 @@
     block_contents = raw_block_contents;
   } else if (type != kNoCompression) {
     if (ShouldReportDetailedTime(r->ioptions.env, r->ioptions.statistics)) {
-<<<<<<< HEAD
     MeasureTime(r->ioptions.statistics, COMPRESSION_TIMES_NANOS,
                 timer.ElapsedNanos());
-=======
-      MeasureTime(r->ioptions.statistics, COMPRESSION_TIMES_NANOS,
-                  timer.ElapsedNanos());
->>>>>>> 641fae60
     }
     MeasureTime(r->ioptions.statistics, BYTES_COMPRESSED,
                 raw_block_contents.size());
@@ -659,7 +626,7 @@
                                    uint64_t{0xffffffff}));
         XXH64_freeState(state);
         break;
-      }
+    }
     }
 
     assert(r->status.ok());
@@ -677,13 +644,8 @@
         r->status = r->file->Pad(pad_bytes);
         if (r->status.ok()) {
           r->offset += pad_bytes;
-<<<<<<< HEAD
-    }
-  }
-=======
-        }
-      }
->>>>>>> 641fae60
+    }
+  }
     }
   }
 }
@@ -692,15 +654,9 @@
   return rep_->status;
 }
 
-<<<<<<< HEAD
-static void DeleteCachedBlock(const Slice& /*key*/, void* value) {
-  Block* block = reinterpret_cast<Block*>(value);
-  delete block;
-=======
 static void DeleteCachedBlockContents(const Slice& /*key*/, void* value) {
   BlockContents* bc = reinterpret_cast<BlockContents*>(value);
   delete bc;
->>>>>>> 641fae60
 }
 
 //
@@ -747,35 +703,11 @@
   return Status::OK();
 }
 
-<<<<<<< HEAD
-Status BlockBasedTableBuilder::Finish() {
-  Rep* r = rep_;
-  bool empty_data_block = r->data_block.empty();
-  Flush();
-  assert(!r->closed);
-  r->closed = true;
-
-  // To make sure properties block is able to keep the accurate size of index
-  // block, we will finish writing all index entries here and flush them
-  // to storage after metaindex block is written.
-  if (ok() && !empty_data_block) {
-    r->index_builder->AddIndexEntry(
-        &r->last_key, nullptr /* no next data block */, r->pending_handle);
-  }
-
-  BlockHandle filter_block_handle, metaindex_block_handle, index_block_handle,
-      compression_dict_block_handle, range_del_block_handle;
-
-  // Write filter block
-  bool empty_filter_block = (r->filter_builder == nullptr ||
-                             r->filter_builder->NumAdded() == 0);
-=======
 void BlockBasedTableBuilder::WriteFilterBlock(
     MetaIndexBuilder* meta_index_builder) {
   BlockHandle filter_block_handle;
   bool empty_filter_block = (rep_->filter_builder == nullptr ||
                              rep_->filter_builder->NumAdded() == 0);
->>>>>>> 641fae60
   if (ok() && !empty_filter_block) {
     Status s = Status::Incomplete();
     while (ok() && s.IsIncomplete()) {
@@ -815,23 +747,23 @@
     rep_->status = index_builder_status;
   }
   if (ok()) {
-    for (const auto& item : index_blocks.meta_blocks) {
-      BlockHandle block_handle;
-      WriteBlock(item.second, &block_handle, false /* is_data_block */);
+  for (const auto& item : index_blocks.meta_blocks) {
+    BlockHandle block_handle;
+    WriteBlock(item.second, &block_handle, false /* is_data_block */);
       if (!ok()) {
         break;
-      }
+  }
       meta_index_builder->Add(item.first, block_handle);
     }
   }
   if (ok()) {
     if (rep_->table_options.enable_index_compression) {
       WriteBlock(index_blocks.index_block_contents, index_block_handle, false);
-    } else {
+      } else {
       WriteRawBlock(index_blocks.index_block_contents, kNoCompression,
                     index_block_handle);
-    }
-  }
+      }
+    }
   // If there are more index partitions, finish them and write them out
   Status s = index_builder_status;
   while (ok() && s.IsIncomplete()) {
@@ -854,19 +786,7 @@
     MetaIndexBuilder* meta_index_builder) {
   BlockHandle properties_block_handle;
   if (ok()) {
-<<<<<<< HEAD
-    if (!empty_filter_block) {
-      // Add mapping from "<filter_block_prefix>.Name" to location
-      // of filter data.
-      std::string key;
-      if (r->filter_builder->IsBlockBased()) {
-        key = BlockBasedTable::kFilterBlockPrefix;
-      } else {
-        key = r->table_options.partition_filters
-                  ? BlockBasedTable::kPartitionedFilterBlockPrefix
-                  : BlockBasedTable::kFullFilterBlockPrefix;
-=======
-    PropertyBlockBuilder property_block_builder;
+      PropertyBlockBuilder property_block_builder;
     rep_->props.column_family_id = rep_->column_family_id;
     rep_->props.column_family_name = rep_->column_family_name;
     rep_->props.filter_policy_name =
@@ -877,37 +797,36 @@
         rep_->index_builder->IndexSize() + kBlockTrailerSize;
     rep_->props.comparator_name = rep_->ioptions.user_comparator != nullptr
                                       ? rep_->ioptions.user_comparator->Name()
-                                      : "nullptr";
+                                     : "nullptr";
     rep_->props.merge_operator_name =
         rep_->ioptions.merge_operator != nullptr
             ? rep_->ioptions.merge_operator->Name()
-            : "nullptr";
+                                         : "nullptr";
     rep_->props.compression_name =
         CompressionTypeToString(rep_->compression_ctx.type());
     rep_->props.prefix_extractor_name =
         rep_->moptions.prefix_extractor != nullptr
             ? rep_->moptions.prefix_extractor->Name()
-            : "nullptr";
-
-    std::string property_collectors_names = "[";
-    for (size_t i = 0;
+              : "nullptr";
+
+      std::string property_collectors_names = "[";
+      for (size_t i = 0;
          i < rep_->ioptions.table_properties_collector_factories.size(); ++i) {
-      if (i != 0) {
-        property_collectors_names += ",";
->>>>>>> 641fae60
-      }
-      property_collectors_names +=
+        if (i != 0) {
+          property_collectors_names += ",";
+        }
+        property_collectors_names +=
           rep_->ioptions.table_properties_collector_factories[i]->Name();
-    }
-    property_collectors_names += "]";
+      }
+      property_collectors_names += "]";
     rep_->props.property_collectors_names = property_collectors_names;
     if (rep_->table_options.index_type ==
-        BlockBasedTableOptions::kTwoLevelIndexSearch) {
+          BlockBasedTableOptions::kTwoLevelIndexSearch) {
       assert(rep_->p_index_builder_ != nullptr);
       rep_->props.index_partitions = rep_->p_index_builder_->NumPartitions();
       rep_->props.top_level_index_size =
           rep_->p_index_builder_->TopLevelIndexSize(rep_->offset);
-    }
+      }
     rep_->props.index_key_is_user_key =
         !rep_->index_builder->seperator_is_key_plus_seq();
     rep_->props.index_value_is_delta_encoded =
@@ -915,13 +834,13 @@
     rep_->props.creation_time = rep_->creation_time;
     rep_->props.oldest_key_time = rep_->oldest_key_time;
 
-    // Add basic properties
+      // Add basic properties
     property_block_builder.AddTableProperty(rep_->props);
 
-    // Add use collected properties
+      // Add use collected properties
     NotifyCollectTableCollectorsOnFinish(rep_->table_properties_collectors,
                                          rep_->ioptions.info_log,
-                                         &property_block_builder);
+                                           &property_block_builder);
 
     WriteRawBlock(property_block_builder.Finish(), kNoCompression,
                   &properties_block_handle);
@@ -931,99 +850,27 @@
   }
 }
 
-<<<<<<< HEAD
-    // Write properties and compression dictionary blocks.
-    {
-      PropertyBlockBuilder property_block_builder;
-      r->props.column_family_id = r->column_family_id;
-      r->props.column_family_name = r->column_family_name;
-      r->props.filter_policy_name = r->table_options.filter_policy != nullptr ?
-          r->table_options.filter_policy->Name() : "";
-      r->props.index_size =
-          r->index_builder->EstimatedSize() + kBlockTrailerSize;
-      r->props.comparator_name = r->ioptions.user_comparator != nullptr
-                                     ? r->ioptions.user_comparator->Name()
-                                     : "nullptr";
-      r->props.merge_operator_name = r->ioptions.merge_operator != nullptr
-                                         ? r->ioptions.merge_operator->Name()
-                                         : "nullptr";
-      r->props.compression_name =
-          CompressionTypeToString(r->compression_ctx.type());
-      r->props.prefix_extractor_name =
-          r->moptions.prefix_extractor != nullptr
-              ? r->moptions.prefix_extractor->Name()
-              : "nullptr";
-
-      std::string property_collectors_names = "[";
-      for (size_t i = 0;
-           i < r->ioptions.table_properties_collector_factories.size(); ++i) {
-        if (i != 0) {
-          property_collectors_names += ",";
-        }
-        property_collectors_names +=
-            r->ioptions.table_properties_collector_factories[i]->Name();
-      }
-      property_collectors_names += "]";
-      r->props.property_collectors_names = property_collectors_names;
-      if (r->table_options.index_type ==
-          BlockBasedTableOptions::kTwoLevelIndexSearch) {
-        assert(r->p_index_builder_ != nullptr);
-        r->props.index_partitions = r->p_index_builder_->NumPartitions();
-        r->props.top_level_index_size =
-            r->p_index_builder_->EstimateTopLevelIndexSize(r->offset);
-      }
-      r->props.index_key_is_user_key =
-          !r->index_builder->seperator_is_key_plus_seq();
-      r->props.creation_time = r->creation_time;
-      r->props.oldest_key_time = r->oldest_key_time;
-
-      // Add basic properties
-      property_block_builder.AddTableProperty(r->props);
-
-      // Add use collected properties
-      NotifyCollectTableCollectorsOnFinish(r->table_properties_collectors,
-                                           r->ioptions.info_log,
-                                           &property_block_builder);
-
-      BlockHandle properties_block_handle;
-      WriteRawBlock(
-          property_block_builder.Finish(),
-          kNoCompression,
-          &properties_block_handle
-      );
-      meta_index_builder.Add(kPropertiesBlock, properties_block_handle);
-
-      // Write compression dictionary block
-      if (r->compression_dict && r->compression_dict->size()) {
-        WriteRawBlock(*r->compression_dict, kNoCompression,
-                      &compression_dict_block_handle);
-        meta_index_builder.Add(kCompressionDictBlock,
-                               compression_dict_block_handle);
-      }
-    }  // end of properties/compression dictionary block writing
-=======
 void BlockBasedTableBuilder::WriteCompressionDictBlock(
     MetaIndexBuilder* meta_index_builder) {
   if (rep_->compression_dict && rep_->compression_dict->size()) {
     BlockHandle compression_dict_block_handle;
     if (ok()) {
       WriteRawBlock(*rep_->compression_dict, kNoCompression,
-                    &compression_dict_block_handle);
+                      &compression_dict_block_handle);
     }
     if (ok()) {
       meta_index_builder->Add(kCompressionDictBlock,
-                              compression_dict_block_handle);
-    }
-  }
-}
->>>>>>> 641fae60
+                               compression_dict_block_handle);
+      }
+  }
+}
 
 void BlockBasedTableBuilder::WriteRangeDelBlock(
     MetaIndexBuilder* meta_index_builder) {
   if (ok() && !rep_->range_del_block.empty()) {
     BlockHandle range_del_block_handle;
     WriteRawBlock(rep_->range_del_block.Finish(), kNoCompression,
-                  &range_del_block_handle);
+                    &range_del_block_handle);
     meta_index_builder->Add(kRangeDelBlock, range_del_block_handle);
   }
 }
@@ -1060,33 +907,7 @@
     // flush the meta index block
     WriteRawBlock(meta_index_builder.Finish(), kNoCompression,
                   &metaindex_block_handle);
-<<<<<<< HEAD
-
-    if (r->table_options.enable_index_compression) {
-      WriteBlock(index_blocks.index_block_contents, &index_block_handle, false);
-    } else {
-      WriteRawBlock(index_blocks.index_block_contents, kNoCompression,
-                    &index_block_handle);
-    }
-    // If there are more index partitions, finish them and write them out
-    Status& s = index_builder_status;
-    while (s.IsIncomplete()) {
-      s = r->index_builder->Finish(&index_blocks, index_block_handle);
-      if (!s.ok() && !s.IsIncomplete()) {
-        return s;
-      }
-      if (r->table_options.enable_index_compression) {
-      WriteBlock(index_blocks.index_block_contents, &index_block_handle,
-                   false);
-      } else {
-        WriteRawBlock(index_blocks.index_block_contents, kNoCompression,
-                      &index_block_handle);
-      }
-      // The last index_block_handle will be for the partition index block
-    }
-=======
->>>>>>> 641fae60
-  }
+      }
 
   // Write footer
   if (ok()) {
