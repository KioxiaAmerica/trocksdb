// Copyright (c) 2011 The LevelDB Authors. All rights reserved.
// Use of this source code is governed by a BSD-style license that can be
// found in the LICENSE file. See the AUTHORS file for names of contributors.

#ifndef ROCKSDB_LITE
#include "table/adaptive_table_factory.h"

#include "table/table_builder.h"
#include "table/format.h"
#include "port/port.h"

namespace rocksdb {

AdaptiveTableFactory::AdaptiveTableFactory(
    std::shared_ptr<TableFactory> table_factory_to_write,
    std::shared_ptr<TableFactory> block_based_table_factory,
    std::shared_ptr<TableFactory> plain_table_factory,
    std::shared_ptr<TableFactory> cuckoo_table_factory)
    : table_factory_to_write_(table_factory_to_write),
      block_based_table_factory_(block_based_table_factory),
      plain_table_factory_(plain_table_factory),
      cuckoo_table_factory_(cuckoo_table_factory) {
  if (!plain_table_factory_) {
    plain_table_factory_.reset(NewPlainTableFactory());
  }
  if (!block_based_table_factory_) {
    block_based_table_factory_.reset(NewBlockBasedTableFactory());
  }
  if (!cuckoo_table_factory_) {
    cuckoo_table_factory_.reset(NewCuckooTableFactory());
  }
  if (!table_factory_to_write_) {
    table_factory_to_write_ = block_based_table_factory_;
  }
}

extern const uint64_t kPlainTableMagicNumber;
extern const uint64_t kLegacyPlainTableMagicNumber;
extern const uint64_t kBlockBasedTableMagicNumber;
extern const uint64_t kLegacyBlockBasedTableMagicNumber;
extern const uint64_t kCuckooTableMagicNumber;

Status AdaptiveTableFactory::NewTableReader(
    const TableReaderOptions& table_reader_options,
<<<<<<< HEAD
    unique_ptr<RandomAccessFileReader>&& file, uint64_t file_size,
    unique_ptr<TableReader>* table,
=======
    std::unique_ptr<RandomAccessFileReader>&& file, uint64_t file_size,
    std::unique_ptr<TableReader>* table,
>>>>>>> 641fae60
    bool /*prefetch_index_and_filter_in_cache*/) const {
  Footer footer;
  auto s = ReadFooterFromFile(file.get(), nullptr /* prefetch_buffer */,
                              file_size, &footer);
  if (!s.ok()) {
    return s;
  }
  if (footer.table_magic_number() == kPlainTableMagicNumber ||
      footer.table_magic_number() == kLegacyPlainTableMagicNumber) {
    return plain_table_factory_->NewTableReader(
        table_reader_options, std::move(file), file_size, table);
  } else if (footer.table_magic_number() == kBlockBasedTableMagicNumber ||
      footer.table_magic_number() == kLegacyBlockBasedTableMagicNumber) {
    return block_based_table_factory_->NewTableReader(
        table_reader_options, std::move(file), file_size, table);
  } else if (footer.table_magic_number() == kCuckooTableMagicNumber) {
    return cuckoo_table_factory_->NewTableReader(
        table_reader_options, std::move(file), file_size, table);
  } else {
    return Status::NotSupported("Unidentified table format");
  }
}

TableBuilder* AdaptiveTableFactory::NewTableBuilder(
    const TableBuilderOptions& table_builder_options, uint32_t column_family_id,
    WritableFileWriter* file) const {
  return table_factory_to_write_->NewTableBuilder(table_builder_options,
                                                  column_family_id, file);
}

std::string AdaptiveTableFactory::GetPrintableTableOptions() const {
  std::string ret;
  ret.reserve(20000);
  const int kBufferSize = 200;
  char buffer[kBufferSize];

  if (table_factory_to_write_) {
    snprintf(buffer, kBufferSize, "  write factory (%s) options:\n%s\n",
             (table_factory_to_write_->Name() ? table_factory_to_write_->Name()
                                              : ""),
             table_factory_to_write_->GetPrintableTableOptions().c_str());
    ret.append(buffer);
  }
  if (plain_table_factory_) {
    snprintf(buffer, kBufferSize, "  %s options:\n%s\n",
             plain_table_factory_->Name() ? plain_table_factory_->Name() : "",
             plain_table_factory_->GetPrintableTableOptions().c_str());
    ret.append(buffer);
  }
  if (block_based_table_factory_) {
    snprintf(
        buffer, kBufferSize, "  %s options:\n%s\n",
        (block_based_table_factory_->Name() ? block_based_table_factory_->Name()
                                            : ""),
        block_based_table_factory_->GetPrintableTableOptions().c_str());
    ret.append(buffer);
  }
  if (cuckoo_table_factory_) {
    snprintf(buffer, kBufferSize, "  %s options:\n%s\n",
             cuckoo_table_factory_->Name() ? cuckoo_table_factory_->Name() : "",
             cuckoo_table_factory_->GetPrintableTableOptions().c_str());
    ret.append(buffer);
  }
  return ret;
}

extern TableFactory* NewAdaptiveTableFactory(
    std::shared_ptr<TableFactory> table_factory_to_write,
    std::shared_ptr<TableFactory> block_based_table_factory,
    std::shared_ptr<TableFactory> plain_table_factory,
    std::shared_ptr<TableFactory> cuckoo_table_factory) {
  return new AdaptiveTableFactory(table_factory_to_write,
      block_based_table_factory, plain_table_factory, cuckoo_table_factory);
}

}  // namespace rocksdb
#endif  // ROCKSDB_LITE<|MERGE_RESOLUTION|>--- conflicted
+++ resolved
@@ -42,13 +42,8 @@
 
 Status AdaptiveTableFactory::NewTableReader(
     const TableReaderOptions& table_reader_options,
-<<<<<<< HEAD
-    unique_ptr<RandomAccessFileReader>&& file, uint64_t file_size,
-    unique_ptr<TableReader>* table,
-=======
     std::unique_ptr<RandomAccessFileReader>&& file, uint64_t file_size,
     std::unique_ptr<TableReader>* table,
->>>>>>> 641fae60
     bool /*prefetch_index_and_filter_in_cache*/) const {
   Footer footer;
   auto s = ReadFooterFromFile(file.get(), nullptr /* prefetch_buffer */,
