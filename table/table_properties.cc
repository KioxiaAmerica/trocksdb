//  Copyright (c) 2011-present, Facebook, Inc.  All rights reserved.
//  This source code is licensed under both the GPLv2 (found in the
//  COPYING file in the root directory) and Apache 2.0 License
//  (found in the LICENSE.Apache file in the root directory).

#include "rocksdb/table_properties.h"
#include "port/port.h"
#include "rocksdb/env.h"
#include "rocksdb/iterator.h"
#include "table/block.h"
#include "table/internal_iterator.h"
#include "table/table_properties_internal.h"
#include "util/string_util.h"

namespace rocksdb {

const uint32_t TablePropertiesCollectorFactory::Context::kUnknownColumnFamily =
    port::kMaxInt32;

namespace {
  void AppendProperty(
      std::string& props,
      const std::string& key,
      const std::string& value,
      const std::string& prop_delim,
      const std::string& kv_delim) {
    props.append(key);
    props.append(kv_delim);
    props.append(value);
    props.append(prop_delim);
  }

  template <class TValue>
  void AppendProperty(
      std::string& props,
      const std::string& key,
      const TValue& value,
      const std::string& prop_delim,
      const std::string& kv_delim) {
    AppendProperty(
        props, key, ToString(value), prop_delim, kv_delim
    );
  }

  // Seek to the specified meta block.
  // Return true if it successfully seeks to that block.
  Status SeekToMetaBlock(InternalIterator* meta_iter,
                         const std::string& block_name, bool* is_found,
                         BlockHandle* block_handle = nullptr) {
    if (block_handle != nullptr) {
      *block_handle = BlockHandle::NullBlockHandle();
    }
    *is_found = true;
    meta_iter->Seek(block_name);
    if (meta_iter->status().ok()) {
      if (meta_iter->Valid() && meta_iter->key() == block_name) {
        *is_found = true;
        if (block_handle) {
          Slice v = meta_iter->value();
          return block_handle->DecodeFrom(&v);
        }
      } else {
        *is_found = false;
        return Status::OK();
      }
    }
    return meta_iter->status();
  }
}

std::string TableProperties::ToString(
    const std::string& prop_delim,
    const std::string& kv_delim) const {
  std::string result;
  result.reserve(1024);

  // Basic Info
  AppendProperty(result, "# data blocks", num_data_blocks, prop_delim,
                 kv_delim);
  AppendProperty(result, "# entries", num_entries, prop_delim, kv_delim);
  AppendProperty(result, "# deletions", num_deletions, prop_delim, kv_delim);
  AppendProperty(result, "# merge operands", num_merge_operands, prop_delim,
                 kv_delim);
  AppendProperty(result, "# range deletions", num_range_deletions, prop_delim,
                 kv_delim);

  AppendProperty(result, "raw key size", raw_key_size, prop_delim, kv_delim);
  AppendProperty(result, "raw average key size",
                 num_entries != 0 ? 1.0 * raw_key_size / num_entries : 0.0,
                 prop_delim, kv_delim);
  AppendProperty(result, "raw value size", raw_value_size, prop_delim,
                 kv_delim);
  AppendProperty(result, "raw average value size",
                 num_entries != 0 ? 1.0 * raw_value_size / num_entries : 0.0,
                 prop_delim, kv_delim);

  AppendProperty(result, "data block size", data_size, prop_delim, kv_delim);
  char index_block_size_str[80];
  snprintf(index_block_size_str, sizeof(index_block_size_str),
<<<<<<< HEAD
           "index block size (user-key? %d)",
           static_cast<int>(index_key_is_user_key));
=======
           "index block size (user-key? %d, delta-value? %d)",
           static_cast<int>(index_key_is_user_key),
           static_cast<int>(index_value_is_delta_encoded));
>>>>>>> 641fae60
  AppendProperty(result, index_block_size_str, index_size, prop_delim,
                 kv_delim);
  if (index_partitions != 0) {
    AppendProperty(result, "# index partitions", index_partitions, prop_delim,
                   kv_delim);
    AppendProperty(result, "top-level index size", top_level_index_size, prop_delim,
                   kv_delim);
  }
  AppendProperty(result, "filter block size", filter_size, prop_delim,
                 kv_delim);
  AppendProperty(result, "(estimated) table size",
                 data_size + index_size + filter_size, prop_delim, kv_delim);

  AppendProperty(
      result, "filter policy name",
      filter_policy_name.empty() ? std::string("N/A") : filter_policy_name,
      prop_delim, kv_delim);

  AppendProperty(result, "prefix extractor name",
                 prefix_extractor_name.empty() ? std::string("N/A")
                                               : prefix_extractor_name,
                 prop_delim, kv_delim);

  AppendProperty(result, "column family ID",
                 column_family_id == rocksdb::TablePropertiesCollectorFactory::
                                         Context::kUnknownColumnFamily
                     ? std::string("N/A")
                     : rocksdb::ToString(column_family_id),
                 prop_delim, kv_delim);
  AppendProperty(
      result, "column family name",
      column_family_name.empty() ? std::string("N/A") : column_family_name,
      prop_delim, kv_delim);

  AppendProperty(result, "comparator name",
                 comparator_name.empty() ? std::string("N/A") : comparator_name,
                 prop_delim, kv_delim);

  AppendProperty(
      result, "merge operator name",
      merge_operator_name.empty() ? std::string("N/A") : merge_operator_name,
      prop_delim, kv_delim);

  AppendProperty(result, "property collectors names",
                 property_collectors_names.empty() ? std::string("N/A")
                                                   : property_collectors_names,
                 prop_delim, kv_delim);

  AppendProperty(
      result, "SST file compression algo",
      compression_name.empty() ? std::string("N/A") : compression_name,
      prop_delim, kv_delim);

  AppendProperty(result, "creation time", creation_time, prop_delim, kv_delim);

  AppendProperty(result, "time stamp of earliest key", oldest_key_time,
                 prop_delim, kv_delim);

  return result;
}

void TableProperties::Add(const TableProperties& tp) {
  data_size += tp.data_size;
  index_size += tp.index_size;
  index_partitions += tp.index_partitions;
  top_level_index_size += tp.top_level_index_size;
  index_key_is_user_key += tp.index_key_is_user_key;
<<<<<<< HEAD
=======
  index_value_is_delta_encoded += tp.index_value_is_delta_encoded;
>>>>>>> 641fae60
  filter_size += tp.filter_size;
  raw_key_size += tp.raw_key_size;
  raw_value_size += tp.raw_value_size;
  num_data_blocks += tp.num_data_blocks;
  num_entries += tp.num_entries;
  num_deletions += tp.num_deletions;
  num_merge_operands += tp.num_merge_operands;
  num_range_deletions += tp.num_range_deletions;
}

const std::string TablePropertiesNames::kDataSize  =
    "rocksdb.data.size";
const std::string TablePropertiesNames::kIndexSize =
    "rocksdb.index.size";
const std::string TablePropertiesNames::kIndexPartitions =
    "rocksdb.index.partitions";
const std::string TablePropertiesNames::kTopLevelIndexSize =
    "rocksdb.top-level.index.size";
const std::string TablePropertiesNames::kIndexKeyIsUserKey =
    "rocksdb.index.key.is.user.key";
<<<<<<< HEAD
=======
const std::string TablePropertiesNames::kIndexValueIsDeltaEncoded =
    "rocksdb.index.value.is.delta.encoded";
>>>>>>> 641fae60
const std::string TablePropertiesNames::kFilterSize =
    "rocksdb.filter.size";
const std::string TablePropertiesNames::kRawKeySize =
    "rocksdb.raw.key.size";
const std::string TablePropertiesNames::kRawValueSize =
    "rocksdb.raw.value.size";
const std::string TablePropertiesNames::kNumDataBlocks =
    "rocksdb.num.data.blocks";
const std::string TablePropertiesNames::kNumEntries =
    "rocksdb.num.entries";
const std::string TablePropertiesNames::kDeletedKeys = "rocksdb.deleted.keys";
const std::string TablePropertiesNames::kMergeOperands =
    "rocksdb.merge.operands";
const std::string TablePropertiesNames::kNumRangeDeletions =
    "rocksdb.num.range-deletions";
const std::string TablePropertiesNames::kFilterPolicy =
    "rocksdb.filter.policy";
const std::string TablePropertiesNames::kFormatVersion =
    "rocksdb.format.version";
const std::string TablePropertiesNames::kFixedKeyLen =
    "rocksdb.fixed.key.length";
const std::string TablePropertiesNames::kColumnFamilyId =
    "rocksdb.column.family.id";
const std::string TablePropertiesNames::kColumnFamilyName =
    "rocksdb.column.family.name";
const std::string TablePropertiesNames::kComparator = "rocksdb.comparator";
const std::string TablePropertiesNames::kMergeOperator =
    "rocksdb.merge.operator";
const std::string TablePropertiesNames::kPrefixExtractorName =
    "rocksdb.prefix.extractor.name";
const std::string TablePropertiesNames::kPropertyCollectors =
    "rocksdb.property.collectors";
const std::string TablePropertiesNames::kCompression = "rocksdb.compression";
const std::string TablePropertiesNames::kCreationTime = "rocksdb.creation.time";
const std::string TablePropertiesNames::kOldestKeyTime =
    "rocksdb.oldest.key.time";

extern const std::string kPropertiesBlock = "rocksdb.properties";
// Old property block name for backward compatibility
extern const std::string kPropertiesBlockOldName = "rocksdb.stats";
extern const std::string kCompressionDictBlock = "rocksdb.compression_dict";
extern const std::string kRangeDelBlock = "rocksdb.range_del";

// Seek to the properties block.
// Return true if it successfully seeks to the properties block.
Status SeekToPropertiesBlock(InternalIterator* meta_iter, bool* is_found) {
  Status status = SeekToMetaBlock(meta_iter, kPropertiesBlock, is_found);
  if (!*is_found && status.ok()) {
    status = SeekToMetaBlock(meta_iter, kPropertiesBlockOldName, is_found);
  }
  return status;
}

// Seek to the compression dictionary block.
// Return true if it successfully seeks to that block.
Status SeekToCompressionDictBlock(InternalIterator* meta_iter, bool* is_found,
                                  BlockHandle* block_handle) {
  return SeekToMetaBlock(meta_iter, kCompressionDictBlock, is_found, block_handle);
}

Status SeekToRangeDelBlock(InternalIterator* meta_iter, bool* is_found,
                           BlockHandle* block_handle = nullptr) {
  return SeekToMetaBlock(meta_iter, kRangeDelBlock, is_found, block_handle);
}

}  // namespace rocksdb<|MERGE_RESOLUTION|>--- conflicted
+++ resolved
@@ -97,14 +97,9 @@
   AppendProperty(result, "data block size", data_size, prop_delim, kv_delim);
   char index_block_size_str[80];
   snprintf(index_block_size_str, sizeof(index_block_size_str),
-<<<<<<< HEAD
-           "index block size (user-key? %d)",
-           static_cast<int>(index_key_is_user_key));
-=======
            "index block size (user-key? %d, delta-value? %d)",
            static_cast<int>(index_key_is_user_key),
            static_cast<int>(index_value_is_delta_encoded));
->>>>>>> 641fae60
   AppendProperty(result, index_block_size_str, index_size, prop_delim,
                  kv_delim);
   if (index_partitions != 0) {
@@ -172,10 +167,7 @@
   index_partitions += tp.index_partitions;
   top_level_index_size += tp.top_level_index_size;
   index_key_is_user_key += tp.index_key_is_user_key;
-<<<<<<< HEAD
-=======
   index_value_is_delta_encoded += tp.index_value_is_delta_encoded;
->>>>>>> 641fae60
   filter_size += tp.filter_size;
   raw_key_size += tp.raw_key_size;
   raw_value_size += tp.raw_value_size;
@@ -196,11 +188,8 @@
     "rocksdb.top-level.index.size";
 const std::string TablePropertiesNames::kIndexKeyIsUserKey =
     "rocksdb.index.key.is.user.key";
-<<<<<<< HEAD
-=======
 const std::string TablePropertiesNames::kIndexValueIsDeltaEncoded =
     "rocksdb.index.value.is.delta.encoded";
->>>>>>> 641fae60
 const std::string TablePropertiesNames::kFilterSize =
     "rocksdb.filter.size";
 const std::string TablePropertiesNames::kRawKeySize =
