// Copyright (c) 2011-present, Facebook, Inc.  All rights reserved.
//  This source code is licensed under both the GPLv2 (found in the
//  COPYING file in the root directory) and Apache 2.0 License
//  (found in the LICENSE.Apache file in the root directory).
//

#pragma once

#include <string>
#include "rocksdb/comparator.h"
#include "rocksdb/iterator.h"
#include "rocksdb/status.h"
<<<<<<< HEAD
#ifdef INDIRECT_VALUE_SUPPORT
#include <memory>
#include "db/value_log.h"
#endif
=======
#include "table/format.h"

>>>>>>> 641fae60
namespace rocksdb {

class PinnedIteratorsManager;

template <class TValue>
class InternalIteratorBase : public Cleanable {
 public:
  InternalIteratorBase() {}
  virtual ~InternalIteratorBase() {}

  // An iterator is either positioned at a key/value pair, or
  // not valid.  This method returns true iff the iterator is valid.
  // Always returns false if !status().ok().
  virtual bool Valid() const = 0;

  // Position at the first key in the source.  The iterator is Valid()
  // after this call iff the source is not empty.
  virtual void SeekToFirst() = 0;

  // Position at the last key in the source.  The iterator is
  // Valid() after this call iff the source is not empty.
  virtual void SeekToLast() = 0;

  // Position at the first key in the source that at or past target
  // The iterator is Valid() after this call iff the source contains
  // an entry that comes at or past target.
  // All Seek*() methods clear any error status() that the iterator had prior to
  // the call; after the seek, status() indicates only the error (if any) that
  // happened during the seek, not any past errors.
  virtual void Seek(const Slice& target) = 0;

  // Position at the first key in the source that at or before target
  // The iterator is Valid() after this call iff the source contains
  // an entry that comes at or before target.
  virtual void SeekForPrev(const Slice& target) = 0;

  // Moves to the next entry in the source.  After this call, Valid() is
  // true iff the iterator was not positioned at the last entry in the source.
  // REQUIRES: Valid()
  virtual void Next() = 0;

  // Moves to the previous entry in the source.  After this call, Valid() is
  // true iff the iterator was not positioned at the first entry in source.
  // REQUIRES: Valid()
  virtual void Prev() = 0;

  // Return the key for the current entry.  The underlying storage for
  // the returned slice is valid only until the next modification of
  // the iterator.
  // REQUIRES: Valid()
  virtual Slice key() const = 0;

  // Return the value for the current entry.  The underlying storage for
  // the returned slice is valid only until the next modification of
  // the iterator.
  // REQUIRES: Valid()
<<<<<<< HEAD
  virtual Slice value() const = 0;
=======
  virtual TValue value() const = 0;
>>>>>>> 641fae60

  // If an error has occurred, return it.  Else return an ok status.
  // If non-blocking IO is requested and this operation cannot be
  // satisfied without doing some IO, then this returns Status::Incomplete().
  virtual Status status() const = 0;

  // True if the iterator is invalidated because it is out of the iterator
  // upper bound
  virtual bool IsOutOfBound() { return false; }

  // Pass the PinnedIteratorsManager to the Iterator, most Iterators dont
  // communicate with PinnedIteratorsManager so default implementation is no-op
  // but for Iterators that need to communicate with PinnedIteratorsManager
  // they will implement this function and use the passed pointer to communicate
  // with PinnedIteratorsManager.
  virtual void SetPinnedItersMgr(PinnedIteratorsManager* /*pinned_iters_mgr*/) {
  }

  // If true, this means that the Slice returned by key() is valid as long as
  // PinnedIteratorsManager::ReleasePinnedData is not called and the
  // Iterator is not deleted.
  //
  // IsKeyPinned() is guaranteed to always return true if
  //  - Iterator is created with ReadOptions::pin_data = true
  //  - DB tables were created with BlockBasedTableOptions::use_delta_encoding
  //    set to false.
  virtual bool IsKeyPinned() const { return false; }

  // If true, this means that the Slice returned by value() is valid as long as
  // PinnedIteratorsManager::ReleasePinnedData is not called and the
  // Iterator is not deleted.
  virtual bool IsValuePinned() const { return false; }

  virtual Status GetProperty(std::string /*prop_name*/, std::string* /*prop*/) {
    return Status::NotSupported("");
  }

#ifdef INDIRECT_VALUE_SUPPORT
  // The iterator remembers the VLog for the column family it is a part of
  void SetVlogForIteratorCF(std::shared_ptr<VLog> vlog) { iterator_vlog = vlog; }
  std::shared_ptr<VLog> GetVlogForIteratorCF() { return iterator_vlog; }
  std::vector<std::shared_ptr<std::string>> resolved_indirect_values;  // workarea holding resolved values.  Because vector<> copies its contents on reallocation, we have to store pointers.  unique_ptrs don't copy so we use shared
// obsolete   std::vector<std::string> resolved_indirect_values;  // workarea holding resolved values.  vecotr<> reallocates & copies, but the contents should stay put
#endif

 protected:
  void SeekForPrevImpl(const Slice& target, const Comparator* cmp) {
    Seek(target);
    if (!Valid()) {
      SeekToLast();
    }
    while (Valid() && cmp->Compare(target, key()) < 0) {
      Prev();
    }
  }

 private:
#ifdef INDIRECT_VALUE_SUPPORT
  // The iterator remembers the VLog for the column family it is a part of
  std::shared_ptr<VLog> iterator_vlog;
#endif

  // No copying allowed
  InternalIteratorBase(const InternalIteratorBase&) = delete;
  InternalIteratorBase& operator=(const InternalIteratorBase&) = delete;
};

using InternalIterator = InternalIteratorBase<Slice>;

// Return an empty iterator (yields nothing).
template <class TValue = Slice>
extern InternalIteratorBase<TValue>* NewEmptyInternalIterator();

// Return an empty iterator with the specified status.
template <class TValue = Slice>
extern InternalIteratorBase<TValue>* NewErrorInternalIterator(
    const Status& status);

// Return an empty iterator with the specified status, allocated arena.
template <class TValue = Slice>
extern InternalIteratorBase<TValue>* NewErrorInternalIterator(
    const Status& status, Arena* arena);

}  // namespace rocksdb<|MERGE_RESOLUTION|>--- conflicted
+++ resolved
@@ -10,15 +10,12 @@
 #include "rocksdb/comparator.h"
 #include "rocksdb/iterator.h"
 #include "rocksdb/status.h"
-<<<<<<< HEAD
+#include "table/format.h"
+
 #ifdef INDIRECT_VALUE_SUPPORT
 #include <memory>
 #include "db/value_log.h"
 #endif
-=======
-#include "table/format.h"
-
->>>>>>> 641fae60
 namespace rocksdb {
 
 class PinnedIteratorsManager;
@@ -75,11 +72,7 @@
   // the returned slice is valid only until the next modification of
   // the iterator.
   // REQUIRES: Valid()
-<<<<<<< HEAD
-  virtual Slice value() const = 0;
-=======
   virtual TValue value() const = 0;
->>>>>>> 641fae60
 
   // If an error has occurred, return it.  Else return an ok status.
   // If non-blocking IO is requested and this operation cannot be
