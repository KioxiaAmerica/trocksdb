--- conflicted
+++ resolved
@@ -122,11 +122,7 @@
   // read contents of block sequentially
   int count = 0;
   InternalIterator *iter =
-<<<<<<< HEAD
-      reader.NewIterator(options.comparator, options.comparator);
-=======
       reader.NewIterator<DataBlockIter>(options.comparator, options.comparator);
->>>>>>> 641fae60
   for (iter->SeekToFirst();iter->Valid(); count++, iter->Next()) {
 
     // read kv from block
@@ -140,12 +136,8 @@
   delete iter;
 
   // read block contents randomly
-<<<<<<< HEAD
-  iter = reader.NewIterator(options.comparator, options.comparator);
-=======
   iter =
       reader.NewIterator<DataBlockIter>(options.comparator, options.comparator);
->>>>>>> 641fae60
   for (int i = 0; i < num_records; i++) {
 
     // find a random key in the lookaside array
@@ -270,12 +262,8 @@
       NewFixedPrefixTransform(prefix_size));
 
   std::unique_ptr<InternalIterator> regular_iter(
-<<<<<<< HEAD
-      reader2.NewIterator(BytewiseComparator(), BytewiseComparator()));
-=======
       reader2.NewIterator<DataBlockIter>(BytewiseComparator(),
                                          BytewiseComparator()));
->>>>>>> 641fae60
 
   // Seek existent keys
   for (size_t i = 0; i < keys.size(); i++) {
@@ -499,14 +487,9 @@
 
     // read contents of block sequentially
     size_t read_bytes = 0;
-<<<<<<< HEAD
-    BlockIter *iter = static_cast<BlockIter *>(reader.NewIterator(
-        options.comparator, options.comparator, nullptr, true, stats.get()));
-=======
     DataBlockIter *iter =
         static_cast<DataBlockIter *>(reader.NewIterator<DataBlockIter>(
             options.comparator, options.comparator, nullptr, stats.get()));
->>>>>>> 641fae60
     for (iter->SeekToFirst(); iter->Valid(); iter->Next()) {
       iter->value();
       read_bytes += iter->TEST_CurrentEntrySize();
@@ -537,14 +520,9 @@
                  kBytesPerBit, stats.get());
 
     size_t read_bytes = 0;
-<<<<<<< HEAD
-    BlockIter *iter = static_cast<BlockIter *>(reader.NewIterator(
-        options.comparator, options.comparator, nullptr, true, stats.get()));
-=======
     DataBlockIter *iter =
         static_cast<DataBlockIter *>(reader.NewIterator<DataBlockIter>(
             options.comparator, options.comparator, nullptr, stats.get()));
->>>>>>> 641fae60
     for (int i = 0; i < num_records; i++) {
       Slice k(keys[i]);
 
@@ -578,14 +556,9 @@
                  kBytesPerBit, stats.get());
 
     size_t read_bytes = 0;
-<<<<<<< HEAD
-    BlockIter *iter = static_cast<BlockIter *>(reader.NewIterator(
-        options.comparator, options.comparator, nullptr, true, stats.get()));
-=======
     DataBlockIter *iter =
         static_cast<DataBlockIter *>(reader.NewIterator<DataBlockIter>(
             options.comparator, options.comparator, nullptr, stats.get()));
->>>>>>> 641fae60
     std::unordered_set<int> read_keys;
     for (int i = 0; i < num_records; i++) {
       int index = rnd.Uniform(num_records);
