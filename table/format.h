//  Copyright (c) 2011-present, Facebook, Inc.  All rights reserved.
//  This source code is licensed under both the GPLv2 (found in the
//  COPYING file in the root directory) and Apache 2.0 License
//  (found in the LICENSE.Apache file in the root directory).
//
// Copyright (c) 2011 The LevelDB Authors. All rights reserved.
// Use of this source code is governed by a BSD-style license that can be
// found in the LICENSE file. See the AUTHORS file for names of contributors.

#pragma once
#include <stdint.h>
#include <string>
<<<<<<< HEAD
=======
#ifdef ROCKSDB_MALLOC_USABLE_SIZE
#ifdef OS_FREEBSD
#include <malloc_np.h>
#else
#include <malloc.h>
#endif
#endif
>>>>>>> 641fae60
#include "rocksdb/options.h"
#include "rocksdb/slice.h"
#include "rocksdb/status.h"
#include "rocksdb/table.h"

#include "options/cf_options.h"
#include "port/port.h"  // noexcept
#include "table/persistent_cache_options.h"
#include "util/file_reader_writer.h"
#include "util/memory_allocator.h"

namespace rocksdb {

class RandomAccessFile;
struct ReadOptions;

extern bool ShouldReportDetailedTime(Env* env, Statistics* stats);

// the length of the magic number in bytes.
const int kMagicNumberLengthByte = 8;

// BlockHandle is a pointer to the extent of a file that stores a data
// block or a meta block.
class BlockHandle {
 public:
  BlockHandle();
  BlockHandle(uint64_t offset, uint64_t size);

  // The offset of the block in the file.
  uint64_t offset() const { return offset_; }
  void set_offset(uint64_t _offset) { offset_ = _offset; }

  // The size of the stored block
  uint64_t size() const { return size_; }
  void set_size(uint64_t _size) { size_ = _size; }

  void EncodeTo(std::string* dst) const;
  Status DecodeFrom(Slice* input);
  Status DecodeSizeFrom(uint64_t offset, Slice* input);

  // Return a string that contains the copy of handle.
  std::string ToString(bool hex = true) const;

  // if the block handle's offset and size are both "0", we will view it
  // as a null block handle that points to no where.
  bool IsNull() const { return offset_ == 0 && size_ == 0; }

  static const BlockHandle& NullBlockHandle() { return kNullBlockHandle; }

  // Maximum encoding length of a BlockHandle
  enum { kMaxEncodedLength = 10 + 10 };

 private:
  uint64_t offset_;
  uint64_t size_;

  static const BlockHandle kNullBlockHandle;
};

inline uint32_t GetCompressFormatForVersion(
    CompressionType compression_type, uint32_t version) {
#ifdef NDEBUG
  (void)compression_type;
#endif
  // snappy is not versioned
  assert(compression_type != kSnappyCompression &&
         compression_type != kXpressCompression &&
         compression_type != kNoCompression);
  // As of version 2, we encode compressed block with
  // compress_format_version == 2. Before that, the version is 1.
  // DO NOT CHANGE THIS FUNCTION, it affects disk format
  return version >= 2 ? 2 : 1;
}

inline bool BlockBasedTableSupportedVersion(uint32_t version) {
<<<<<<< HEAD
  return version <= 3;
=======
  return version <= 4;
>>>>>>> 641fae60
}

// Footer encapsulates the fixed information stored at the tail
// end of every table file.
class Footer {
 public:
  // Constructs a footer without specifying its table magic number.
  // In such case, the table magic number of such footer should be
  // initialized via @ReadFooterFromFile().
  // Use this when you plan to load Footer with DecodeFrom(). Never use this
  // when you plan to EncodeTo.
  Footer() : Footer(kInvalidTableMagicNumber, 0) {}

  // Use this constructor when you plan to write out the footer using
  // EncodeTo(). Never use this constructor with DecodeFrom().
  Footer(uint64_t table_magic_number, uint32_t version);

  // The version of the footer in this file
  uint32_t version() const { return version_; }

  // The checksum type used in this file
  ChecksumType checksum() const { return checksum_; }
  void set_checksum(const ChecksumType c) { checksum_ = c; }

  // The block handle for the metaindex block of the table
  const BlockHandle& metaindex_handle() const { return metaindex_handle_; }
  void set_metaindex_handle(const BlockHandle& h) { metaindex_handle_ = h; }

  // The block handle for the index block of the table
  const BlockHandle& index_handle() const { return index_handle_; }

  void set_index_handle(const BlockHandle& h) { index_handle_ = h; }

  uint64_t table_magic_number() const { return table_magic_number_; }

  void EncodeTo(std::string* dst) const;

  // Set the current footer based on the input slice.
  //
  // REQUIRES: table_magic_number_ is not set (i.e.,
  // HasInitializedTableMagicNumber() is true). The function will initialize the
  // magic number
  Status DecodeFrom(Slice* input);

  // Encoded length of a Footer.  Note that the serialization of a Footer will
  // always occupy at least kMinEncodedLength bytes.  If fields are changed
  // the version number should be incremented and kMaxEncodedLength should be
  // increased accordingly.
  enum {
    // Footer version 0 (legacy) will always occupy exactly this many bytes.
    // It consists of two block handles, padding, and a magic number.
    kVersion0EncodedLength = 2 * BlockHandle::kMaxEncodedLength + 8,
    // Footer of versions 1 and higher will always occupy exactly this many
    // bytes. It consists of the checksum type, two block handles, padding,
    // a version number (bigger than 1), and a magic number
    kNewVersionsEncodedLength = 1 + 2 * BlockHandle::kMaxEncodedLength + 4 + 8,
    kMinEncodedLength = kVersion0EncodedLength,
    kMaxEncodedLength = kNewVersionsEncodedLength,
  };

  static const uint64_t kInvalidTableMagicNumber = 0;

  // convert this object to a human readable form
  std::string ToString() const;

 private:
  // REQUIRES: magic number wasn't initialized.
  void set_table_magic_number(uint64_t magic_number) {
    assert(!HasInitializedTableMagicNumber());
    table_magic_number_ = magic_number;
  }

  // return true if @table_magic_number_ is set to a value different
  // from @kInvalidTableMagicNumber.
  bool HasInitializedTableMagicNumber() const {
    return (table_magic_number_ != kInvalidTableMagicNumber);
  }

  uint32_t version_;
  ChecksumType checksum_;
  BlockHandle metaindex_handle_;
  BlockHandle index_handle_;
  uint64_t table_magic_number_ = 0;
};

// Read the footer from file
// If enforce_table_magic_number != 0, ReadFooterFromFile() will return
// corruption if table_magic number is not equal to enforce_table_magic_number
Status ReadFooterFromFile(RandomAccessFileReader* file,
                          FilePrefetchBuffer* prefetch_buffer,
                          uint64_t file_size, Footer* footer,
                          uint64_t enforce_table_magic_number = 0);

// 1-byte type + 32-bit crc
static const size_t kBlockTrailerSize = 5;

inline CompressionType get_block_compression_type(const char* block_data,
                                                  size_t block_size) {
  return static_cast<CompressionType>(block_data[block_size]);
}

struct BlockContents {
  Slice data;     // Actual contents of data
<<<<<<< HEAD
  bool cachable;  // True iff data can be cached
  CompressionType compression_type;
  std::unique_ptr<char[]> allocation;
=======
  CacheAllocationPtr allocation;

#ifndef NDEBUG
  // Whether the block is a raw block, which contains compression type
  // byte. It is only used for assertion.
  bool is_raw_block = false;
#endif  // NDEBUG

  BlockContents() {}
>>>>>>> 641fae60

  BlockContents(const Slice& _data) : data(_data) {}

  BlockContents(CacheAllocationPtr&& _data, size_t _size)
      : data(_data.get(), _size), allocation(std::move(_data)) {}

  BlockContents(std::unique_ptr<char[]>&& _data, size_t _size)
      : data(_data.get(), _size) {
    allocation.reset(_data.release());
  }

  bool own_bytes() const { return allocation.get() != nullptr; }

  // It's the caller's responsibility to make sure that this is
  // for raw block contents, which contains the compression
  // byte in the end.
  CompressionType get_compression_type() const {
    assert(is_raw_block);
    return get_block_compression_type(data.data(), data.size());
  }

  // The additional memory space taken by the block data.
  size_t usable_size() const {
    if (allocation.get() != nullptr) {
      auto allocator = allocation.get_deleter().allocator;
      if (allocator) {
        return allocator->UsableSize(allocation.get(), data.size());
      }
#ifdef ROCKSDB_MALLOC_USABLE_SIZE
      return malloc_usable_size(allocation.get());
#else
      return data.size();
#endif  // ROCKSDB_MALLOC_USABLE_SIZE
    } else {
      return 0;  // no extra memory is occupied by the data
    }
  }

<<<<<<< HEAD
=======
  size_t ApproximateMemoryUsage() const {
    return usable_size() + sizeof(*this);
  }

>>>>>>> 641fae60
  BlockContents(BlockContents&& other) ROCKSDB_NOEXCEPT {
    *this = std::move(other);
  }

  BlockContents& operator=(BlockContents&& other) {
    data = std::move(other.data);
    allocation = std::move(other.allocation);
#ifndef NDEBUG
    is_raw_block = other.is_raw_block;
#endif  // NDEBUG
    return *this;
  }
};

// Read the block identified by "handle" from "file".  On failure
// return non-OK.  On success fill *result and return OK.
extern Status ReadBlockContents(
    RandomAccessFileReader* file, FilePrefetchBuffer* prefetch_buffer,
    const Footer& footer, const ReadOptions& options, const BlockHandle& handle,
    BlockContents* contents, const ImmutableCFOptions& ioptions,
    bool do_uncompress = true, const Slice& compression_dict = Slice(),
    const PersistentCacheOptions& cache_options = PersistentCacheOptions());

// The 'data' points to the raw block contents read in from file.
// This method allocates a new heap buffer and the raw block
// contents are uncompresed into this buffer. This buffer is
// returned via 'result' and it is upto the caller to
// free this buffer.
// For description of compress_format_version and possible values, see
// util/compression.h
extern Status UncompressBlockContents(
    const UncompressionContext& uncompression_ctx, const char* data, size_t n,
    BlockContents* contents, uint32_t compress_format_version,
<<<<<<< HEAD
    const ImmutableCFOptions& ioptions);
=======
    const ImmutableCFOptions& ioptions, MemoryAllocator* allocator = nullptr);
>>>>>>> 641fae60

// This is an extension to UncompressBlockContents that accepts
// a specific compression type. This is used by un-wrapped blocks
// with no compression header.
extern Status UncompressBlockContentsForCompressionType(
    const UncompressionContext& uncompression_ctx, const char* data, size_t n,
    BlockContents* contents, uint32_t compress_format_version,
<<<<<<< HEAD
    const ImmutableCFOptions& ioptions);
=======
    const ImmutableCFOptions& ioptions, MemoryAllocator* allocator = nullptr);
>>>>>>> 641fae60

// Implementation details follow.  Clients should ignore,

// TODO(andrewkr): we should prefer one way of representing a null/uninitialized
// BlockHandle. Currently we use zeros for null and use negation-of-zeros for
// uninitialized.
inline BlockHandle::BlockHandle()
    : BlockHandle(~static_cast<uint64_t>(0), ~static_cast<uint64_t>(0)) {}

inline BlockHandle::BlockHandle(uint64_t _offset, uint64_t _size)
    : offset_(_offset), size_(_size) {}

}  // namespace rocksdb<|MERGE_RESOLUTION|>--- conflicted
+++ resolved
@@ -10,8 +10,6 @@
 #pragma once
 #include <stdint.h>
 #include <string>
-<<<<<<< HEAD
-=======
 #ifdef ROCKSDB_MALLOC_USABLE_SIZE
 #ifdef OS_FREEBSD
 #include <malloc_np.h>
@@ -19,7 +17,6 @@
 #include <malloc.h>
 #endif
 #endif
->>>>>>> 641fae60
 #include "rocksdb/options.h"
 #include "rocksdb/slice.h"
 #include "rocksdb/status.h"
@@ -95,11 +92,7 @@
 }
 
 inline bool BlockBasedTableSupportedVersion(uint32_t version) {
-<<<<<<< HEAD
-  return version <= 3;
-=======
   return version <= 4;
->>>>>>> 641fae60
 }
 
 // Footer encapsulates the fixed information stored at the tail
@@ -203,11 +196,6 @@
 
 struct BlockContents {
   Slice data;     // Actual contents of data
-<<<<<<< HEAD
-  bool cachable;  // True iff data can be cached
-  CompressionType compression_type;
-  std::unique_ptr<char[]> allocation;
-=======
   CacheAllocationPtr allocation;
 
 #ifndef NDEBUG
@@ -217,7 +205,6 @@
 #endif  // NDEBUG
 
   BlockContents() {}
->>>>>>> 641fae60
 
   BlockContents(const Slice& _data) : data(_data) {}
 
@@ -256,13 +243,10 @@
     }
   }
 
-<<<<<<< HEAD
-=======
   size_t ApproximateMemoryUsage() const {
     return usable_size() + sizeof(*this);
   }
 
->>>>>>> 641fae60
   BlockContents(BlockContents&& other) ROCKSDB_NOEXCEPT {
     *this = std::move(other);
   }
@@ -296,11 +280,7 @@
 extern Status UncompressBlockContents(
     const UncompressionContext& uncompression_ctx, const char* data, size_t n,
     BlockContents* contents, uint32_t compress_format_version,
-<<<<<<< HEAD
-    const ImmutableCFOptions& ioptions);
-=======
     const ImmutableCFOptions& ioptions, MemoryAllocator* allocator = nullptr);
->>>>>>> 641fae60
 
 // This is an extension to UncompressBlockContents that accepts
 // a specific compression type. This is used by un-wrapped blocks
@@ -308,11 +288,7 @@
 extern Status UncompressBlockContentsForCompressionType(
     const UncompressionContext& uncompression_ctx, const char* data, size_t n,
     BlockContents* contents, uint32_t compress_format_version,
-<<<<<<< HEAD
-    const ImmutableCFOptions& ioptions);
-=======
     const ImmutableCFOptions& ioptions, MemoryAllocator* allocator = nullptr);
->>>>>>> 641fae60
 
 // Implementation details follow.  Clients should ignore,
 
