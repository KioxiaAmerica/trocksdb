--- conflicted
+++ resolved
@@ -9,10 +9,7 @@
 
 #pragma once
 #include <memory>
-<<<<<<< HEAD
-=======
 #include "db/range_tombstone_fragmenter.h"
->>>>>>> 641fae60
 #include "rocksdb/slice_transform.h"
 #include "table/internal_iterator.h"
 
@@ -48,11 +45,7 @@
                                         bool skip_filters = false,
                                         bool for_compaction = false) = 0;
 
-<<<<<<< HEAD
-  virtual InternalIterator* NewRangeTombstoneIterator(
-=======
   virtual FragmentedRangeTombstoneIterator* NewRangeTombstoneIterator(
->>>>>>> 641fae60
       const ReadOptions& /*read_options*/) {
     return nullptr;
   }
