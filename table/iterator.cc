//  Copyright (c) 2011-present, Facebook, Inc.  All rights reserved.
//  This source code is licensed under both the GPLv2 (found in the
//  COPYING file in the root directory) and Apache 2.0 License
//  (found in the LICENSE.Apache file in the root directory).
//
// Copyright (c) 2011 The LevelDB Authors. All rights reserved.
// Use of this source code is governed by a BSD-style license that can be
// found in the LICENSE file. See the AUTHORS file for names of contributors.

#include "rocksdb/iterator.h"
#include "table/internal_iterator.h"
#include "table/iterator_wrapper.h"
#include "util/arena.h"

namespace rocksdb {

Cleanable::Cleanable() {
  cleanup_.function = nullptr;
  cleanup_.next = nullptr;
}

Cleanable::~Cleanable() { DoCleanup(); }

Cleanable::Cleanable(Cleanable&& other) {
  *this = std::move(other);
}

Cleanable& Cleanable::operator=(Cleanable&& other) {
  if (this != &other) {
    cleanup_ = other.cleanup_;
    other.cleanup_.function = nullptr;
    other.cleanup_.next = nullptr;
  }
  return *this;
}

// If the entire linked list was on heap we could have simply add attach one
// link list to another. However the head is an embeded object to avoid the cost
// of creating objects for most of the use cases when the Cleanable has only one
// Cleanup to do. We could put evernything on heap if benchmarks show no
// negative impact on performance.
// Also we need to iterate on the linked list since there is no pointer to the
// tail. We can add the tail pointer but maintainin it might negatively impact
// the perforamnce for the common case of one cleanup where tail pointer is not
// needed. Again benchmarks could clarify that.
// Even without a tail pointer we could iterate on the list, find the tail, and
// have only that node updated without the need to insert the Cleanups one by
// one. This however would be redundant when the source Cleanable has one or a
// few Cleanups which is the case most of the time.
// TODO(myabandeh): if the list is too long we should maintain a tail pointer
// and have the entire list (minus the head that has to be inserted separately)
// merged with the target linked list at once.
void Cleanable::DelegateCleanupsTo(Cleanable* other) {
  assert(other != nullptr);
  if (cleanup_.function == nullptr) {
    return;
  }
  Cleanup* c = &cleanup_;
  other->RegisterCleanup(c->function, c->arg1, c->arg2);
  c = c->next;
  while (c != nullptr) {
    Cleanup* next = c->next;
    other->RegisterCleanup(c);
    c = next;
  }
  cleanup_.function = nullptr;
  cleanup_.next = nullptr;
}

void Cleanable::RegisterCleanup(Cleanable::Cleanup* c) {
  assert(c != nullptr);
  if (cleanup_.function == nullptr) {
    cleanup_.function = c->function;
    cleanup_.arg1 = c->arg1;
    cleanup_.arg2 = c->arg2;
    delete c;
  } else {
    c->next = cleanup_.next;
    cleanup_.next = c;
  }
}

void Cleanable::RegisterCleanup(CleanupFunction func, void* arg1, void* arg2) {
  assert(func != nullptr);
  Cleanup* c;
  if (cleanup_.function == nullptr) {
    c = &cleanup_;
  } else {
    c = new Cleanup;
    c->next = cleanup_.next;
    cleanup_.next = c;
  }
  c->function = func;
  c->arg1 = arg1;
  c->arg2 = arg2;
}

Status Iterator::GetProperty(std::string prop_name, std::string* prop) {
  if (prop == nullptr) {
    return Status::InvalidArgument("prop is nullptr");
  }
  if (prop_name == "rocksdb.iterator.is-key-pinned") {
    *prop = "0";
    return Status::OK();
  }
  return Status::InvalidArgument("Unidentified property.");
}

namespace {
class EmptyIterator : public Iterator {
 public:
  explicit EmptyIterator(const Status& s) : status_(s) { }
  virtual bool Valid() const override { return false; }
  virtual void Seek(const Slice& /*target*/) override {}
  virtual void SeekForPrev(const Slice& /*target*/) override {}
  virtual void SeekToFirst() override {}
  virtual void SeekToLast() override {}
  virtual void Next() override { assert(false); }
  virtual void Prev() override { assert(false); }
  Slice key() const override {
    assert(false);
    return Slice();
  }
  Slice value() const override {
    assert(false);
    return Slice();
  }
  virtual Status status() const override { return status_; }

 private:
  Status status_;
};

template <class TValue = Slice>
class EmptyInternalIterator : public InternalIteratorBase<TValue> {
 public:
  explicit EmptyInternalIterator(const Status& s) : status_(s) {}
  virtual bool Valid() const override { return false; }
  virtual void Seek(const Slice& /*target*/) override {}
  virtual void SeekForPrev(const Slice& /*target*/) override {}
  virtual void SeekToFirst() override {}
  virtual void SeekToLast() override {}
  virtual void Next() override { assert(false); }
  virtual void Prev() override { assert(false); }
  Slice key() const override {
    assert(false);
    return Slice();
  }
  TValue value() const override {
    assert(false);
    return TValue();
  }
  virtual Status status() const override { return status_; }

 private:
  Status status_;
};
}  // namespace

Iterator* NewEmptyIterator() {
  return new EmptyIterator(Status::OK());
}

Iterator* NewErrorIterator(const Status& status) {
  return new EmptyIterator(status);
}

template <class TValue>
InternalIteratorBase<TValue>* NewErrorInternalIterator(const Status& status) {
  return new EmptyInternalIterator<TValue>(status);
}
template InternalIteratorBase<BlockHandle>* NewErrorInternalIterator(
    const Status& status);
template InternalIteratorBase<Slice>* NewErrorInternalIterator(
    const Status& status);

template <class TValue>
InternalIteratorBase<TValue>* NewErrorInternalIterator(const Status& status,
                                                       Arena* arena) {
  if (arena == nullptr) {
    return NewErrorInternalIterator<TValue>(status);
  } else {
<<<<<<< HEAD
    auto mem = arena->AllocateAligned(sizeof(EmptyInternalIterator));
    return new (mem) EmptyInternalIterator(Status::OK());
=======
    auto mem = arena->AllocateAligned(sizeof(EmptyIterator));
    return new (mem) EmptyInternalIterator<TValue>(status);
>>>>>>> 641fae60
  }
}
template InternalIteratorBase<BlockHandle>* NewErrorInternalIterator(
    const Status& status, Arena* arena);
template InternalIteratorBase<Slice>* NewErrorInternalIterator(
    const Status& status, Arena* arena);

template <class TValue>
InternalIteratorBase<TValue>* NewEmptyInternalIterator() {
  return new EmptyInternalIterator<TValue>(Status::OK());
}
template InternalIteratorBase<BlockHandle>* NewEmptyInternalIterator();
template InternalIteratorBase<Slice>* NewEmptyInternalIterator();

template <class TValue>
InternalIteratorBase<TValue>* NewEmptyInternalIterator(Arena* arena) {
  if (arena == nullptr) {
    return NewEmptyInternalIterator<TValue>();
  } else {
    auto mem = arena->AllocateAligned(sizeof(EmptyIterator));
    return new (mem) EmptyInternalIterator<TValue>(Status::OK());
  }
}
template InternalIteratorBase<BlockHandle>* NewEmptyInternalIterator(
    Arena* arena);
template InternalIteratorBase<Slice>* NewEmptyInternalIterator(Arena* arena);

}  // namespace rocksdb<|MERGE_RESOLUTION|>--- conflicted
+++ resolved
@@ -180,13 +180,8 @@
   if (arena == nullptr) {
     return NewErrorInternalIterator<TValue>(status);
   } else {
-<<<<<<< HEAD
     auto mem = arena->AllocateAligned(sizeof(EmptyInternalIterator));
-    return new (mem) EmptyInternalIterator(Status::OK());
-=======
-    auto mem = arena->AllocateAligned(sizeof(EmptyIterator));
     return new (mem) EmptyInternalIterator<TValue>(status);
->>>>>>> 641fae60
   }
 }
 template InternalIteratorBase<BlockHandle>* NewErrorInternalIterator(
