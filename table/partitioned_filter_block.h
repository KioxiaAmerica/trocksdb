--- conflicted
+++ resolved
@@ -66,10 +66,7 @@
   uint32_t filters_in_partition_;
   // Number of keys added
   size_t num_added_;
-<<<<<<< HEAD
-=======
   BlockHandle last_encoded_handle_;
->>>>>>> 641fae60
 };
 
 class PartitionedFilterBlockReader : public FilterBlockReader,
@@ -79,12 +76,8 @@
       const SliceTransform* prefix_extractor, bool whole_key_filtering,
       BlockContents&& contents, FilterBitsReader* filter_bits_reader,
       Statistics* stats, const InternalKeyComparator comparator,
-<<<<<<< HEAD
-      const BlockBasedTable* table, const bool index_key_includes_seq);
-=======
       const BlockBasedTable* table, const bool index_key_includes_seq,
       const bool index_value_is_full);
->>>>>>> 641fae60
   virtual ~PartitionedFilterBlockReader();
 
   virtual bool IsBlockBased() override { return false; }
@@ -101,14 +94,9 @@
  private:
   BlockHandle GetFilterPartitionHandle(const Slice& entry);
   BlockBasedTable::CachableEntry<FilterBlockReader> GetFilterPartition(
-<<<<<<< HEAD
-      FilePrefetchBuffer* prefetch_buffer, Slice* handle, const bool no_io,
-      bool* cached, const SliceTransform* prefix_extractor = nullptr);
-=======
       FilePrefetchBuffer* prefetch_buffer, BlockHandle& handle,
       const bool no_io, bool* cached,
       const SliceTransform* prefix_extractor = nullptr);
->>>>>>> 641fae60
   virtual void CacheDependencies(
       bool bin, const SliceTransform* prefix_extractor) override;
 
@@ -117,10 +105,7 @@
   const InternalKeyComparator comparator_;
   const BlockBasedTable* table_;
   const bool index_key_includes_seq_;
-<<<<<<< HEAD
-=======
   const bool index_value_is_full_;
->>>>>>> 641fae60
   std::unordered_map<uint64_t,
                      BlockBasedTable::CachableEntry<FilterBlockReader>>
       filter_map_;
