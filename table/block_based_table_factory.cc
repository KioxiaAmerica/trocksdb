//  Copyright (c) 2011-present, Facebook, Inc.  All rights reserved.
//  This source code is licensed under both the GPLv2 (found in the
//  COPYING file in the root directory) and Apache 2.0 License
//  (found in the LICENSE.Apache file in the root directory).
//
// Copyright (c) 2011 The LevelDB Authors. All rights reserved.
// Use of this source code is governed by a BSD-style license that can be
// found in the LICENSE file. See the AUTHORS file for names of contributors.

#include "table/block_based_table_factory.h"

#ifndef __STDC_FORMAT_MACROS
#define __STDC_FORMAT_MACROS
#endif

#include <inttypes.h>
#include <stdint.h>

#include <memory>
#include <string>

#include "options/options_helper.h"
#include "port/port.h"
#include "rocksdb/cache.h"
#include "rocksdb/convenience.h"
#include "rocksdb/flush_block_policy.h"
#include "table/block_based_table_builder.h"
#include "table/block_based_table_reader.h"
#include "table/format.h"
#include "util/mutexlock.h"
#include "util/string_util.h"

namespace rocksdb {

void TailPrefetchStats::RecordEffectiveSize(size_t len) {
  MutexLock l(&mutex_);
  if (num_records_ < kNumTracked) {
    num_records_++;
  }
  records_[next_++] = len;
  if (next_ == kNumTracked) {
    next_ = 0;
  }
}

size_t TailPrefetchStats::GetSuggestedPrefetchSize() {
  std::vector<size_t> sorted;
  {
    MutexLock l(&mutex_);

    if (num_records_ == 0) {
      return 0;
    }
    sorted.assign(records_, records_ + num_records_);
  }

  // Of the historic size, we find the maximum one that satisifis the condtiion
  // that if prefetching all, less than 1/8 will be wasted.
  std::sort(sorted.begin(), sorted.end());

  // Assuming we have 5 data points, and after sorting it looks like this:
  //
  //                                     +---+
  //                             +---+   |   |
  //                             |   |   |   |
  //                             |   |   |   |
  //                             |   |   |   |
  //                             |   |   |   |
  //                    +---+    |   |   |   |
  //                    |   |    |   |   |   |
  //           +---+    |   |    |   |   |   |
  //           |   |    |   |    |   |   |   |
  //  +---+    |   |    |   |    |   |   |   |
  //  |   |    |   |    |   |    |   |   |   |
  //  |   |    |   |    |   |    |   |   |   |
  //  |   |    |   |    |   |    |   |   |   |
  //  |   |    |   |    |   |    |   |   |   |
  //  |   |    |   |    |   |    |   |   |   |
  //  +---+    +---+    +---+    +---+   +---+
  //
  // and we use every of the value as a candidate, and estimate how much we
  // wasted, compared to read. For example, when we use the 3rd record
  // as candiate. This area is what we read:
  //                                     +---+
  //                             +---+   |   |
  //                             |   |   |   |
  //                             |   |   |   |
  //                             |   |   |   |
  //                             |   |   |   |
  //  ***  ***  ***  ***+ ***  ***  *** *** **
  //  *                 |   |    |   |   |   |
  //           +---+    |   |    |   |   |   *
  //  *        |   |    |   |    |   |   |   |
  //  +---+    |   |    |   |    |   |   |   *
  //  *   |    |   |    | X |    |   |   |   |
  //  |   |    |   |    |   |    |   |   |   *
  //  *   |    |   |    |   |    |   |   |   |
  //  |   |    |   |    |   |    |   |   |   *
  //  *   |    |   |    |   |    |   |   |   |
  //  *** *** ***-***  ***--*** ***--*** +****
  // which is (size of the record) X (number of records).
  //
  // While wasted is this area:
  //                                     +---+
  //                             +---+   |   |
  //                             |   |   |   |
  //                             |   |   |   |
  //                             |   |   |   |
  //                             |   |   |   |
  //  ***  ***  ***  ****---+    |   |   |   |
  //  *                 *   |    |   |   |   |
  //  *        *-***  ***   |    |   |   |   |
  //  *        *   |    |   |    |   |   |   |
  //  *--**  ***   |    |   |    |   |   |   |
  //  |   |    |   |    | X |    |   |   |   |
  //  |   |    |   |    |   |    |   |   |   |
  //  |   |    |   |    |   |    |   |   |   |
  //  |   |    |   |    |   |    |   |   |   |
  //  |   |    |   |    |   |    |   |   |   |
  //  +---+    +---+    +---+    +---+   +---+
  //
  // Which can be calculated iteratively.
  // The difference between wasted using 4st and 3rd record, will
  // be following area:
  //                                     +---+
  //  +--+  +-+   ++  +-+  +-+   +---+   |   |
  //  + xxxxxxxxxxxxxxxxxxxxxxxx |   |   |   |
  //    xxxxxxxxxxxxxxxxxxxxxxxx |   |   |   |
  //  + xxxxxxxxxxxxxxxxxxxxxxxx |   |   |   |
  //  | xxxxxxxxxxxxxxxxxxxxxxxx |   |   |   |
  //  +-+ +-+  +-+  ++  +---+ +--+   |   |   |
  //  |                 |   |    |   |   |   |
  //           +---+ ++ |   |    |   |   |   |
  //  |        |   |    |   |    | X |   |   |
  //  +---+ ++ |   |    |   |    |   |   |   |
  //  |   |    |   |    |   |    |   |   |   |
  //  |   |    |   |    |   |    |   |   |   |
  //  |   |    |   |    |   |    |   |   |   |
  //  |   |    |   |    |   |    |   |   |   |
  //  |   |    |   |    |   |    |   |   |   |
  //  +---+    +---+    +---+    +---+   +---+
  //
  // which will be the size difference between 4st and 3rd record,
  // times 3, which is number of records before the 4st.
  // Here we assume that all data within the prefetch range will be useful. In
  // reality, it may not be the case when a partial block is inside the range,
  // or there are data in the middle that is not read. We ignore those cases
  // for simplicity.
  assert(!sorted.empty());
  size_t prev_size = sorted[0];
  size_t max_qualified_size = sorted[0];
  size_t wasted = 0;
  for (size_t i = 1; i < sorted.size(); i++) {
    size_t read = sorted[i] * sorted.size();
    wasted += (sorted[i] - prev_size) * i;
    if (wasted <= read / 8) {
      max_qualified_size = sorted[i];
    }
    prev_size = sorted[i];
  }
  const size_t kMaxPrefetchSize = 512 * 1024;  // Never exceed 512KB
  return std::min(kMaxPrefetchSize, max_qualified_size);
}

BlockBasedTableFactory::BlockBasedTableFactory(
    const BlockBasedTableOptions& _table_options)
    : table_options_(_table_options) {
  if (table_options_.flush_block_policy_factory == nullptr) {
    table_options_.flush_block_policy_factory.reset(
        new FlushBlockBySizePolicyFactory());
  }
  if (table_options_.no_block_cache) {
    table_options_.block_cache.reset();
  } else if (table_options_.block_cache == nullptr) {
    table_options_.block_cache = NewLRUCache(8 << 20);
  }
  if (table_options_.block_size_deviation < 0 ||
      table_options_.block_size_deviation > 100) {
    table_options_.block_size_deviation = 0;
  }
  if (table_options_.block_restart_interval < 1) {
    table_options_.block_restart_interval = 1;
  }
  if (table_options_.index_block_restart_interval < 1) {
    table_options_.index_block_restart_interval = 1;
  }
  if (table_options_.partition_filters &&
      table_options_.index_type !=
          BlockBasedTableOptions::kTwoLevelIndexSearch) {
    // We do not support partitioned filters without partitioning indexes
    table_options_.partition_filters = false;
  }
#ifdef INDIRECT_VALUE_SUPPORT
  supports_indirect_values = true;  // indicate that compaction may introduce indirect values
#endif
}

Status BlockBasedTableFactory::NewTableReader(
    const TableReaderOptions& table_reader_options,
    std::unique_ptr<RandomAccessFileReader>&& file, uint64_t file_size,
    std::unique_ptr<TableReader>* table_reader,
    bool prefetch_index_and_filter_in_cache) const {
  return BlockBasedTable::Open(
      table_reader_options.ioptions, table_reader_options.env_options,
      table_options_, table_reader_options.internal_comparator, std::move(file),
      file_size, table_reader, table_reader_options.prefix_extractor,
      prefetch_index_and_filter_in_cache, table_reader_options.skip_filters,
<<<<<<< HEAD
      table_reader_options.level);
=======
      table_reader_options.level, table_reader_options.immortal,
      table_reader_options.largest_seqno, &tail_prefetch_stats_);
>>>>>>> 641fae60
}

TableBuilder* BlockBasedTableFactory::NewTableBuilder(
    const TableBuilderOptions& table_builder_options, uint32_t column_family_id,
    WritableFileWriter* file) const {
  auto table_builder = new BlockBasedTableBuilder(
      table_builder_options.ioptions, table_builder_options.moptions,
      table_options_, table_builder_options.internal_comparator,
      table_builder_options.int_tbl_prop_collector_factories, column_family_id,
      file, table_builder_options.compression_type,
      table_builder_options.compression_opts,
      table_builder_options.compression_dict,
      table_builder_options.skip_filters,
      table_builder_options.column_family_name,
      table_builder_options.creation_time,
      table_builder_options.oldest_key_time);

  return table_builder;
}

Status BlockBasedTableFactory::SanitizeOptions(
    const DBOptions& /*db_opts*/, const ColumnFamilyOptions& cf_opts) const {
  if (table_options_.index_type == BlockBasedTableOptions::kHashSearch &&
      cf_opts.prefix_extractor == nullptr) {
    return Status::InvalidArgument(
        "Hash index is specified for block-based "
        "table, but prefix_extractor is not given");
  }
  if (table_options_.cache_index_and_filter_blocks &&
      table_options_.no_block_cache) {
    return Status::InvalidArgument(
        "Enable cache_index_and_filter_blocks, "
        ", but block cache is disabled");
  }
  if (table_options_.pin_l0_filter_and_index_blocks_in_cache &&
      table_options_.no_block_cache) {
    return Status::InvalidArgument(
        "Enable pin_l0_filter_and_index_blocks_in_cache, "
        ", but block cache is disabled");
  }
  if (!BlockBasedTableSupportedVersion(table_options_.format_version)) {
    return Status::InvalidArgument(
        "Unsupported BlockBasedTable format_version. Please check "
        "include/rocksdb/table.h for more info");
  }
  if (table_options_.block_align && (cf_opts.compression != kNoCompression)) {
    return Status::InvalidArgument(
        "Enable block_align, but compression "
        "enabled");
  }
  if (table_options_.block_align &&
      (table_options_.block_size & (table_options_.block_size - 1))) {
    return Status::InvalidArgument(
        "Block alignment requested but block size is not a power of 2");
  }
<<<<<<< HEAD
=======
  if (table_options_.data_block_index_type ==
          BlockBasedTableOptions::kDataBlockBinaryAndHash &&
      table_options_.data_block_hash_table_util_ratio <= 0) {
    return Status::InvalidArgument(
        "data_block_hash_table_util_ratio should be greater than 0 when "
        "data_block_index_type is set to kDataBlockBinaryAndHash");
  }
>>>>>>> 641fae60
  return Status::OK();
}

std::string BlockBasedTableFactory::GetPrintableTableOptions() const {
  std::string ret;
  ret.reserve(20000);
  const int kBufferSize = 200;
  char buffer[kBufferSize];

  snprintf(buffer, kBufferSize, "  flush_block_policy_factory: %s (%p)\n",
           table_options_.flush_block_policy_factory->Name(),
           static_cast<void*>(table_options_.flush_block_policy_factory.get()));
  ret.append(buffer);
  snprintf(buffer, kBufferSize, "  cache_index_and_filter_blocks: %d\n",
           table_options_.cache_index_and_filter_blocks);
  ret.append(buffer);
  snprintf(buffer, kBufferSize,
           "  cache_index_and_filter_blocks_with_high_priority: %d\n",
           table_options_.cache_index_and_filter_blocks_with_high_priority);
  ret.append(buffer);
  snprintf(buffer, kBufferSize,
           "  pin_l0_filter_and_index_blocks_in_cache: %d\n",
           table_options_.pin_l0_filter_and_index_blocks_in_cache);
  ret.append(buffer);
  snprintf(buffer, kBufferSize, "  pin_top_level_index_and_filter: %d\n",
           table_options_.pin_top_level_index_and_filter);
  ret.append(buffer);
  snprintf(buffer, kBufferSize, "  index_type: %d\n",
           table_options_.index_type);
  ret.append(buffer);
  snprintf(buffer, kBufferSize, "  hash_index_allow_collision: %d\n",
           table_options_.hash_index_allow_collision);
  ret.append(buffer);
  snprintf(buffer, kBufferSize, "  checksum: %d\n", table_options_.checksum);
  ret.append(buffer);
  snprintf(buffer, kBufferSize, "  no_block_cache: %d\n",
           table_options_.no_block_cache);
  ret.append(buffer);
  snprintf(buffer, kBufferSize, "  block_cache: %p\n",
           static_cast<void*>(table_options_.block_cache.get()));
  ret.append(buffer);
  if (table_options_.block_cache) {
    const char* block_cache_name = table_options_.block_cache->Name();
    if (block_cache_name != nullptr) {
      snprintf(buffer, kBufferSize, "  block_cache_name: %s\n",
               block_cache_name);
      ret.append(buffer);
    }
    ret.append("  block_cache_options:\n");
    ret.append(table_options_.block_cache->GetPrintableOptions());
  }
  snprintf(buffer, kBufferSize, "  block_cache_compressed: %p\n",
           static_cast<void*>(table_options_.block_cache_compressed.get()));
  ret.append(buffer);
  if (table_options_.block_cache_compressed) {
    const char* block_cache_compressed_name =
        table_options_.block_cache_compressed->Name();
    if (block_cache_compressed_name != nullptr) {
      snprintf(buffer, kBufferSize, "  block_cache_name: %s\n",
               block_cache_compressed_name);
      ret.append(buffer);
    }
    ret.append("  block_cache_compressed_options:\n");
    ret.append(table_options_.block_cache_compressed->GetPrintableOptions());
  }
  snprintf(buffer, kBufferSize, "  persistent_cache: %p\n",
           static_cast<void*>(table_options_.persistent_cache.get()));
  ret.append(buffer);
  if (table_options_.persistent_cache) {
    snprintf(buffer, kBufferSize, "  persistent_cache_options:\n");
    ret.append(buffer);
    ret.append(table_options_.persistent_cache->GetPrintableOptions());
  }
  snprintf(buffer, kBufferSize, "  block_size: %" ROCKSDB_PRIszt "\n",
           table_options_.block_size);
  ret.append(buffer);
  snprintf(buffer, kBufferSize, "  block_size_deviation: %d\n",
           table_options_.block_size_deviation);
  ret.append(buffer);
  snprintf(buffer, kBufferSize, "  block_restart_interval: %d\n",
           table_options_.block_restart_interval);
  ret.append(buffer);
  snprintf(buffer, kBufferSize, "  index_block_restart_interval: %d\n",
           table_options_.index_block_restart_interval);
  ret.append(buffer);
  snprintf(buffer, kBufferSize, "  metadata_block_size: %" PRIu64 "\n",
           table_options_.metadata_block_size);
  ret.append(buffer);
  snprintf(buffer, kBufferSize, "  partition_filters: %d\n",
           table_options_.partition_filters);
  ret.append(buffer);
  snprintf(buffer, kBufferSize, "  use_delta_encoding: %d\n",
           table_options_.use_delta_encoding);
  ret.append(buffer);
  snprintf(buffer, kBufferSize, "  filter_policy: %s\n",
           table_options_.filter_policy == nullptr
               ? "nullptr"
               : table_options_.filter_policy->Name());
  ret.append(buffer);
  snprintf(buffer, kBufferSize, "  whole_key_filtering: %d\n",
           table_options_.whole_key_filtering);
  ret.append(buffer);
  snprintf(buffer, kBufferSize, "  verify_compression: %d\n",
           table_options_.verify_compression);
  ret.append(buffer);
  snprintf(buffer, kBufferSize, "  read_amp_bytes_per_bit: %d\n",
           table_options_.read_amp_bytes_per_bit);
  ret.append(buffer);
  snprintf(buffer, kBufferSize, "  format_version: %d\n",
           table_options_.format_version);
  ret.append(buffer);
  snprintf(buffer, kBufferSize, "  enable_index_compression: %d\n",
           table_options_.enable_index_compression);
  ret.append(buffer);
  snprintf(buffer, kBufferSize, "  block_align: %d\n",
           table_options_.block_align);
  ret.append(buffer);
  return ret;
}

#ifndef ROCKSDB_LITE
namespace {
bool SerializeSingleBlockBasedTableOption(
    std::string* opt_string, const BlockBasedTableOptions& bbt_options,
    const std::string& name, const std::string& delimiter) {
  auto iter = block_based_table_type_info.find(name);
  if (iter == block_based_table_type_info.end()) {
    return false;
  }
  auto& opt_info = iter->second;
  const char* opt_address =
      reinterpret_cast<const char*>(&bbt_options) + opt_info.offset;
  std::string value;
  bool result = SerializeSingleOptionHelper(opt_address, opt_info.type, &value);
  if (result) {
    *opt_string = name + "=" + value + delimiter;
  }
  return result;
}
}  // namespace

Status BlockBasedTableFactory::GetOptionString(
    std::string* opt_string, const std::string& delimiter) const {
  assert(opt_string);
  opt_string->clear();
  for (auto iter = block_based_table_type_info.begin();
       iter != block_based_table_type_info.end(); ++iter) {
    if (iter->second.verification == OptionVerificationType::kDeprecated) {
      // If the option is no longer used in rocksdb and marked as deprecated,
      // we skip it in the serialization.
      continue;
    }
    std::string single_output;
    bool result = SerializeSingleBlockBasedTableOption(
        &single_output, table_options_, iter->first, delimiter);
    assert(result);
    if (result) {
      opt_string->append(single_output);
    }
  }
  return Status::OK();
}
#else
Status BlockBasedTableFactory::GetOptionString(
    std::string* /*opt_string*/, const std::string& /*delimiter*/) const {
  return Status::OK();
}
#endif  // !ROCKSDB_LITE

const BlockBasedTableOptions& BlockBasedTableFactory::table_options() const {
  return table_options_;
}

#ifndef ROCKSDB_LITE
namespace {
std::string ParseBlockBasedTableOption(const std::string& name,
                                       const std::string& org_value,
                                       BlockBasedTableOptions* new_options,
                                       bool input_strings_escaped = false,
                                       bool ignore_unknown_options = false) {
  const std::string& value =
      input_strings_escaped ? UnescapeOptionString(org_value) : org_value;
  if (!input_strings_escaped) {
    // if the input string is not escaped, it means this function is
    // invoked from SetOptions, which takes the old format.
    if (name == "block_cache" || name == "block_cache_compressed") {
      // cache options can be specified in the following format
      //   "block_cache={capacity=1M;num_shard_bits=4;
      //    strict_capacity_limit=true;high_pri_pool_ratio=0.5;}"
      // To support backward compatibility, the following format
      // is also supported.
      //   "block_cache=1M"
      std::shared_ptr<Cache> cache;
      // block_cache is specified in format block_cache=<cache_size>.
      if (value.find('=') == std::string::npos) {
        cache = NewLRUCache(ParseSizeT(value));
      } else {
        LRUCacheOptions cache_opts;
        if (!ParseOptionHelper(reinterpret_cast<char*>(&cache_opts),
                               OptionType::kLRUCacheOptions, value)) {
          return "Invalid cache options";
        }
        cache = NewLRUCache(cache_opts);
      }

      if (name == "block_cache") {
        new_options->block_cache = cache;
      } else {
        new_options->block_cache_compressed = cache;
      }
      return "";
    } else if (name == "filter_policy") {
      // Expect the following format
      // bloomfilter:int:bool
      const std::string kName = "bloomfilter:";
      if (value.compare(0, kName.size(), kName) != 0) {
        return "Invalid filter policy name";
      }
      size_t pos = value.find(':', kName.size());
      if (pos == std::string::npos) {
        return "Invalid filter policy config, missing bits_per_key";
      }
      int bits_per_key =
          ParseInt(trim(value.substr(kName.size(), pos - kName.size())));
      bool use_block_based_builder =
          ParseBoolean("use_block_based_builder", trim(value.substr(pos + 1)));
      new_options->filter_policy.reset(
          NewBloomFilterPolicy(bits_per_key, use_block_based_builder));
      return "";
    }
  }
  const auto iter = block_based_table_type_info.find(name);
  if (iter == block_based_table_type_info.end()) {
    if (ignore_unknown_options) {
      return "";
    } else {
      return "Unrecognized option";
    }
  }
  const auto& opt_info = iter->second;
  if (opt_info.verification != OptionVerificationType::kDeprecated &&
      !ParseOptionHelper(reinterpret_cast<char*>(new_options) + opt_info.offset,
                         opt_info.type, value)) {
    return "Invalid value";
  }
  return "";
}
}  // namespace

Status GetBlockBasedTableOptionsFromString(
    const BlockBasedTableOptions& table_options, const std::string& opts_str,
    BlockBasedTableOptions* new_table_options) {
  std::unordered_map<std::string, std::string> opts_map;
  Status s = StringToMap(opts_str, &opts_map);
  if (!s.ok()) {
    return s;
  }

  return GetBlockBasedTableOptionsFromMap(table_options, opts_map,
                                          new_table_options);
}

Status GetBlockBasedTableOptionsFromMap(
    const BlockBasedTableOptions& table_options,
    const std::unordered_map<std::string, std::string>& opts_map,
    BlockBasedTableOptions* new_table_options, bool input_strings_escaped,
    bool ignore_unknown_options) {
  assert(new_table_options);
  *new_table_options = table_options;
  for (const auto& o : opts_map) {
    auto error_message = ParseBlockBasedTableOption(
        o.first, o.second, new_table_options, input_strings_escaped,
        ignore_unknown_options);
    if (error_message != "") {
      const auto iter = block_based_table_type_info.find(o.first);
      if (iter == block_based_table_type_info.end() ||
          !input_strings_escaped ||  // !input_strings_escaped indicates
                                     // the old API, where everything is
                                     // parsable.
          (iter->second.verification != OptionVerificationType::kByName &&
           iter->second.verification !=
               OptionVerificationType::kByNameAllowNull &&
           iter->second.verification !=
               OptionVerificationType::kByNameAllowFromNull &&
           iter->second.verification != OptionVerificationType::kDeprecated)) {
        // Restore "new_options" to the default "base_options".
        *new_table_options = table_options;
        return Status::InvalidArgument("Can't parse BlockBasedTableOptions:",
                                       o.first + " " + error_message);
      }
    }
  }
  return Status::OK();
}

Status VerifyBlockBasedTableFactory(
    const BlockBasedTableFactory* base_tf,
    const BlockBasedTableFactory* file_tf,
    OptionsSanityCheckLevel sanity_check_level) {
  if ((base_tf != nullptr) != (file_tf != nullptr) &&
      sanity_check_level > kSanityLevelNone) {
    return Status::Corruption(
        "[RocksDBOptionsParser]: Inconsistent TableFactory class type");
  }
  if (base_tf == nullptr) {
    return Status::OK();
  }
  assert(file_tf != nullptr);

  const auto& base_opt = base_tf->table_options();
  const auto& file_opt = file_tf->table_options();

  for (auto& pair : block_based_table_type_info) {
    if (pair.second.verification == OptionVerificationType::kDeprecated) {
      // We skip checking deprecated variables as they might
      // contain random values since they might not be initialized
      continue;
    }
    if (BBTOptionSanityCheckLevel(pair.first) <= sanity_check_level) {
      if (!AreEqualOptions(reinterpret_cast<const char*>(&base_opt),
                           reinterpret_cast<const char*>(&file_opt),
                           pair.second, pair.first, nullptr)) {
        return Status::Corruption(
            "[RocksDBOptionsParser]: "
            "failed the verification on BlockBasedTableOptions::",
            pair.first);
      }
    }
  }
  return Status::OK();
}
#endif  // !ROCKSDB_LITE

TableFactory* NewBlockBasedTableFactory(
    const BlockBasedTableOptions& _table_options) {
  return new BlockBasedTableFactory(_table_options);
}

const std::string BlockBasedTableFactory::kName = "BlockBasedTable";
const std::string BlockBasedTablePropertyNames::kIndexType =
    "rocksdb.block.based.table.index.type";
const std::string BlockBasedTablePropertyNames::kWholeKeyFiltering =
    "rocksdb.block.based.table.whole.key.filtering";
const std::string BlockBasedTablePropertyNames::kPrefixFiltering =
    "rocksdb.block.based.table.prefix.filtering";
const std::string kHashIndexPrefixesBlock = "rocksdb.hashindex.prefixes";
const std::string kHashIndexPrefixesMetadataBlock =
    "rocksdb.hashindex.metadata";
const std::string kPropTrue = "1";
const std::string kPropFalse = "0";

}  // namespace rocksdb<|MERGE_RESOLUTION|>--- conflicted
+++ resolved
@@ -205,12 +205,8 @@
       table_options_, table_reader_options.internal_comparator, std::move(file),
       file_size, table_reader, table_reader_options.prefix_extractor,
       prefetch_index_and_filter_in_cache, table_reader_options.skip_filters,
-<<<<<<< HEAD
-      table_reader_options.level);
-=======
       table_reader_options.level, table_reader_options.immortal,
       table_reader_options.largest_seqno, &tail_prefetch_stats_);
->>>>>>> 641fae60
 }
 
 TableBuilder* BlockBasedTableFactory::NewTableBuilder(
@@ -266,8 +262,6 @@
     return Status::InvalidArgument(
         "Block alignment requested but block size is not a power of 2");
   }
-<<<<<<< HEAD
-=======
   if (table_options_.data_block_index_type ==
           BlockBasedTableOptions::kDataBlockBinaryAndHash &&
       table_options_.data_block_hash_table_util_ratio <= 0) {
@@ -275,7 +269,6 @@
         "data_block_hash_table_util_ratio should be greater than 0 when "
         "data_block_index_type is set to kDataBlockBinaryAndHash");
   }
->>>>>>> 641fae60
   return Status::OK();
 }
 
