--- conflicted
+++ resolved
@@ -1,9 +1,5 @@
-<<<<<<< HEAD
 #!/usr/bin/env python
-=======
-#!/usr/local/fbcode/gcc-4.9-glibc-2.20-fb/bin/python2.7
 # Copyright (c) Facebook, Inc. and its affiliates. All Rights Reserved.
->>>>>>> e69ce104
 
 from __future__ import absolute_import
 from __future__ import division
