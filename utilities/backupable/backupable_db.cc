--- conflicted
+++ resolved
@@ -339,16 +339,6 @@
     std::function<void()> progress_callback;
 
     CopyOrCreateWorkItem()
-<<<<<<< HEAD
-      : src_path(""),
-        dst_path(""),
-        contents(""),
-        src_env(nullptr),
-        dst_env(nullptr),
-        sync(false),
-        rate_limiter(nullptr),
-        size_limit(0) {}
-=======
         : src_path(""),
           dst_path(""),
           contents(""),
@@ -358,7 +348,6 @@
           sync(false),
           rate_limiter(nullptr),
           size_limit(0) {}
->>>>>>> 641fae60
 
     CopyOrCreateWorkItem(const CopyOrCreateWorkItem&) = delete;
     CopyOrCreateWorkItem& operator=(const CopyOrCreateWorkItem&) = delete;
@@ -632,11 +621,7 @@
     }
     assert(backups_.find(backup_id) == backups_.end());
     backups_.insert(std::make_pair(
-<<<<<<< HEAD
-        backup_id, unique_ptr<BackupMeta>(new BackupMeta(
-=======
         backup_id, std::unique_ptr<BackupMeta>(new BackupMeta(
->>>>>>> 641fae60
                        GetBackupMetaFile(backup_id, false /* tmp */),
                        GetBackupMetaFile(backup_id, true /* tmp */),
                        &backuped_file_infos_, backup_env_))));
@@ -782,11 +767,7 @@
   }
 
   auto ret = backups_.insert(std::make_pair(
-<<<<<<< HEAD
-      new_backup_id, unique_ptr<BackupMeta>(new BackupMeta(
-=======
       new_backup_id, std::unique_ptr<BackupMeta>(new BackupMeta(
->>>>>>> 641fae60
                          GetBackupMetaFile(new_backup_id, false /* tmp */),
                          GetBackupMetaFile(new_backup_id, true /* tmp */),
                          &backuped_file_infos_, backup_env_))));
@@ -824,11 +805,7 @@
     DBOptions db_options = db->GetDBOptions();
     EnvOptions src_raw_env_options(db_options);
     s = checkpoint.CreateCustomCheckpoint(
-<<<<<<< HEAD
-        db->GetDBOptions(),
-=======
         db_options,
->>>>>>> 641fae60
         [&](const std::string& /*src_dirname*/, const std::string& /*fname*/,
             FileType) {
           // custom checkpoint will switch to calling copy_file_cb after it sees
@@ -870,14 +847,9 @@
           if (st.ok()) {
             st = AddBackupFileWorkItem(
                 live_dst_paths, backup_items_to_finish, new_backup_id,
-<<<<<<< HEAD
                 options_.share_table_files && type == kTableFile, src_dirname,  // scaf add VLog here
-                fname, rate_limiter, size_bytes, size_limit_bytes,
-=======
-                options_.share_table_files && type == kTableFile, src_dirname,
                 fname, src_env_options, rate_limiter, size_bytes,
                 size_limit_bytes,
->>>>>>> 641fae60
                 options_.share_files_with_checksum && type == kTableFile,
                 progress_callback);
           }
@@ -1034,13 +1006,8 @@
     for (auto& itr : backuped_file_infos_) {
       if (itr.second->refs == 0) {
         Status s = backup_env_->DeleteFile(GetAbsolutePath(itr.first));
-<<<<<<< HEAD
-        ROCKS_LOG_INFO(options_.info_log, "Deleting %s -- %s", itr.first.c_str(),
-                       s.ToString().c_str());
-=======
         ROCKS_LOG_INFO(options_.info_log, "Deleting %s -- %s",
                        itr.first.c_str(), s.ToString().c_str());
->>>>>>> 641fae60
         to_delete.push_back(itr.first);
       }
     }
@@ -1442,13 +1409,8 @@
                    copy_dest_path->c_str());
     CopyOrCreateWorkItem copy_or_create_work_item(
         src_dir.empty() ? "" : src_dir + fname, *copy_dest_path, contents,
-<<<<<<< HEAD
-        db_env_, backup_env_, options_.sync, rate_limiter, size_limit,
-        progress_callback);
-=======
         db_env_, backup_env_, src_env_options, options_.sync, rate_limiter,
         size_limit, progress_callback);
->>>>>>> 641fae60
     BackupAfterCopyOrCreateWorkItem after_copy_or_create_work_item(
         copy_or_create_work_item.result.get_future(), shared, need_to_copy,
         backup_env_, temp_dest_path, final_dest_path, dst_relative);
@@ -1822,11 +1784,7 @@
     std::string hex_encoded_metadata =
         Slice(app_metadata_).ToString(/* hex */ true);
 
-<<<<<<< HEAD
-    // +1 to accomodate newline character
-=======
     // +1 to accommodate newline character
->>>>>>> 641fae60
     size_t hex_meta_strlen = kMetaDataPrefix.ToString().length() + hex_encoded_metadata.length() + 1;
     if (hex_meta_strlen >= buf_size) {
       return Status::Corruption("Buffer too small to fit backup metadata");
@@ -1834,12 +1792,8 @@
     else if (len + hex_meta_strlen >= buf_size) {
       backup_meta_file->Append(Slice(buf.get(), len));
       buf.reset();
-<<<<<<< HEAD
-      unique_ptr<char[]> new_reset_buf(new char[max_backup_meta_file_size_]);
-=======
       std::unique_ptr<char[]> new_reset_buf(
           new char[max_backup_meta_file_size_]);
->>>>>>> 641fae60
       buf.swap(new_reset_buf);
       len = 0;
     }
@@ -1853,8 +1807,7 @@
                      "%" ROCKSDB_PRIszt "\n", files_.size()) >= buf_size) {
     backup_meta_file->Append(Slice(buf.get(), len));
     buf.reset();
-<<<<<<< HEAD
-    unique_ptr<char[]> new_reset_buf(new char[max_backup_meta_file_size_]);
+    std::unique_ptr<char[]> new_reset_buf(new char[max_backup_meta_file_size_]);
     buf.swap(new_reset_buf);
     len = 0;
   }
@@ -1862,16 +1815,6 @@
     const char *const_write = writelen_temp;
     len += snprintf(buf.get() + len, buf_size - len, "%s", const_write);
   }
-=======
-    std::unique_ptr<char[]> new_reset_buf(new char[max_backup_meta_file_size_]);
-    buf.swap(new_reset_buf);
-    len = 0;
-  }
-  {
-    const char *const_write = writelen_temp;
-    len += snprintf(buf.get() + len, buf_size - len, "%s", const_write);
-  }
->>>>>>> 641fae60
 
   for (const auto& file : files_) {
     // use crc32 for now, switch to something else if needed
@@ -1882,12 +1825,8 @@
     if (newlen >= buf_size) {
       backup_meta_file->Append(Slice(buf.get(), len));
       buf.reset();
-<<<<<<< HEAD
-      unique_ptr<char[]> new_reset_buf(new char[max_backup_meta_file_size_]);
-=======
       std::unique_ptr<char[]> new_reset_buf(
           new char[max_backup_meta_file_size_]);
->>>>>>> 641fae60
       buf.swap(new_reset_buf);
       len = 0;
     }
