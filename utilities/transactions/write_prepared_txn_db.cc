--- conflicted
+++ resolved
@@ -37,11 +37,6 @@
   assert(dbimpl != nullptr);
   auto rtxns = dbimpl->recovered_transactions();
   for (auto rtxn : rtxns) {
-<<<<<<< HEAD
-    auto cnt = rtxn.second->batch_cnt_ ? rtxn.second->batch_cnt_ : 1;
-    for (size_t i = 0; i < cnt; i++) {
-      AddPrepared(rtxn.second->seq_ + i);
-=======
     // There should only one batch for WritePrepared policy.
     assert(rtxn.second->batches_.size() == 1);
     const auto& seq = rtxn.second->batches_.begin()->first;
@@ -49,7 +44,6 @@
     auto cnt = batch_info.batch_cnt_ ? batch_info.batch_cnt_ : 1;
     for (size_t i = 0; i < cnt; i++) {
       AddPrepared(seq + i);
->>>>>>> 641fae60
     }
   }
   SequenceNumber prev_max = max_evicted_seq_;
@@ -316,16 +310,10 @@
   SequenceNumber min_uncommitted = 0;
   if (options.snapshot != nullptr) {
     snapshot_seq = options.snapshot->GetSequenceNumber();
-<<<<<<< HEAD
-    min_uncommitted = static_cast_with_check<const SnapshotImpl, const Snapshot>(
-                        options.snapshot)
-                        ->min_uncommitted_;
-=======
     min_uncommitted =
         static_cast_with_check<const SnapshotImpl, const Snapshot>(
             options.snapshot)
             ->min_uncommitted_;
->>>>>>> 641fae60
   } else {
     auto* snapshot = GetSnapshot();
     // We take a snapshot to make sure that the related data in the commit map
@@ -391,11 +379,7 @@
   // around.
   INC_STEP_FOR_MAX_EVICTED =
       std::max(COMMIT_CACHE_SIZE / 100, static_cast<size_t>(1));
-<<<<<<< HEAD
-  snapshot_cache_ = unique_ptr<std::atomic<SequenceNumber>[]>(
-=======
   snapshot_cache_ = std::unique_ptr<std::atomic<SequenceNumber>[]>(
->>>>>>> 641fae60
       new std::atomic<SequenceNumber>[SNAPSHOT_CACHE_SIZE] {});
   commit_cache_ = std::unique_ptr<std::atomic<CommitEntry64b>[]>(
       new std::atomic<CommitEntry64b>[COMMIT_CACHE_SIZE] {});
@@ -570,15 +554,6 @@
   return db_impl_->snapshots().GetAll(nullptr, max);
 }
 
-<<<<<<< HEAD
-void WritePreparedTxnDB::ReleaseSnapshot(const Snapshot* snapshot) {
-  auto snap_seq = snapshot->GetSequenceNumber();
-  ReleaseSnapshotInternal(snap_seq);
-  db_impl_->ReleaseSnapshot(snapshot);
-}
-
-=======
->>>>>>> 641fae60
 void WritePreparedTxnDB::ReleaseSnapshotInternal(
     const SequenceNumber snap_seq) {
   // relax is enough since max increases monotonically, i.e., if snap_seq <
@@ -591,24 +566,16 @@
     bool need_gc = false;
     {
       WPRecordTick(TXN_OLD_COMMIT_MAP_MUTEX_OVERHEAD);
-<<<<<<< HEAD
-      ROCKS_LOG_WARN(info_log_, "old_commit_map_mutex_ overhead");
-=======
       ROCKS_LOG_WARN(info_log_, "old_commit_map_mutex_ overhead for %" PRIu64,
                      snap_seq);
->>>>>>> 641fae60
       ReadLock rl(&old_commit_map_mutex_);
       auto prep_set_entry = old_commit_map_.find(snap_seq);
       need_gc = prep_set_entry != old_commit_map_.end();
     }
     if (need_gc) {
       WPRecordTick(TXN_OLD_COMMIT_MAP_MUTEX_OVERHEAD);
-<<<<<<< HEAD
-      ROCKS_LOG_WARN(info_log_, "old_commit_map_mutex_ overhead");
-=======
       ROCKS_LOG_WARN(info_log_, "old_commit_map_mutex_ overhead for %" PRIu64,
                      snap_seq);
->>>>>>> 641fae60
       WriteLock wl(&old_commit_map_mutex_);
       old_commit_map_.erase(snap_seq);
       old_commit_map_empty_.store(old_commit_map_.empty(),
@@ -617,8 +584,6 @@
   }
 }
 
-<<<<<<< HEAD
-=======
 void WritePreparedTxnDB::CleanupReleasedSnapshots(
     const std::vector<SequenceNumber>& new_snapshots,
     const std::vector<SequenceNumber>& old_snapshots) {
@@ -646,7 +611,6 @@
   }
 }
 
->>>>>>> 641fae60
 void WritePreparedTxnDB::UpdateSnapshots(
     const std::vector<SequenceNumber>& snapshots,
     const SequenceNumber& version) {
@@ -750,14 +714,10 @@
   if (UNLIKELY(SNAPSHOT_CACHE_SIZE < cnt && search_larger_list)) {
     // Then access the less efficient list of snapshots_
     WPRecordTick(TXN_SNAPSHOT_MUTEX_OVERHEAD);
-<<<<<<< HEAD
-    ROCKS_LOG_WARN(info_log_, "snapshots_mutex_ overhead");
-=======
     ROCKS_LOG_WARN(info_log_,
                    "snapshots_mutex_ overhead for <%" PRIu64 ",%" PRIu64
                    "> with %" ROCKSDB_PRIszt " snapshots",
                    evicted.prep_seq, evicted.commit_seq, cnt);
->>>>>>> 641fae60
     ReadLock rl(&snapshots_mutex_);
     // Items could have moved from the snapshots_ to snapshot_cache_ before
     // accquiring the lock. To make sure that we do not miss a valid snapshot,
@@ -792,14 +752,10 @@
   // then snapshot_seq < commit_seq
   if (prep_seq <= snapshot_seq) {  // overlapping range
     WPRecordTick(TXN_OLD_COMMIT_MAP_MUTEX_OVERHEAD);
-<<<<<<< HEAD
-    ROCKS_LOG_WARN(info_log_, "old_commit_map_mutex_ overhead");
-=======
     ROCKS_LOG_WARN(info_log_,
                    "old_commit_map_mutex_ overhead for %" PRIu64
                    " commit entry: <%" PRIu64 ",%" PRIu64 ">",
                    snapshot_seq, prep_seq, commit_seq);
->>>>>>> 641fae60
     WriteLock wl(&old_commit_map_mutex_);
     old_commit_map_empty_.store(false, std::memory_order_release);
     auto& vec = old_commit_map_[snapshot_seq];
