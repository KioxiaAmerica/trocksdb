--- conflicted
+++ resolved
@@ -112,11 +112,6 @@
       const std::vector<ColumnFamilyHandle*>& column_families,
       std::vector<Iterator*>* iterators) override;
 
-<<<<<<< HEAD
-  virtual void ReleaseSnapshot(const Snapshot* snapshot) override;
-
-=======
->>>>>>> 641fae60
   // Check whether the transaction that wrote the value with sequence number seq
   // is visible to the snapshot with sequence number snapshot_seq.
   // Returns true if commit_seq <= snapshot_seq
@@ -225,10 +220,6 @@
       // rare case and it is ok to pay the cost of mutex ReadLock for such old,
       // reading transactions.
       WPRecordTick(TXN_OLD_COMMIT_MAP_MUTEX_OVERHEAD);
-<<<<<<< HEAD
-      ROCKS_LOG_WARN(info_log_, "old_commit_map_mutex_ overhead");
-=======
->>>>>>> 641fae60
       ReadLock rl(&old_commit_map_mutex_);
       auto prep_set_entry = old_commit_map_.find(snapshot_seq);
       bool found = prep_set_entry != old_commit_map_.end();
@@ -583,11 +574,7 @@
   const CommitEntry64bFormat FORMAT;
   // commit_cache_ must be initialized to zero to tell apart an empty index from
   // a filled one. Thread-safety is provided with commit_cache_mutex_.
-<<<<<<< HEAD
-  unique_ptr<std::atomic<CommitEntry64b>[]> commit_cache_;
-=======
   std::unique_ptr<std::atomic<CommitEntry64b>[]> commit_cache_;
->>>>>>> 641fae60
   // The largest evicted *commit* sequence number from the commit_cache_. If a
   // seq is smaller than max_evicted_seq_ is might or might not be present in
   // commit_cache_. So commit_cache_ must first be checked before consulting
@@ -634,15 +621,9 @@
                                SequenceNumber min_uncommitted)
       : db_(db), snapshot_(snapshot), min_uncommitted_(min_uncommitted) {}
 
-<<<<<<< HEAD
-  // Will be called to see if the seq number accepted; if not it moves on to the
-  // next seq number.
-  inline virtual bool IsCommitted(SequenceNumber seq) override {
-=======
   // Will be called to see if the seq number visible; if not it moves on to
   // the next seq number.
   inline virtual bool IsVisible(SequenceNumber seq) override {
->>>>>>> 641fae60
     return db_->IsInSnapshot(seq, snapshot_, min_uncommitted_);
   }
 
@@ -782,11 +763,7 @@
     AddKey(cf, key);
     return Status::OK();
   }
-<<<<<<< HEAD
-  Status MarkBeginPrepare() override { return Status::OK(); }
-=======
   Status MarkBeginPrepare(bool) override { return Status::OK(); }
->>>>>>> 641fae60
   Status MarkRollback(const Slice&) override { return Status::OK(); }
   bool WriteAfterCommit() const override { return false; }
 };
