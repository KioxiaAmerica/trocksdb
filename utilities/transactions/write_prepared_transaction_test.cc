//  Copyright (c) 2011-present, Facebook, Inc.  All rights reserved.
//  This source code is licensed under both the GPLv2 (found in the
//  COPYING file in the root directory) and Apache 2.0 License
//  (found in the LICENSE.Apache file in the root directory).

#ifndef ROCKSDB_LITE

#ifndef __STDC_FORMAT_MACROS
#define __STDC_FORMAT_MACROS
#endif

#include "utilities/transactions/transaction_test.h"

#include <inttypes.h>
#include <algorithm>
#include <functional>
#include <string>
#include <thread>

#include "db/db_impl.h"
#include "db/dbformat.h"
#include "rocksdb/db.h"
#include "rocksdb/options.h"
#include "rocksdb/types.h"
#include "rocksdb/utilities/debug.h"
#include "rocksdb/utilities/transaction.h"
#include "rocksdb/utilities/transaction_db.h"
#include "table/mock_table.h"
#include "util/fault_injection_test_env.h"
#include "util/random.h"
#include "util/string_util.h"
#include "util/sync_point.h"
#include "util/testharness.h"
#include "util/testutil.h"
#include "util/transaction_test_util.h"
#include "utilities/merge_operators.h"
#include "utilities/merge_operators/string_append/stringappend.h"
#include "utilities/transactions/pessimistic_transaction_db.h"
#include "utilities/transactions/write_prepared_txn_db.h"

#include "port/port.h"

using std::string;

namespace rocksdb {

using CommitEntry = WritePreparedTxnDB::CommitEntry;
using CommitEntry64b = WritePreparedTxnDB::CommitEntry64b;
using CommitEntry64bFormat = WritePreparedTxnDB::CommitEntry64bFormat;

TEST(PreparedHeap, BasicsTest) {
  WritePreparedTxnDB::PreparedHeap heap;
  heap.push(14l);
  // Test with one element
  ASSERT_EQ(14l, heap.top());
  heap.push(24l);
  heap.push(34l);
  // Test that old min is still on top
  ASSERT_EQ(14l, heap.top());
  heap.push(13l);
  // Test that the new min will be on top
  ASSERT_EQ(13l, heap.top());
  // Test that it is persistent
  ASSERT_EQ(13l, heap.top());
  heap.push(44l);
  heap.push(54l);
  heap.push(64l);
  heap.push(74l);
  heap.push(84l);
  // Test that old min is still on top
  ASSERT_EQ(13l, heap.top());
  heap.erase(24l);
  // Test that old min is still on top
  ASSERT_EQ(13l, heap.top());
  heap.erase(14l);
  // Test that old min is still on top
  ASSERT_EQ(13l, heap.top());
  heap.erase(13l);
  // Test that the new comes to the top after multiple erase
  ASSERT_EQ(34l, heap.top());
  heap.erase(34l);
  // Test that the new comes to the top after single erase
  ASSERT_EQ(44l, heap.top());
  heap.erase(54l);
  ASSERT_EQ(44l, heap.top());
  heap.pop();  // pop 44l
  // Test that the erased items are ignored after pop
  ASSERT_EQ(64l, heap.top());
  heap.erase(44l);
  // Test that erasing an already popped item would work
  ASSERT_EQ(64l, heap.top());
  heap.erase(84l);
  ASSERT_EQ(64l, heap.top());
  heap.push(85l);
  heap.push(86l);
  heap.push(87l);
  heap.push(88l);
  heap.push(89l);
  heap.erase(87l);
  heap.erase(85l);
  heap.erase(89l);
  heap.erase(86l);
  heap.erase(88l);
  // Test top remains the same after a random order of many erases
  ASSERT_EQ(64l, heap.top());
  heap.pop();
  // Test that pop works with a series of random pending erases
  ASSERT_EQ(74l, heap.top());
  ASSERT_FALSE(heap.empty());
  heap.pop();
  // Test that empty works
  ASSERT_TRUE(heap.empty());
}

// This is a scenario reconstructed from a buggy trace. Test that the bug does
// not resurface again.
TEST(PreparedHeap, EmptyAtTheEnd) {
  WritePreparedTxnDB::PreparedHeap heap;
  heap.push(40l);
  ASSERT_EQ(40l, heap.top());
  // Although not a recommended scenario, we must be resilient against erase
  // without a prior push.
  heap.erase(50l);
  ASSERT_EQ(40l, heap.top());
  heap.push(60l);
  ASSERT_EQ(40l, heap.top());

  heap.erase(60l);
  ASSERT_EQ(40l, heap.top());
  heap.erase(40l);
  ASSERT_TRUE(heap.empty());

  heap.push(40l);
  ASSERT_EQ(40l, heap.top());
  heap.erase(50l);
  ASSERT_EQ(40l, heap.top());
  heap.push(60l);
  ASSERT_EQ(40l, heap.top());

  heap.erase(40l);
  // Test that the erase has not emptied the heap (we had a bug doing that)
  ASSERT_FALSE(heap.empty());
  ASSERT_EQ(60l, heap.top());
  heap.erase(60l);
  ASSERT_TRUE(heap.empty());
}

// Generate random order of PreparedHeap access and test that the heap will be
// successfully emptied at the end.
TEST(PreparedHeap, Concurrent) {
  const size_t t_cnt = 10;
  rocksdb::port::Thread t[t_cnt];
  Random rnd(1103);
  WritePreparedTxnDB::PreparedHeap heap;
  port::RWMutex prepared_mutex;

  for (size_t n = 0; n < 100; n++) {
    for (size_t i = 0; i < t_cnt; i++) {
      // This is not recommended usage but we should be resilient against it.
      bool skip_push = rnd.OneIn(5);
      t[i] = rocksdb::port::Thread([&heap, &prepared_mutex, skip_push, i]() {
        auto seq = i;
        std::this_thread::yield();
        if (!skip_push) {
          WriteLock wl(&prepared_mutex);
          heap.push(seq);
        }
        std::this_thread::yield();
        {
          WriteLock wl(&prepared_mutex);
          heap.erase(seq);
        }
      });
    }
    for (size_t i = 0; i < t_cnt; i++) {
      t[i].join();
    }
    ASSERT_TRUE(heap.empty());
  }
}

// Test that WriteBatchWithIndex correctly counts the number of sub-batches
TEST(WriteBatchWithIndex, SubBatchCnt) {
  ColumnFamilyOptions cf_options;
  std::string cf_name = "two";
  DB* db;
  Options options;
  options.create_if_missing = true;
<<<<<<< HEAD
  const std::string dbname = test::TmpDir() + "/transaction_testdb";
=======
  const std::string dbname = test::PerThreadDBPath("transaction_testdb");
>>>>>>> 641fae60
  DestroyDB(dbname, options);
  ASSERT_OK(DB::Open(options, dbname, &db));
  ColumnFamilyHandle* cf_handle = nullptr;
  ASSERT_OK(db->CreateColumnFamily(cf_options, cf_name, &cf_handle));
  WriteOptions write_options;
  size_t batch_cnt = 1;
  size_t save_points = 0;
  std::vector<size_t> batch_cnt_at;
  WriteBatchWithIndex batch(db->DefaultColumnFamily()->GetComparator(), 0, true,
                            0);
  ASSERT_EQ(batch_cnt, batch.SubBatchCnt());
  batch_cnt_at.push_back(batch_cnt);
  batch.SetSavePoint();
  save_points++;
  batch.Put(Slice("key"), Slice("value"));
  ASSERT_EQ(batch_cnt, batch.SubBatchCnt());
  batch_cnt_at.push_back(batch_cnt);
  batch.SetSavePoint();
  save_points++;
  batch.Put(Slice("key2"), Slice("value2"));
  ASSERT_EQ(batch_cnt, batch.SubBatchCnt());
  // duplicate the keys
  batch_cnt_at.push_back(batch_cnt);
  batch.SetSavePoint();
  save_points++;
  batch.Put(Slice("key"), Slice("value3"));
  batch_cnt++;
  ASSERT_EQ(batch_cnt, batch.SubBatchCnt());
  // duplicate the 2nd key. It should not be counted duplicate since a
  // sub-patch is cut after the last duplicate.
  batch_cnt_at.push_back(batch_cnt);
  batch.SetSavePoint();
  save_points++;
  batch.Put(Slice("key2"), Slice("value4"));
  ASSERT_EQ(batch_cnt, batch.SubBatchCnt());
  // duplicate the keys but in a different cf. It should not be counted as
  // duplicate keys
  batch_cnt_at.push_back(batch_cnt);
  batch.SetSavePoint();
  save_points++;
  batch.Put(cf_handle, Slice("key"), Slice("value5"));
  ASSERT_EQ(batch_cnt, batch.SubBatchCnt());

  // Test that the number of sub-batches matches what we count with
  // SubBatchCounter
  std::map<uint32_t, const Comparator*> comparators;
  comparators[0] = db->DefaultColumnFamily()->GetComparator();
  comparators[cf_handle->GetID()] = cf_handle->GetComparator();
  SubBatchCounter counter(comparators);
  ASSERT_OK(batch.GetWriteBatch()->Iterate(&counter));
  ASSERT_EQ(batch_cnt, counter.BatchCount());

  // Test that RollbackToSavePoint will properly resets the number of
  // sub-batches
  for (size_t i = save_points; i > 0; i--) {
    batch.RollbackToSavePoint();
    ASSERT_EQ(batch_cnt_at[i - 1], batch.SubBatchCnt());
  }

  // Test the count is right with random batches
  {
    const size_t TOTAL_KEYS = 20;  // 20 ~= 10 to cause a few randoms
    Random rnd(1131);
    std::string keys[TOTAL_KEYS];
    for (size_t k = 0; k < TOTAL_KEYS; k++) {
      int len = static_cast<int>(rnd.Uniform(50));
      keys[k] = test::RandomKey(&rnd, len);
    }
    for (size_t i = 0; i < 1000; i++) {  // 1000 random batches
      WriteBatchWithIndex rndbatch(db->DefaultColumnFamily()->GetComparator(),
                                   0, true, 0);
      for (size_t k = 0; k < 10; k++) {  // 10 key per batch
        size_t ki = static_cast<size_t>(rnd.Uniform(TOTAL_KEYS));
        Slice key = Slice(keys[ki]);
        std::string buffer;
        Slice value = Slice(test::RandomString(&rnd, 16, &buffer));
        rndbatch.Put(key, value);
      }
      SubBatchCounter batch_counter(comparators);
      ASSERT_OK(rndbatch.GetWriteBatch()->Iterate(&batch_counter));
      ASSERT_EQ(rndbatch.SubBatchCnt(), batch_counter.BatchCount());
    }
  }

  delete cf_handle;
  delete db;
}

TEST(CommitEntry64b, BasicTest) {
  const size_t INDEX_BITS = static_cast<size_t>(21);
  const size_t INDEX_SIZE = static_cast<size_t>(1ull << INDEX_BITS);
  const CommitEntry64bFormat FORMAT(static_cast<size_t>(INDEX_BITS));

  // zero-initialized CommitEntry64b should indicate an empty entry
  CommitEntry64b empty_entry64b;
  uint64_t empty_index = 11ul;
  CommitEntry empty_entry;
  bool ok = empty_entry64b.Parse(empty_index, &empty_entry, FORMAT);
  ASSERT_FALSE(ok);

  // the zero entry is reserved for un-initialized entries
  const size_t MAX_COMMIT = (1 << FORMAT.COMMIT_BITS) - 1 - 1;
  // Samples over the numbers that are covered by that many index bits
  std::array<uint64_t, 4> is = {{0, 1, INDEX_SIZE / 2 + 1, INDEX_SIZE - 1}};
  // Samples over the numbers that are covered by that many commit bits
  std::array<uint64_t, 4> ds = {{0, 1, MAX_COMMIT / 2 + 1, MAX_COMMIT}};
  // Iterate over prepare numbers that have i) cover all bits of a sequence
  // number, and ii) include some bits that fall into the range of index or
  // commit bits
  for (uint64_t base = 1; base < kMaxSequenceNumber; base *= 2) {
    for (uint64_t i : is) {
      for (uint64_t d : ds) {
        uint64_t p = base + i + d;
        for (uint64_t c : {p, p + d / 2, p + d}) {
          uint64_t index = p % INDEX_SIZE;
          CommitEntry before(p, c), after;
          CommitEntry64b entry64b(before, FORMAT);
          ok = entry64b.Parse(index, &after, FORMAT);
          ASSERT_TRUE(ok);
          if (!(before == after)) {
            printf("base %" PRIu64 " i %" PRIu64 " d %" PRIu64 " p %" PRIu64
                   " c %" PRIu64 " index %" PRIu64 "\n",
                   base, i, d, p, c, index);
          }
          ASSERT_EQ(before, after);
        }
      }
    }
  }
}

class WritePreparedTxnDBMock : public WritePreparedTxnDB {
 public:
  WritePreparedTxnDBMock(DBImpl* db_impl, TransactionDBOptions& opt)
      : WritePreparedTxnDB(db_impl, opt) {}
  WritePreparedTxnDBMock(DBImpl* db_impl, TransactionDBOptions& opt,
                         size_t snapshot_cache_size)
      : WritePreparedTxnDB(db_impl, opt, snapshot_cache_size) {}
  WritePreparedTxnDBMock(DBImpl* db_impl, TransactionDBOptions& opt,
                         size_t snapshot_cache_size, size_t commit_cache_size)
      : WritePreparedTxnDB(db_impl, opt, snapshot_cache_size,
                           commit_cache_size) {}
  void SetDBSnapshots(const std::vector<SequenceNumber>& snapshots) {
    snapshots_ = snapshots;
  }
  void TakeSnapshot(SequenceNumber seq) { snapshots_.push_back(seq); }

 protected:
  virtual const std::vector<SequenceNumber> GetSnapshotListFromDB(
      SequenceNumber /* unused */) override {
    return snapshots_;
  }

 private:
  std::vector<SequenceNumber> snapshots_;
};

class WritePreparedTransactionTestBase : public TransactionTestBase {
 public:
  WritePreparedTransactionTestBase(bool use_stackable_db, bool two_write_queue,
                                   TxnDBWritePolicy write_policy)
      : TransactionTestBase(use_stackable_db, two_write_queue, write_policy){};

 protected:
  // If expect_update is set, check if it actually updated old_commit_map_. If
  // it did not and yet suggested not to check the next snapshot, do the
  // opposite to check if it was not a bad suggestion.
  void MaybeUpdateOldCommitMapTestWithNext(uint64_t prepare, uint64_t commit,
                                           uint64_t snapshot,
                                           uint64_t next_snapshot,
                                           bool expect_update) {
    WritePreparedTxnDB* wp_db = dynamic_cast<WritePreparedTxnDB*>(db);
    // reset old_commit_map_empty_ so that its value indicate whether
    // old_commit_map_ was updated
    wp_db->old_commit_map_empty_ = true;
    bool check_next = wp_db->MaybeUpdateOldCommitMap(prepare, commit, snapshot,
                                                     snapshot < next_snapshot);
    if (expect_update == wp_db->old_commit_map_empty_) {
      printf("prepare: %" PRIu64 " commit: %" PRIu64 " snapshot: %" PRIu64
             " next: %" PRIu64 "\n",
             prepare, commit, snapshot, next_snapshot);
    }
    EXPECT_EQ(!expect_update, wp_db->old_commit_map_empty_);
    if (!check_next && wp_db->old_commit_map_empty_) {
      // do the opposite to make sure it was not a bad suggestion
      const bool dont_care_bool = true;
      wp_db->MaybeUpdateOldCommitMap(prepare, commit, next_snapshot,
                                     dont_care_bool);
      if (!wp_db->old_commit_map_empty_) {
        printf("prepare: %" PRIu64 " commit: %" PRIu64 " snapshot: %" PRIu64
               " next: %" PRIu64 "\n",
               prepare, commit, snapshot, next_snapshot);
      }
      EXPECT_TRUE(wp_db->old_commit_map_empty_);
    }
  }

  // Test that a CheckAgainstSnapshots thread reading old_snapshots will not
  // miss a snapshot because of a concurrent update by UpdateSnapshots that is
  // writing new_snapshots. Both threads are broken at two points. The sync
  // points to enforce them are specified by a1, a2, b1, and b2. CommitEntry
  // entry is expected to be vital for one of the snapshots that is common
  // between the old and new list of snapshots.
  void SnapshotConcurrentAccessTestInternal(
      WritePreparedTxnDB* wp_db,
      const std::vector<SequenceNumber>& old_snapshots,
      const std::vector<SequenceNumber>& new_snapshots, CommitEntry& entry,
      SequenceNumber& version, size_t a1, size_t a2, size_t b1, size_t b2) {
    // First reset the snapshot list
    const std::vector<SequenceNumber> empty_snapshots;
    wp_db->old_commit_map_empty_ = true;
    wp_db->UpdateSnapshots(empty_snapshots, ++version);
    // Then initialize it with the old_snapshots
    wp_db->UpdateSnapshots(old_snapshots, ++version);

    // Starting from the first thread, cut each thread at two points
    rocksdb::SyncPoint::GetInstance()->LoadDependency({
        {"WritePreparedTxnDB::CheckAgainstSnapshots:p:" + std::to_string(a1),
         "WritePreparedTxnDB::UpdateSnapshots:s:start"},
        {"WritePreparedTxnDB::UpdateSnapshots:p:" + std::to_string(b1),
         "WritePreparedTxnDB::CheckAgainstSnapshots:s:" + std::to_string(a1)},
        {"WritePreparedTxnDB::CheckAgainstSnapshots:p:" + std::to_string(a2),
         "WritePreparedTxnDB::UpdateSnapshots:s:" + std::to_string(b1)},
        {"WritePreparedTxnDB::UpdateSnapshots:p:" + std::to_string(b2),
         "WritePreparedTxnDB::CheckAgainstSnapshots:s:" + std::to_string(a2)},
        {"WritePreparedTxnDB::CheckAgainstSnapshots:p:end",
         "WritePreparedTxnDB::UpdateSnapshots:s:" + std::to_string(b2)},
    });
    rocksdb::SyncPoint::GetInstance()->EnableProcessing();
    {
      ASSERT_TRUE(wp_db->old_commit_map_empty_);
      rocksdb::port::Thread t1(
          [&]() { wp_db->UpdateSnapshots(new_snapshots, version); });
      rocksdb::port::Thread t2([&]() { wp_db->CheckAgainstSnapshots(entry); });
      t1.join();
      t2.join();
      ASSERT_FALSE(wp_db->old_commit_map_empty_);
    }
    rocksdb::SyncPoint::GetInstance()->DisableProcessing();

    wp_db->old_commit_map_empty_ = true;
    wp_db->UpdateSnapshots(empty_snapshots, ++version);
    wp_db->UpdateSnapshots(old_snapshots, ++version);
    // Starting from the second thread, cut each thread at two points
    rocksdb::SyncPoint::GetInstance()->LoadDependency({
        {"WritePreparedTxnDB::UpdateSnapshots:p:" + std::to_string(a1),
         "WritePreparedTxnDB::CheckAgainstSnapshots:s:start"},
        {"WritePreparedTxnDB::CheckAgainstSnapshots:p:" + std::to_string(b1),
         "WritePreparedTxnDB::UpdateSnapshots:s:" + std::to_string(a1)},
        {"WritePreparedTxnDB::UpdateSnapshots:p:" + std::to_string(a2),
         "WritePreparedTxnDB::CheckAgainstSnapshots:s:" + std::to_string(b1)},
        {"WritePreparedTxnDB::CheckAgainstSnapshots:p:" + std::to_string(b2),
         "WritePreparedTxnDB::UpdateSnapshots:s:" + std::to_string(a2)},
        {"WritePreparedTxnDB::UpdateSnapshots:p:end",
         "WritePreparedTxnDB::CheckAgainstSnapshots:s:" + std::to_string(b2)},
    });
    rocksdb::SyncPoint::GetInstance()->EnableProcessing();
    {
      ASSERT_TRUE(wp_db->old_commit_map_empty_);
      rocksdb::port::Thread t1(
          [&]() { wp_db->UpdateSnapshots(new_snapshots, version); });
      rocksdb::port::Thread t2([&]() { wp_db->CheckAgainstSnapshots(entry); });
      t1.join();
      t2.join();
      ASSERT_FALSE(wp_db->old_commit_map_empty_);
    }
    rocksdb::SyncPoint::GetInstance()->DisableProcessing();
  }

  // Verify value of keys.
  void VerifyKeys(const std::unordered_map<std::string, std::string>& data,
                  const Snapshot* snapshot = nullptr) {
    std::string value;
    ReadOptions read_options;
    read_options.snapshot = snapshot;
    for (auto& kv : data) {
      auto s = db->Get(read_options, kv.first, &value);
      ASSERT_TRUE(s.ok() || s.IsNotFound());
      if (s.ok()) {
        if (kv.second != value) {
          printf("key = %s\n", kv.first.c_str());
        }
        ASSERT_EQ(kv.second, value);
      } else {
        ASSERT_EQ(kv.second, "NOT_FOUND");
      }

      // Try with MultiGet API too
      std::vector<std::string> values;
      auto s_vec = db->MultiGet(read_options, {db->DefaultColumnFamily()},
                                {kv.first}, &values);
      ASSERT_EQ(1, values.size());
      ASSERT_EQ(1, s_vec.size());
      s = s_vec[0];
      ASSERT_TRUE(s.ok() || s.IsNotFound());
      if (s.ok()) {
        ASSERT_TRUE(kv.second == values[0]);
      } else {
        ASSERT_EQ(kv.second, "NOT_FOUND");
<<<<<<< HEAD
=======
      }
>>>>>>> 641fae60
    }
  }
  }

  // Verify all versions of keys.
  void VerifyInternalKeys(const std::vector<KeyVersion>& expected_versions) {
    std::vector<KeyVersion> versions;
    const size_t kMaxKeys = 100000;
    ASSERT_OK(GetAllKeyVersions(db, expected_versions.front().user_key,
                                expected_versions.back().user_key, kMaxKeys,
                                &versions));
    ASSERT_EQ(expected_versions.size(), versions.size());
    for (size_t i = 0; i < versions.size(); i++) {
      ASSERT_EQ(expected_versions[i].user_key, versions[i].user_key);
      ASSERT_EQ(expected_versions[i].sequence, versions[i].sequence);
      ASSERT_EQ(expected_versions[i].type, versions[i].type);
      if (versions[i].type != kTypeDeletion &&
#ifdef INDIRECT_VALUE_SUPPORT
          versions[i].type != kTypeIndirectValue &&  // the value has been translated, don't check it
          versions[i].type != kTypeIndirectMerge &&  // the value has been translated, don't check it
#endif
          versions[i].type != kTypeSingleDeletion) {
        ASSERT_EQ(expected_versions[i].value, versions[i].value);
      }
      // Range delete not supported.
      assert(expected_versions[i].type != kTypeRangeDeletion);
    }
  }
};

class WritePreparedTransactionTest
    : public WritePreparedTransactionTestBase,
      virtual public ::testing::WithParamInterface<
          std::tuple<bool, bool, TxnDBWritePolicy>> {
 public:
  WritePreparedTransactionTest()
      : WritePreparedTransactionTestBase(std::get<0>(GetParam()),
                                         std::get<1>(GetParam()),
                                         std::get<2>(GetParam())){};
};
<<<<<<< HEAD
=======

>>>>>>> 641fae60
#ifndef ROCKSDB_VALGRIND_RUN
class SnapshotConcurrentAccessTest
    : public WritePreparedTransactionTestBase,
      virtual public ::testing::WithParamInterface<
          std::tuple<bool, bool, TxnDBWritePolicy, size_t, size_t>> {
 public:
  SnapshotConcurrentAccessTest()
      : WritePreparedTransactionTestBase(std::get<0>(GetParam()),
                                         std::get<1>(GetParam()),
                                         std::get<2>(GetParam())),
        split_id_(std::get<3>(GetParam())),
        split_cnt_(std::get<4>(GetParam())){};

 protected:
  // A test is split into split_cnt_ tests, each identified with split_id_ where
  // 0 <= split_id_ < split_cnt_
  size_t split_id_;
  size_t split_cnt_;
};
#endif  // ROCKSDB_VALGRIND_RUN

class SeqAdvanceConcurrentTest
    : public WritePreparedTransactionTestBase,
      virtual public ::testing::WithParamInterface<
          std::tuple<bool, bool, TxnDBWritePolicy, size_t, size_t>> {
 public:
  SeqAdvanceConcurrentTest()
      : WritePreparedTransactionTestBase(std::get<0>(GetParam()),
                                         std::get<1>(GetParam()),
                                         std::get<2>(GetParam())),
        split_id_(std::get<3>(GetParam())),
        split_cnt_(std::get<4>(GetParam())){};

 protected:
  // A test is split into split_cnt_ tests, each identified with split_id_ where
  // 0 <= split_id_ < split_cnt_
  size_t split_id_;
  size_t split_cnt_;
};

INSTANTIATE_TEST_CASE_P(
    WritePreparedTransactionTest, WritePreparedTransactionTest,
    ::testing::Values(std::make_tuple(false, false, WRITE_PREPARED),
                      std::make_tuple(false, true, WRITE_PREPARED)));

#ifndef ROCKSDB_VALGRIND_RUN
INSTANTIATE_TEST_CASE_P(
    TwoWriteQueues, SnapshotConcurrentAccessTest,
    ::testing::Values(std::make_tuple(false, true, WRITE_PREPARED, 0, 20),
                      std::make_tuple(false, true, WRITE_PREPARED, 1, 20),
                      std::make_tuple(false, true, WRITE_PREPARED, 2, 20),
                      std::make_tuple(false, true, WRITE_PREPARED, 3, 20),
                      std::make_tuple(false, true, WRITE_PREPARED, 4, 20),
                      std::make_tuple(false, true, WRITE_PREPARED, 5, 20),
                      std::make_tuple(false, true, WRITE_PREPARED, 6, 20),
                      std::make_tuple(false, true, WRITE_PREPARED, 7, 20),
                      std::make_tuple(false, true, WRITE_PREPARED, 8, 20),
                      std::make_tuple(false, true, WRITE_PREPARED, 9, 20),
                      std::make_tuple(false, true, WRITE_PREPARED, 10, 20),
                      std::make_tuple(false, true, WRITE_PREPARED, 11, 20),
                      std::make_tuple(false, true, WRITE_PREPARED, 12, 20),
                      std::make_tuple(false, true, WRITE_PREPARED, 13, 20),
                      std::make_tuple(false, true, WRITE_PREPARED, 14, 20),
                      std::make_tuple(false, true, WRITE_PREPARED, 15, 20),
                      std::make_tuple(false, true, WRITE_PREPARED, 16, 20),
                      std::make_tuple(false, true, WRITE_PREPARED, 17, 20),
                      std::make_tuple(false, true, WRITE_PREPARED, 18, 20),
                      std::make_tuple(false, true, WRITE_PREPARED, 19, 20)));

INSTANTIATE_TEST_CASE_P(
    OneWriteQueue, SnapshotConcurrentAccessTest,
    ::testing::Values(std::make_tuple(false, false, WRITE_PREPARED, 0, 20),
                      std::make_tuple(false, false, WRITE_PREPARED, 1, 20),
                      std::make_tuple(false, false, WRITE_PREPARED, 2, 20),
                      std::make_tuple(false, false, WRITE_PREPARED, 3, 20),
                      std::make_tuple(false, false, WRITE_PREPARED, 4, 20),
                      std::make_tuple(false, false, WRITE_PREPARED, 5, 20),
                      std::make_tuple(false, false, WRITE_PREPARED, 6, 20),
                      std::make_tuple(false, false, WRITE_PREPARED, 7, 20),
                      std::make_tuple(false, false, WRITE_PREPARED, 8, 20),
                      std::make_tuple(false, false, WRITE_PREPARED, 9, 20),
                      std::make_tuple(false, false, WRITE_PREPARED, 10, 20),
                      std::make_tuple(false, false, WRITE_PREPARED, 11, 20),
                      std::make_tuple(false, false, WRITE_PREPARED, 12, 20),
                      std::make_tuple(false, false, WRITE_PREPARED, 13, 20),
                      std::make_tuple(false, false, WRITE_PREPARED, 14, 20),
                      std::make_tuple(false, false, WRITE_PREPARED, 15, 20),
                      std::make_tuple(false, false, WRITE_PREPARED, 16, 20),
                      std::make_tuple(false, false, WRITE_PREPARED, 17, 20),
                      std::make_tuple(false, false, WRITE_PREPARED, 18, 20),
                      std::make_tuple(false, false, WRITE_PREPARED, 19, 20)));

INSTANTIATE_TEST_CASE_P(
    TwoWriteQueues, SeqAdvanceConcurrentTest,
    ::testing::Values(std::make_tuple(false, true, WRITE_PREPARED, 0, 10),
                      std::make_tuple(false, true, WRITE_PREPARED, 1, 10),
                      std::make_tuple(false, true, WRITE_PREPARED, 2, 10),
                      std::make_tuple(false, true, WRITE_PREPARED, 3, 10),
                      std::make_tuple(false, true, WRITE_PREPARED, 4, 10),
                      std::make_tuple(false, true, WRITE_PREPARED, 5, 10),
                      std::make_tuple(false, true, WRITE_PREPARED, 6, 10),
                      std::make_tuple(false, true, WRITE_PREPARED, 7, 10),
                      std::make_tuple(false, true, WRITE_PREPARED, 8, 10),
                      std::make_tuple(false, true, WRITE_PREPARED, 9, 10)));

INSTANTIATE_TEST_CASE_P(
    OneWriteQueue, SeqAdvanceConcurrentTest,
    ::testing::Values(std::make_tuple(false, false, WRITE_PREPARED, 0, 10),
                      std::make_tuple(false, false, WRITE_PREPARED, 1, 10),
                      std::make_tuple(false, false, WRITE_PREPARED, 2, 10),
                      std::make_tuple(false, false, WRITE_PREPARED, 3, 10),
                      std::make_tuple(false, false, WRITE_PREPARED, 4, 10),
                      std::make_tuple(false, false, WRITE_PREPARED, 5, 10),
                      std::make_tuple(false, false, WRITE_PREPARED, 6, 10),
                      std::make_tuple(false, false, WRITE_PREPARED, 7, 10),
                      std::make_tuple(false, false, WRITE_PREPARED, 8, 10),
                      std::make_tuple(false, false, WRITE_PREPARED, 9, 10)));
#endif  // ROCKSDB_VALGRIND_RUN

TEST_P(WritePreparedTransactionTest, CommitMapTest) {
  WritePreparedTxnDB* wp_db = dynamic_cast<WritePreparedTxnDB*>(db);
  assert(wp_db);
  assert(wp_db->db_impl_);
  size_t size = wp_db->COMMIT_CACHE_SIZE;
  CommitEntry c = {5, 12}, e;
  bool evicted = wp_db->AddCommitEntry(c.prep_seq % size, c, &e);
  ASSERT_FALSE(evicted);

  // Should be able to read the same value
  CommitEntry64b dont_care;
  bool found = wp_db->GetCommitEntry(c.prep_seq % size, &dont_care, &e);
  ASSERT_TRUE(found);
  ASSERT_EQ(c, e);
  // Should be able to distinguish between overlapping entries
  found = wp_db->GetCommitEntry((c.prep_seq + size) % size, &dont_care, &e);
  ASSERT_TRUE(found);
  ASSERT_NE(c.prep_seq + size, e.prep_seq);
  // Should be able to detect non-existent entry
  found = wp_db->GetCommitEntry((c.prep_seq + 1) % size, &dont_care, &e);
  ASSERT_FALSE(found);

  // Reject an invalid exchange
  CommitEntry e2 = {c.prep_seq + size, c.commit_seq + size};
  CommitEntry64b e2_64b(e2, wp_db->FORMAT);
  bool exchanged = wp_db->ExchangeCommitEntry(e2.prep_seq % size, e2_64b, e);
  ASSERT_FALSE(exchanged);
  // check whether it did actually reject that
  found = wp_db->GetCommitEntry(e2.prep_seq % size, &dont_care, &e);
  ASSERT_TRUE(found);
  ASSERT_EQ(c, e);

  // Accept a valid exchange
  CommitEntry64b c_64b(c, wp_db->FORMAT);
  CommitEntry e3 = {c.prep_seq + size, c.commit_seq + size + 1};
  exchanged = wp_db->ExchangeCommitEntry(c.prep_seq % size, c_64b, e3);
  ASSERT_TRUE(exchanged);
  // check whether it did actually accepted that
  found = wp_db->GetCommitEntry(c.prep_seq % size, &dont_care, &e);
  ASSERT_TRUE(found);
  ASSERT_EQ(e3, e);

  // Rewrite an entry
  CommitEntry e4 = {e3.prep_seq + size, e3.commit_seq + size + 1};
  evicted = wp_db->AddCommitEntry(e4.prep_seq % size, e4, &e);
  ASSERT_TRUE(evicted);
  ASSERT_EQ(e3, e);
  found = wp_db->GetCommitEntry(e4.prep_seq % size, &dont_care, &e);
  ASSERT_TRUE(found);
  ASSERT_EQ(e4, e);
}

TEST_P(WritePreparedTransactionTest, MaybeUpdateOldCommitMap) {
  // If prepare <= snapshot < commit we should keep the entry around since its
  // nonexistence could be interpreted as committed in the snapshot while it is
  // not true. We keep such entries around by adding them to the
  // old_commit_map_.
  uint64_t p /*prepare*/, c /*commit*/, s /*snapshot*/, ns /*next_snapshot*/;
  p = 10l, c = 15l, s = 20l, ns = 21l;
  MaybeUpdateOldCommitMapTestWithNext(p, c, s, ns, false);
  // If we do not expect the old commit map to be updated, try also with a next
  // snapshot that is expected to update the old commit map. This would test
  // that MaybeUpdateOldCommitMap would not prevent us from checking the next
  // snapshot that must be checked.
  p = 10l, c = 15l, s = 20l, ns = 11l;
  MaybeUpdateOldCommitMapTestWithNext(p, c, s, ns, false);

  p = 10l, c = 20l, s = 20l, ns = 19l;
  MaybeUpdateOldCommitMapTestWithNext(p, c, s, ns, false);
  p = 10l, c = 20l, s = 20l, ns = 21l;
  MaybeUpdateOldCommitMapTestWithNext(p, c, s, ns, false);

  p = 20l, c = 20l, s = 20l, ns = 21l;
  MaybeUpdateOldCommitMapTestWithNext(p, c, s, ns, false);
  p = 20l, c = 20l, s = 20l, ns = 19l;
  MaybeUpdateOldCommitMapTestWithNext(p, c, s, ns, false);

  p = 10l, c = 25l, s = 20l, ns = 21l;
  MaybeUpdateOldCommitMapTestWithNext(p, c, s, ns, true);

  p = 20l, c = 25l, s = 20l, ns = 21l;
  MaybeUpdateOldCommitMapTestWithNext(p, c, s, ns, true);

  p = 21l, c = 25l, s = 20l, ns = 22l;
  MaybeUpdateOldCommitMapTestWithNext(p, c, s, ns, false);
  p = 21l, c = 25l, s = 20l, ns = 19l;
  MaybeUpdateOldCommitMapTestWithNext(p, c, s, ns, false);
}

<<<<<<< HEAD
=======
// Reproduce the bug with two snapshots with the same seuqence number and test
// that the release of the first snapshot will not affect the reads by the other
// snapshot
TEST_P(WritePreparedTransactionTest, DoubleSnapshot) {
  TransactionOptions txn_options;
  Status s;

  // Insert initial value
  ASSERT_OK(db->Put(WriteOptions(), "key", "value1"));

  WritePreparedTxnDB* wp_db = dynamic_cast<WritePreparedTxnDB*>(db);
  Transaction* txn =
      wp_db->BeginTransaction(WriteOptions(), txn_options, nullptr);
  ASSERT_OK(txn->SetName("txn"));
  ASSERT_OK(txn->Put("key", "value2"));
  ASSERT_OK(txn->Prepare());
  // Three snapshots with the same seq number
  const Snapshot* snapshot0 = wp_db->GetSnapshot();
  const Snapshot* snapshot1 = wp_db->GetSnapshot();
  const Snapshot* snapshot2 = wp_db->GetSnapshot();
  ASSERT_OK(txn->Commit());
  SequenceNumber cache_size = wp_db->COMMIT_CACHE_SIZE;
  SequenceNumber overlap_seq = txn->GetId() + cache_size;
  delete txn;

  // 4th snapshot with a larger seq
  const Snapshot* snapshot3 = wp_db->GetSnapshot();
  // Cause an eviction to advance max evicted seq number
  // This also fetches the 4 snapshots from db since their seq is lower than the
  // new max
  wp_db->AddCommitted(overlap_seq, overlap_seq);

  ReadOptions ropt;
  // It should see the value before commit
  ropt.snapshot = snapshot2;
  PinnableSlice pinnable_val;
  s = wp_db->Get(ropt, wp_db->DefaultColumnFamily(), "key", &pinnable_val);
  ASSERT_OK(s);
  ASSERT_TRUE(pinnable_val == "value1");
  pinnable_val.Reset();

  wp_db->ReleaseSnapshot(snapshot1);

  // It should still see the value before commit
  s = wp_db->Get(ropt, wp_db->DefaultColumnFamily(), "key", &pinnable_val);
  ASSERT_OK(s);
  ASSERT_TRUE(pinnable_val == "value1");
  pinnable_val.Reset();

  // Cause an eviction to advance max evicted seq number and trigger updating
  // the snapshot list
  overlap_seq += cache_size;
  wp_db->AddCommitted(overlap_seq, overlap_seq);

  // It should still see the value before commit
  s = wp_db->Get(ropt, wp_db->DefaultColumnFamily(), "key", &pinnable_val);
  ASSERT_OK(s);
  ASSERT_TRUE(pinnable_val == "value1");
  pinnable_val.Reset();

  wp_db->ReleaseSnapshot(snapshot0);
  wp_db->ReleaseSnapshot(snapshot2);
  wp_db->ReleaseSnapshot(snapshot3);
}

>>>>>>> 641fae60
// Test that the entries in old_commit_map_ get garbage collected properly
TEST_P(WritePreparedTransactionTest, OldCommitMapGC) {
  const size_t snapshot_cache_bits = 0;
  const size_t commit_cache_bits = 0;
  DBImpl* mock_db = new DBImpl(options, dbname);
  std::unique_ptr<WritePreparedTxnDBMock> wp_db(new WritePreparedTxnDBMock(
      mock_db, txn_db_options, snapshot_cache_bits, commit_cache_bits));

  SequenceNumber seq = 0;
  // Take the first snapshot that overlaps with two txn
  auto prep_seq = ++seq;
  wp_db->AddPrepared(prep_seq);
  auto prep_seq2 = ++seq;
  wp_db->AddPrepared(prep_seq2);
  auto snap_seq1 = seq;
  wp_db->TakeSnapshot(snap_seq1);
  auto commit_seq = ++seq;
  wp_db->AddCommitted(prep_seq, commit_seq);
  wp_db->RemovePrepared(prep_seq);
  auto commit_seq2 = ++seq;
  wp_db->AddCommitted(prep_seq2, commit_seq2);
  wp_db->RemovePrepared(prep_seq2);
  // Take the 2nd and 3rd snapshot that overlap with the same txn
  prep_seq = ++seq;
  wp_db->AddPrepared(prep_seq);
  auto snap_seq2 = seq;
  wp_db->TakeSnapshot(snap_seq2);
  seq++;
  auto snap_seq3 = seq;
  wp_db->TakeSnapshot(snap_seq3);
  seq++;
  commit_seq = ++seq;
  wp_db->AddCommitted(prep_seq, commit_seq);
  wp_db->RemovePrepared(prep_seq);
  // Make sure max_evicted_seq_ will be larger than 2nd snapshot by evicting the
  // only item in the commit_cache_ via another commit.
  prep_seq = ++seq;
  wp_db->AddPrepared(prep_seq);
  commit_seq = ++seq;
  wp_db->AddCommitted(prep_seq, commit_seq);
  wp_db->RemovePrepared(prep_seq);

  // Verify that the evicted commit entries for all snapshots are in the
  // old_commit_map_
  {
    ASSERT_FALSE(wp_db->old_commit_map_empty_.load());
    ReadLock rl(&wp_db->old_commit_map_mutex_);
    ASSERT_EQ(3, wp_db->old_commit_map_.size());
    ASSERT_EQ(2, wp_db->old_commit_map_[snap_seq1].size());
    ASSERT_EQ(1, wp_db->old_commit_map_[snap_seq2].size());
    ASSERT_EQ(1, wp_db->old_commit_map_[snap_seq3].size());
  }

  // Verify that the 2nd snapshot is cleaned up after the release
  wp_db->ReleaseSnapshotInternal(snap_seq2);
  {
    ASSERT_FALSE(wp_db->old_commit_map_empty_.load());
    ReadLock rl(&wp_db->old_commit_map_mutex_);
    ASSERT_EQ(2, wp_db->old_commit_map_.size());
    ASSERT_EQ(2, wp_db->old_commit_map_[snap_seq1].size());
    ASSERT_EQ(1, wp_db->old_commit_map_[snap_seq3].size());
  }

  // Verify that the 1st snapshot is cleaned up after the release
  wp_db->ReleaseSnapshotInternal(snap_seq1);
  {
    ASSERT_FALSE(wp_db->old_commit_map_empty_.load());
    ReadLock rl(&wp_db->old_commit_map_mutex_);
    ASSERT_EQ(1, wp_db->old_commit_map_.size());
    ASSERT_EQ(1, wp_db->old_commit_map_[snap_seq3].size());
  }

  // Verify that the 3rd snapshot is cleaned up after the release
  wp_db->ReleaseSnapshotInternal(snap_seq3);
  {
    ASSERT_TRUE(wp_db->old_commit_map_empty_.load());
    ReadLock rl(&wp_db->old_commit_map_mutex_);
    ASSERT_EQ(0, wp_db->old_commit_map_.size());
  }
}

TEST_P(WritePreparedTransactionTest, CheckAgainstSnapshotsTest) {
  std::vector<SequenceNumber> snapshots = {100l, 200l, 300l, 400l, 500l,
                                           600l, 700l, 800l, 900l};
  const size_t snapshot_cache_bits = 2;
  const uint64_t cache_size = 1ul << snapshot_cache_bits;
  // Safety check to express the intended size in the test. Can be adjusted if
  // the snapshots lists changed.
  assert((1ul << snapshot_cache_bits) * 2 + 1 == snapshots.size());
  DBImpl* mock_db = new DBImpl(options, dbname);
  std::unique_ptr<WritePreparedTxnDBMock> wp_db(
      new WritePreparedTxnDBMock(mock_db, txn_db_options, snapshot_cache_bits));
  SequenceNumber version = 1000l;
  ASSERT_EQ(0, wp_db->snapshots_total_);
  wp_db->UpdateSnapshots(snapshots, version);
  ASSERT_EQ(snapshots.size(), wp_db->snapshots_total_);
  // seq numbers are chosen so that we have two of them between each two
  // snapshots. If the diff of two consecutive seq is more than 5, there is a
  // snapshot between them.
  std::vector<SequenceNumber> seqs = {50l,  55l,  150l, 155l, 250l, 255l, 350l,
                                      355l, 450l, 455l, 550l, 555l, 650l, 655l,
                                      750l, 755l, 850l, 855l, 950l, 955l};
  assert(seqs.size() > 1);
  for (size_t i = 0; i < seqs.size() - 1; i++) {
    wp_db->old_commit_map_empty_ = true;  // reset
    CommitEntry commit_entry = {seqs[i], seqs[i + 1]};
    wp_db->CheckAgainstSnapshots(commit_entry);
    // Expect update if there is snapshot in between the prepare and commit
    bool expect_update = commit_entry.commit_seq - commit_entry.prep_seq > 5 &&
                         commit_entry.commit_seq >= snapshots.front() &&
                         commit_entry.prep_seq <= snapshots.back();
    ASSERT_EQ(expect_update, !wp_db->old_commit_map_empty_);
  }

<<<<<<< HEAD
=======
  // Test that search will include multiple snapshot from snapshot cache
  {
    // exclude first and last item in the cache
    CommitEntry commit_entry = {snapshots.front() + 1,
                                snapshots[cache_size - 1] - 1};
    wp_db->old_commit_map_empty_ = true;  // reset
    wp_db->old_commit_map_.clear();
    wp_db->CheckAgainstSnapshots(commit_entry);
    ASSERT_EQ(wp_db->old_commit_map_.size(), cache_size - 2);
  }

  // Test that search will include multiple snapshot from old snapshots
  {
    // include two in the middle
    CommitEntry commit_entry = {snapshots[cache_size] + 1,
                                snapshots[cache_size + 2] + 1};
    wp_db->old_commit_map_empty_ = true;  // reset
    wp_db->old_commit_map_.clear();
    wp_db->CheckAgainstSnapshots(commit_entry);
    ASSERT_EQ(wp_db->old_commit_map_.size(), 2);
  }

  // Test that search will include both snapshot cache and old snapshots
  // Case 1: includes all in snapshot cache
  {
    CommitEntry commit_entry = {snapshots.front() - 1, snapshots.back() + 1};
    wp_db->old_commit_map_empty_ = true;  // reset
    wp_db->old_commit_map_.clear();
    wp_db->CheckAgainstSnapshots(commit_entry);
    ASSERT_EQ(wp_db->old_commit_map_.size(), snapshots.size());
  }

  // Case 2: includes all snapshot caches except the smallest
  {
    CommitEntry commit_entry = {snapshots.front() + 1, snapshots.back() + 1};
    wp_db->old_commit_map_empty_ = true;  // reset
    wp_db->old_commit_map_.clear();
    wp_db->CheckAgainstSnapshots(commit_entry);
    ASSERT_EQ(wp_db->old_commit_map_.size(), snapshots.size() - 1);
  }

  // Case 3: includes only the largest of snapshot cache
  {
    CommitEntry commit_entry = {snapshots[cache_size - 1] - 1,
                                snapshots.back() + 1};
    wp_db->old_commit_map_empty_ = true;  // reset
    wp_db->old_commit_map_.clear();
    wp_db->CheckAgainstSnapshots(commit_entry);
    ASSERT_EQ(wp_db->old_commit_map_.size(), snapshots.size() - cache_size + 1);
  }
}

>>>>>>> 641fae60
// This test is too slow for travis
#ifndef TRAVIS
#ifndef ROCKSDB_VALGRIND_RUN
// Test that CheckAgainstSnapshots will not miss a live snapshot if it is run in
// parallel with UpdateSnapshots.
TEST_P(SnapshotConcurrentAccessTest, SnapshotConcurrentAccessTest) {
  // We have a sync point in the method under test after checking each snapshot.
  // If you increase the max number of snapshots in this test, more sync points
  // in the methods must also be added.
  const std::vector<SequenceNumber> snapshots = {10l, 20l, 30l, 40l, 50l,
                                                 60l, 70l, 80l, 90l, 100l};
  const size_t snapshot_cache_bits = 2;
  // Safety check to express the intended size in the test. Can be adjusted if
  // the snapshots lists changed.
  assert((1ul << snapshot_cache_bits) * 2 + 2 == snapshots.size());
  SequenceNumber version = 1000l;
  // Choose the cache size so that the new snapshot list could replace all the
  // existing items in the cache and also have some overflow.
  DBImpl* mock_db = new DBImpl(options, dbname);
  std::unique_ptr<WritePreparedTxnDBMock> wp_db(
      new WritePreparedTxnDBMock(mock_db, txn_db_options, snapshot_cache_bits));
  const size_t extra = 2;
  size_t loop_id = 0;
  // Add up to extra items that do not fit into the cache
  for (size_t old_size = 1; old_size <= wp_db->SNAPSHOT_CACHE_SIZE + extra;
       old_size++) {
    const std::vector<SequenceNumber> old_snapshots(
        snapshots.begin(), snapshots.begin() + old_size);

    // Each member of old snapshot might or might not appear in the new list. We
    // create a common_snapshots for each combination.
    size_t new_comb_cnt = size_t(1) << old_size;
    for (size_t new_comb = 0; new_comb < new_comb_cnt; new_comb++, loop_id++) {
      if (loop_id % split_cnt_ != split_id_) continue;
      printf(".");  // To signal progress
      fflush(stdout);
      std::vector<SequenceNumber> common_snapshots;
      for (size_t i = 0; i < old_snapshots.size(); i++) {
        if (IsInCombination(i, new_comb)) {
          common_snapshots.push_back(old_snapshots[i]);
        }
      }
      // And add some new snapshots to the common list
      for (size_t added_snapshots = 0;
           added_snapshots <= snapshots.size() - old_snapshots.size();
           added_snapshots++) {
        std::vector<SequenceNumber> new_snapshots = common_snapshots;
        for (size_t i = 0; i < added_snapshots; i++) {
          new_snapshots.push_back(snapshots[old_snapshots.size() + i]);
        }
        for (auto it = common_snapshots.begin(); it != common_snapshots.end();
             it++) {
          auto snapshot = *it;
          // Create a commit entry that is around the snapshot and thus should
          // be not be discarded
          CommitEntry entry = {static_cast<uint64_t>(snapshot - 1),
                               snapshot + 1};
          // The critical part is when iterating the snapshot cache. Afterwards,
          // we are operating under the lock
          size_t a_range =
              std::min(old_snapshots.size(), wp_db->SNAPSHOT_CACHE_SIZE) + 1;
          size_t b_range =
              std::min(new_snapshots.size(), wp_db->SNAPSHOT_CACHE_SIZE) + 1;
          // Break each thread at two points
          for (size_t a1 = 1; a1 <= a_range; a1++) {
            for (size_t a2 = a1 + 1; a2 <= a_range; a2++) {
              for (size_t b1 = 1; b1 <= b_range; b1++) {
                for (size_t b2 = b1 + 1; b2 <= b_range; b2++) {
                  SnapshotConcurrentAccessTestInternal(
                      wp_db.get(), old_snapshots, new_snapshots, entry, version,
                      a1, a2, b1, b2);
                }
              }
            }
          }
        }
      }
    }
  }
  printf("\n");
}
#endif  // ROCKSDB_VALGRIND_RUN
#endif  // TRAVIS

// This test clarifies the contract of AdvanceMaxEvictedSeq method
TEST_P(WritePreparedTransactionTest, AdvanceMaxEvictedSeqBasicTest) {
  DBImpl* mock_db = new DBImpl(options, dbname);
  std::unique_ptr<WritePreparedTxnDBMock> wp_db(
      new WritePreparedTxnDBMock(mock_db, txn_db_options));

  // 1. Set the initial values for max, prepared, and snapshots
  SequenceNumber zero_max = 0l;
  // Set the initial list of prepared txns
  const std::vector<SequenceNumber> initial_prepared = {10,  30,  50, 100,
                                                        150, 200, 250};
  for (auto p : initial_prepared) {
    wp_db->AddPrepared(p);
  }
  // This updates the max value and also set old prepared
  SequenceNumber init_max = 100;
  wp_db->AdvanceMaxEvictedSeq(zero_max, init_max);
  const std::vector<SequenceNumber> initial_snapshots = {20, 40};
  wp_db->SetDBSnapshots(initial_snapshots);
  // This will update the internal cache of snapshots from the DB
  wp_db->UpdateSnapshots(initial_snapshots, init_max);

  // 2. Invoke AdvanceMaxEvictedSeq
  const std::vector<SequenceNumber> latest_snapshots = {20, 110, 220, 300};
  wp_db->SetDBSnapshots(latest_snapshots);
  SequenceNumber new_max = 200;
  wp_db->AdvanceMaxEvictedSeq(init_max, new_max);

  // 3. Verify that the state matches with AdvanceMaxEvictedSeq contract
  // a. max should be updated to new_max
  ASSERT_EQ(wp_db->max_evicted_seq_, new_max);
  // b. delayed prepared should contain every txn <= max and prepared should
  // only contain txns > max
  auto it = initial_prepared.begin();
  for (; it != initial_prepared.end() && *it <= new_max; it++) {
    ASSERT_EQ(1, wp_db->delayed_prepared_.erase(*it));
  }
  ASSERT_TRUE(wp_db->delayed_prepared_.empty());
  for (; it != initial_prepared.end() && !wp_db->prepared_txns_.empty();
       it++, wp_db->prepared_txns_.pop()) {
    ASSERT_EQ(*it, wp_db->prepared_txns_.top());
  }
  ASSERT_TRUE(it == initial_prepared.end());
  ASSERT_TRUE(wp_db->prepared_txns_.empty());
  // c. snapshots should contain everything below new_max
  auto sit = latest_snapshots.begin();
  for (size_t i = 0; sit != latest_snapshots.end() && *sit <= new_max &&
                     i < wp_db->snapshots_total_;
       sit++, i++) {
    ASSERT_TRUE(i < wp_db->snapshots_total_);
    // This test is in small scale and the list of snapshots are assumed to be
    // within the cache size limit. This is just a safety check to double check
    // that assumption.
    ASSERT_TRUE(i < wp_db->SNAPSHOT_CACHE_SIZE);
    ASSERT_EQ(*sit, wp_db->snapshot_cache_[i]);
  }
}

// This tests that transactions with duplicate keys perform correctly after max
// is advancing their prepared sequence numbers. This will not be the case if
// for example the txn does not add the prepared seq for the second sub-batch to
// the PrepareHeap structure.
TEST_P(WritePreparedTransactionTest, AdvanceMaxEvictedSeqWithDuplicatesTest) {
  WriteOptions write_options;
  TransactionOptions txn_options;
  Transaction* txn0 = db->BeginTransaction(write_options, txn_options);
  ASSERT_OK(txn0->SetName("xid"));
  ASSERT_OK(txn0->Put(Slice("key"), Slice("value1")));
  ASSERT_OK(txn0->Put(Slice("key"), Slice("value2")));
  ASSERT_OK(txn0->Prepare());

  WritePreparedTxnDB* wp_db = dynamic_cast<WritePreparedTxnDB*>(db);
  // Ensure that all the prepared sequence numbers will be removed from the
  // PrepareHeap.
  SequenceNumber new_max = wp_db->COMMIT_CACHE_SIZE;
  wp_db->AdvanceMaxEvictedSeq(0, new_max);

  ReadOptions ropt;
  PinnableSlice pinnable_val;
  auto s = db->Get(ropt, db->DefaultColumnFamily(), "key", &pinnable_val);
  ASSERT_TRUE(s.IsNotFound());
  delete txn0;

  wp_db->db_impl_->FlushWAL(true);
  wp_db->TEST_Crash();
<<<<<<< HEAD
      ReOpenNoDelete();
=======
  ReOpenNoDelete();
  assert(db != nullptr);
>>>>>>> 641fae60
  wp_db = dynamic_cast<WritePreparedTxnDB*>(db);
  wp_db->AdvanceMaxEvictedSeq(0, new_max);
  s = db->Get(ropt, db->DefaultColumnFamily(), "key", &pinnable_val);
  ASSERT_TRUE(s.IsNotFound());

  txn0 = db->GetTransactionByName("xid");
  ASSERT_OK(txn0->Rollback());
  delete txn0;
}

TEST_P(SeqAdvanceConcurrentTest, SeqAdvanceConcurrentTest) {
  // Given the sequential run of txns, with this timeout we should never see a
  // deadlock nor a timeout unless we have a key conflict, which should be
  // almost infeasible.
  txn_db_options.transaction_lock_timeout = 1000;
  txn_db_options.default_lock_timeout = 1000;
  ReOpen();
  FlushOptions fopt;

  // Number of different txn types we use in this test
  const size_t type_cnt = 5;
  // The size of the first write group
  // TODO(myabandeh): This should be increase for pre-release tests
  const size_t first_group_size = 2;
  // Total number of txns we run in each test
  // TODO(myabandeh): This should be increase for pre-release tests
  const size_t txn_cnt = first_group_size + 1;

  size_t base[txn_cnt + 1] = {
      1,
  };
  for (size_t bi = 1; bi <= txn_cnt; bi++) {
    base[bi] = base[bi - 1] * type_cnt;
  }
  const size_t max_n = static_cast<size_t>(std::pow(type_cnt, txn_cnt));
  printf("Number of cases being tested is %" ROCKSDB_PRIszt "\n", max_n);
  for (size_t n = 0; n < max_n; n++, ReOpen()) {
    if (n % split_cnt_ != split_id_) continue;
    if (n % 1000 == 0) {
      printf("Tested %" ROCKSDB_PRIszt " cases so far\n", n);
    }
    DBImpl* db_impl = reinterpret_cast<DBImpl*>(db->GetRootDB());
    auto seq = db_impl->TEST_GetLastVisibleSequence();
    exp_seq = seq;
    // This is increased before writing the batch for commit
    commit_writes = 0;
    // This is increased before txn starts linking if it expects to do a commit
    // eventually
    expected_commits = 0;
    std::vector<port::Thread> threads;

    linked = 0;
    std::atomic<bool> batch_formed(false);
    rocksdb::SyncPoint::GetInstance()->SetCallBack(
        "WriteThread::EnterAsBatchGroupLeader:End",
        [&](void* /*arg*/) { batch_formed = true; });
    rocksdb::SyncPoint::GetInstance()->SetCallBack(
        "WriteThread::JoinBatchGroup:Wait", [&](void* /*arg*/) {
          linked++;
          if (linked == 1) {
            // Wait until the others are linked too.
            while (linked < first_group_size) {
            }
          } else if (linked == 1 + first_group_size) {
            // Make the 2nd batch of the rest of writes plus any followup
            // commits from the first batch
            while (linked < txn_cnt + commit_writes) {
            }
          }
          // Then we will have one or more batches consisting of follow-up
          // commits from the 2nd batch. There is a bit of non-determinism here
          // but it should be tolerable.
        });

    rocksdb::SyncPoint::GetInstance()->EnableProcessing();
    for (size_t bi = 0; bi < txn_cnt; bi++) {
      // get the bi-th digit in number system based on type_cnt
      size_t d = (n % base[bi + 1]) / base[bi];
      switch (d) {
        case 0:
          threads.emplace_back(txn_t0, bi);
          break;
        case 1:
          threads.emplace_back(txn_t1, bi);
          break;
        case 2:
          threads.emplace_back(txn_t2, bi);
          break;
        case 3:
          threads.emplace_back(txn_t3, bi);
          break;
        case 4:
          threads.emplace_back(txn_t3, bi);
          break;
        default:
          assert(false);
      }
      // wait to be linked
      while (linked.load() <= bi) {
      }
      // after a queue of size first_group_size
      if (bi + 1 == first_group_size) {
        while (!batch_formed) {
        }
        // to make it more deterministic, wait until the commits are linked
        while (linked.load() <= bi + expected_commits) {
        }
      }
    }
    for (auto& t : threads) {
      t.join();
    }
    if (options.two_write_queues) {
      // In this case none of the above scheduling tricks to deterministically
      // form merged batches works because the writes go to separate queues.
      // This would result in different write groups in each run of the test. We
      // still keep the test since although non-deterministic and hard to debug,
      // it is still useful to have.
      // TODO(myabandeh): Add a deterministic unit test for two_write_queues
    }

    // Check if memtable inserts advanced seq number as expected
    seq = db_impl->TEST_GetLastVisibleSequence();
    ASSERT_EQ(exp_seq, seq);

    rocksdb::SyncPoint::GetInstance()->DisableProcessing();
    rocksdb::SyncPoint::GetInstance()->ClearAllCallBacks();

    // Check if recovery preserves the last sequence number
    db_impl->FlushWAL(true);
    ReOpenNoDelete();
    assert(db != nullptr);
    db_impl = reinterpret_cast<DBImpl*>(db->GetRootDB());
    seq = db_impl->TEST_GetLastVisibleSequence();
    ASSERT_EQ(exp_seq, seq);

    // Check if flush preserves the last sequence number
    db_impl->Flush(fopt);
    seq = db_impl->GetLatestSequenceNumber();
    ASSERT_EQ(exp_seq, seq);

    // Check if recovery after flush preserves the last sequence number
    db_impl->FlushWAL(true);
    ReOpenNoDelete();
    assert(db != nullptr);
    db_impl = reinterpret_cast<DBImpl*>(db->GetRootDB());
    seq = db_impl->GetLatestSequenceNumber();
    ASSERT_EQ(exp_seq, seq);
  }
}

// Run a couple of different txns among them some uncommitted. Restart the db at
// a couple points to check whether the list of uncommitted txns are recovered
// properly.
TEST_P(WritePreparedTransactionTest, BasicRecoveryTest) {
  options.disable_auto_compactions = true;
  ReOpen();
  WritePreparedTxnDB* wp_db = dynamic_cast<WritePreparedTxnDB*>(db);

  txn_t0(0);

  TransactionOptions txn_options;
  WriteOptions write_options;
  size_t index = 1000;
  Transaction* txn0 = db->BeginTransaction(write_options, txn_options);
  auto istr0 = std::to_string(index);
  auto s = txn0->SetName("xid" + istr0);
  ASSERT_OK(s);
  s = txn0->Put(Slice("foo0" + istr0), Slice("bar0" + istr0));
  ASSERT_OK(s);
  s = txn0->Prepare();
  auto prep_seq_0 = txn0->GetId();

  txn_t1(0);

  index++;
  Transaction* txn1 = db->BeginTransaction(write_options, txn_options);
  auto istr1 = std::to_string(index);
  s = txn1->SetName("xid" + istr1);
  ASSERT_OK(s);
  s = txn1->Put(Slice("foo1" + istr1), Slice("bar"));
  ASSERT_OK(s);
  s = txn1->Prepare();
  auto prep_seq_1 = txn1->GetId();

  txn_t2(0);

  ReadOptions ropt;
  PinnableSlice pinnable_val;
  // Check the value is not committed before restart
  s = db->Get(ropt, db->DefaultColumnFamily(), "foo0" + istr0, &pinnable_val);
  ASSERT_TRUE(s.IsNotFound());
  pinnable_val.Reset();

  delete txn0;
  delete txn1;
  wp_db->db_impl_->FlushWAL(true);
  wp_db->TEST_Crash();
  ReOpenNoDelete();
  assert(db != nullptr);
  wp_db = dynamic_cast<WritePreparedTxnDB*>(db);
  // After recovery, all the uncommitted txns (0 and 1) should be inserted into
  // delayed_prepared_
  ASSERT_TRUE(wp_db->prepared_txns_.empty());
  ASSERT_FALSE(wp_db->delayed_prepared_empty_);
  ASSERT_LE(prep_seq_0, wp_db->max_evicted_seq_);
  ASSERT_LE(prep_seq_1, wp_db->max_evicted_seq_);
  {
    ReadLock rl(&wp_db->prepared_mutex_);
    ASSERT_EQ(2, wp_db->delayed_prepared_.size());
    ASSERT_TRUE(wp_db->delayed_prepared_.find(prep_seq_0) !=
                wp_db->delayed_prepared_.end());
    ASSERT_TRUE(wp_db->delayed_prepared_.find(prep_seq_1) !=
                wp_db->delayed_prepared_.end());
  }

  // Check the value is still not committed after restart
  s = db->Get(ropt, db->DefaultColumnFamily(), "foo0" + istr0, &pinnable_val);
  ASSERT_TRUE(s.IsNotFound());
  pinnable_val.Reset();

  txn_t3(0);

  // Test that a recovered txns will be properly marked committed for the next
  // recovery
  txn1 = db->GetTransactionByName("xid" + istr1);
  ASSERT_NE(txn1, nullptr);
  txn1->Commit();
  delete txn1;

  index++;
  Transaction* txn2 = db->BeginTransaction(write_options, txn_options);
  auto istr2 = std::to_string(index);
  s = txn2->SetName("xid" + istr2);
  ASSERT_OK(s);
  s = txn2->Put(Slice("foo2" + istr2), Slice("bar"));
  ASSERT_OK(s);
  s = txn2->Prepare();
  auto prep_seq_2 = txn2->GetId();

  delete txn2;
  wp_db->db_impl_->FlushWAL(true);
  wp_db->TEST_Crash();
  ReOpenNoDelete();
  assert(db != nullptr);
  wp_db = dynamic_cast<WritePreparedTxnDB*>(db);
  ASSERT_TRUE(wp_db->prepared_txns_.empty());
  ASSERT_FALSE(wp_db->delayed_prepared_empty_);

  // 0 and 2 are prepared and 1 is committed
  {
    ReadLock rl(&wp_db->prepared_mutex_);
    ASSERT_EQ(2, wp_db->delayed_prepared_.size());
    const auto& end = wp_db->delayed_prepared_.end();
    ASSERT_NE(wp_db->delayed_prepared_.find(prep_seq_0), end);
    ASSERT_EQ(wp_db->delayed_prepared_.find(prep_seq_1), end);
    ASSERT_NE(wp_db->delayed_prepared_.find(prep_seq_2), end);
  }
  ASSERT_LE(prep_seq_0, wp_db->max_evicted_seq_);
  ASSERT_LE(prep_seq_2, wp_db->max_evicted_seq_);

  // Commit all the remaining txns
  txn0 = db->GetTransactionByName("xid" + istr0);
  ASSERT_NE(txn0, nullptr);
  txn0->Commit();
  txn2 = db->GetTransactionByName("xid" + istr2);
  ASSERT_NE(txn2, nullptr);
  txn2->Commit();

  // Check the value is committed after commit
  s = db->Get(ropt, db->DefaultColumnFamily(), "foo0" + istr0, &pinnable_val);
  ASSERT_TRUE(s.ok());
  ASSERT_TRUE(pinnable_val == ("bar0" + istr0));
  pinnable_val.Reset();

  delete txn0;
  delete txn2;
  wp_db->db_impl_->FlushWAL(true);
  ReOpenNoDelete();
  assert(db != nullptr);
  wp_db = dynamic_cast<WritePreparedTxnDB*>(db);
  ASSERT_TRUE(wp_db->prepared_txns_.empty());
  ASSERT_TRUE(wp_db->delayed_prepared_empty_);

  // Check the value is still committed after recovery
  s = db->Get(ropt, db->DefaultColumnFamily(), "foo0" + istr0, &pinnable_val);
  ASSERT_TRUE(s.ok());
  ASSERT_TRUE(pinnable_val == ("bar0" + istr0));
  pinnable_val.Reset();
}

<<<<<<< HEAD
// After recovery the new transactions should still conflict with recovered
// transactions.
TEST_P(WritePreparedTransactionTest, ConflictDetectionAfterRecoveryTest) {
  options.disable_auto_compactions = true;
  ReOpen();

  TransactionOptions txn_options;
  WriteOptions write_options;
  size_t index = 0;
  Transaction* txn0 = db->BeginTransaction(write_options, txn_options);
  auto istr0 = std::to_string(index);
  auto s = txn0->SetName("xid" + istr0);
  ASSERT_OK(s);
  s = txn0->Put(Slice("key" + istr0), Slice("bar0" + istr0));
  ASSERT_OK(s);
  s = txn0->Prepare();

  // With the same index 0 and key prefix, txn_t0 should conflict with txn0
  txn_t0_with_status(0, Status::TimedOut());
  delete txn0;

  auto db_impl = reinterpret_cast<DBImpl*>(db->GetRootDB());
  db_impl->FlushWAL(true);
  dynamic_cast<WritePreparedTxnDB*>(db)->TEST_Crash();
  ReOpenNoDelete();

  // It should still conflict after the recovery
  txn_t0_with_status(0, Status::TimedOut());

  db_impl = reinterpret_cast<DBImpl*>(db->GetRootDB());
  db_impl->FlushWAL(true);
  ReOpenNoDelete();

  // Check that a recovered txn will still cause conflicts after 2nd recovery
  txn_t0_with_status(0, Status::TimedOut());

  txn0 = db->GetTransactionByName("xid" + istr0);
  ASSERT_NE(txn0, nullptr);
  txn0->Commit();
  delete txn0;

  db_impl = reinterpret_cast<DBImpl*>(db->GetRootDB());
  db_impl->FlushWAL(true);
  ReOpenNoDelete();

  // tnx0 is now committed and should no longer cause a conflict
  txn_t0_with_status(0, Status::OK());
}

=======
>>>>>>> 641fae60
// After recovery the commit map is empty while the max is set. The code would
// go through a different path which requires a separate test.
TEST_P(WritePreparedTransactionTest, IsInSnapshotEmptyMapTest) {
  WritePreparedTxnDB* wp_db = dynamic_cast<WritePreparedTxnDB*>(db);
  wp_db->max_evicted_seq_ = 100;
  ASSERT_FALSE(wp_db->IsInSnapshot(50, 40));
  ASSERT_TRUE(wp_db->IsInSnapshot(50, 50));
  ASSERT_TRUE(wp_db->IsInSnapshot(50, 100));
  ASSERT_TRUE(wp_db->IsInSnapshot(50, 150));
  ASSERT_FALSE(wp_db->IsInSnapshot(100, 80));
  ASSERT_TRUE(wp_db->IsInSnapshot(100, 100));
  ASSERT_TRUE(wp_db->IsInSnapshot(100, 150));
}

// Test WritePreparedTxnDB's IsInSnapshot against different ordering of
// snapshot, max_committed_seq_, prepared, and commit entries.
TEST_P(WritePreparedTransactionTest, IsInSnapshotTest) {
  WriteOptions wo;
  // Use small commit cache to trigger lots of eviction and fast advance of
  // max_evicted_seq_
  const size_t commit_cache_bits = 3;
  // Same for snapshot cache size
  const size_t snapshot_cache_bits = 2;

  // Take some preliminary snapshots first. This is to stress the data structure
  // that holds the old snapshots as it will be designed to be efficient when
  // only a few snapshots are below the max_evicted_seq_.
  for (int max_snapshots = 1; max_snapshots < 20; max_snapshots++) {
    // Leave some gap between the preliminary snapshots and the final snapshot
    // that we check. This should test for also different overlapping scenarios
    // between the last snapshot and the commits.
    for (int max_gap = 1; max_gap < 10; max_gap++) {
      // Since we do not actually write to db, we mock the seq as it would be
      // increased by the db. The only exception is that we need db seq to
      // advance for our snapshots. for which we apply a dummy put each time we
      // increase our mock of seq.
      uint64_t seq = 0;
      // At each step we prepare a txn and then we commit it in the next txn.
      // This emulates the consecutive transactions that write to the same key
      uint64_t cur_txn = 0;
      // Number of snapshots taken so far
      int num_snapshots = 0;
      // Number of gaps applied so far
      int gap_cnt = 0;
      // The final snapshot that we will inspect
      uint64_t snapshot = 0;
      bool found_committed = false;
      // To stress the data structure that maintain prepared txns, at each cycle
      // we add a new prepare txn. These do not mean to be committed for
      // snapshot inspection.
      std::set<uint64_t> prepared;
      // We keep the list of txns committed before we take the last snapshot.
      // These should be the only seq numbers that will be found in the snapshot
      std::set<uint64_t> committed_before;
      // The set of commit seq numbers to be excluded from IsInSnapshot queries
      std::set<uint64_t> commit_seqs;
      DBImpl* mock_db = new DBImpl(options, dbname);
      std::unique_ptr<WritePreparedTxnDBMock> wp_db(new WritePreparedTxnDBMock(
          mock_db, txn_db_options, snapshot_cache_bits, commit_cache_bits));
      // We continue until max advances a bit beyond the snapshot.
      while (!snapshot || wp_db->max_evicted_seq_ < snapshot + 100) {
        // do prepare for a transaction
        seq++;
        wp_db->AddPrepared(seq);
        prepared.insert(seq);

        // If cur_txn is not started, do prepare for it.
        if (!cur_txn) {
          seq++;
          cur_txn = seq;
          wp_db->AddPrepared(cur_txn);
        } else {                                     // else commit it
          seq++;
          wp_db->AddCommitted(cur_txn, seq);
          wp_db->RemovePrepared(cur_txn);
          commit_seqs.insert(seq);
          if (!snapshot) {
            committed_before.insert(cur_txn);
          }
          cur_txn = 0;
        }

        if (num_snapshots < max_snapshots - 1) {
          // Take preliminary snapshots
          wp_db->TakeSnapshot(seq);
          num_snapshots++;
        } else if (gap_cnt < max_gap) {
          // Wait for some gap before taking the final snapshot
          gap_cnt++;
        } else if (!snapshot) {
          // Take the final snapshot if it is not already taken
          snapshot = seq;
          wp_db->TakeSnapshot(snapshot);
          num_snapshots++;
        }

        // If the snapshot is taken, verify seq numbers visible to it. We redo
        // it at each cycle to test that the system is still sound when
        // max_evicted_seq_ advances.
        if (snapshot) {
          for (uint64_t s = 1;
               s <= seq && commit_seqs.find(s) == commit_seqs.end(); s++) {
            bool was_committed =
                (committed_before.find(s) != committed_before.end());
            bool is_in_snapshot = wp_db->IsInSnapshot(s, snapshot);
            if (was_committed != is_in_snapshot) {
              printf("max_snapshots %d max_gap %d seq %" PRIu64 " max %" PRIu64
                     " snapshot %" PRIu64
                     " gap_cnt %d num_snapshots %d s %" PRIu64 "\n",
                     max_snapshots, max_gap, seq,
                     wp_db->max_evicted_seq_.load(), snapshot, gap_cnt,
                     num_snapshots, s);
            }
            ASSERT_EQ(was_committed, is_in_snapshot);
            found_committed = found_committed || is_in_snapshot;
          }
        }
      }
      // Safety check to make sure the test actually ran
      ASSERT_TRUE(found_committed);
      // As an extra check, check if prepared set will be properly empty after
      // they are committed.
      if (cur_txn) {
        wp_db->AddCommitted(cur_txn, seq);
        wp_db->RemovePrepared(cur_txn);
      }
      for (auto p : prepared) {
        wp_db->AddCommitted(p, seq);
        wp_db->RemovePrepared(p);
      }
      ASSERT_TRUE(wp_db->delayed_prepared_.empty());
      ASSERT_TRUE(wp_db->prepared_txns_.empty());
    }
  }
}

void ASSERT_SAME(ReadOptions roptions, TransactionDB* db, Status exp_s,
                 PinnableSlice& exp_v, Slice key) {
  Status s;
  PinnableSlice v;
  s = db->Get(roptions, db->DefaultColumnFamily(), key, &v);
  ASSERT_TRUE(exp_s == s);
  ASSERT_TRUE(s.ok() || s.IsNotFound());
  if (s.ok()) {
    ASSERT_TRUE(exp_v == v);
  }

  // Try with MultiGet API too
  std::vector<std::string> values;
  auto s_vec =
      db->MultiGet(roptions, {db->DefaultColumnFamily()}, {key}, &values);
  ASSERT_EQ(1, values.size());
  ASSERT_EQ(1, s_vec.size());
  s = s_vec[0];
  ASSERT_TRUE(exp_s == s);
  ASSERT_TRUE(s.ok() || s.IsNotFound());
  if (s.ok()) {
    ASSERT_TRUE(exp_v == values[0]);
  }
}

void ASSERT_SAME(TransactionDB* db, Status exp_s, PinnableSlice& exp_v,
                 Slice key) {
  ASSERT_SAME(ReadOptions(), db, exp_s, exp_v, key);
}

TEST_P(WritePreparedTransactionTest, RollbackTest) {
  ReadOptions roptions;
  WriteOptions woptions;
  TransactionOptions txn_options;
  const size_t num_keys = 4;
  const size_t num_values = 5;
  for (size_t ikey = 1; ikey <= num_keys; ikey++) {
    for (size_t ivalue = 0; ivalue < num_values; ivalue++) {
      for (bool crash : {false, true}) {
        ReOpen();
        WritePreparedTxnDB* wp_db = dynamic_cast<WritePreparedTxnDB*>(db);
        std::string key_str = "key" + ToString(ikey);
        switch (ivalue) {
          case 0:
            break;
          case 1:
            ASSERT_OK(db->Put(woptions, key_str, "initvalue1"));
            break;
          case 2:
            ASSERT_OK(db->Merge(woptions, key_str, "initvalue2"));
            break;
          case 3:
            ASSERT_OK(db->Delete(woptions, key_str));
            break;
          case 4:
            ASSERT_OK(db->SingleDelete(woptions, key_str));
            break;
          default:
            assert(0);
        }

        PinnableSlice v1;
        auto s1 =
            db->Get(roptions, db->DefaultColumnFamily(), Slice("key1"), &v1);
        PinnableSlice v2;
        auto s2 =
            db->Get(roptions, db->DefaultColumnFamily(), Slice("key2"), &v2);
        PinnableSlice v3;
        auto s3 =
            db->Get(roptions, db->DefaultColumnFamily(), Slice("key3"), &v3);
        PinnableSlice v4;
        auto s4 =
            db->Get(roptions, db->DefaultColumnFamily(), Slice("key4"), &v4);
        Transaction* txn = db->BeginTransaction(woptions, txn_options);
        auto s = txn->SetName("xid0");
        ASSERT_OK(s);
        s = txn->Put(Slice("key1"), Slice("value1"));
        ASSERT_OK(s);
        s = txn->Merge(Slice("key2"), Slice("value2"));
        ASSERT_OK(s);
        s = txn->Delete(Slice("key3"));
        ASSERT_OK(s);
        s = txn->SingleDelete(Slice("key4"));
        ASSERT_OK(s);
        s = txn->Prepare();
        ASSERT_OK(s);

        {
          ReadLock rl(&wp_db->prepared_mutex_);
          ASSERT_FALSE(wp_db->prepared_txns_.empty());
          ASSERT_EQ(txn->GetId(), wp_db->prepared_txns_.top());
        }

        ASSERT_SAME(db, s1, v1, "key1");
        ASSERT_SAME(db, s2, v2, "key2");
        ASSERT_SAME(db, s3, v3, "key3");
        ASSERT_SAME(db, s4, v4, "key4");

        if (crash) {
          delete txn;
          auto db_impl = reinterpret_cast<DBImpl*>(db->GetRootDB());
          db_impl->FlushWAL(true);
          dynamic_cast<WritePreparedTxnDB*>(db)->TEST_Crash();
          ReOpenNoDelete();
<<<<<<< HEAD
=======
          assert(db != nullptr);
>>>>>>> 641fae60
          wp_db = dynamic_cast<WritePreparedTxnDB*>(db);
          txn = db->GetTransactionByName("xid0");
          ASSERT_FALSE(wp_db->delayed_prepared_empty_);
          ReadLock rl(&wp_db->prepared_mutex_);
          ASSERT_TRUE(wp_db->prepared_txns_.empty());
          ASSERT_FALSE(wp_db->delayed_prepared_.empty());
          ASSERT_TRUE(wp_db->delayed_prepared_.find(txn->GetId()) !=
                      wp_db->delayed_prepared_.end());
        }

        ASSERT_SAME(db, s1, v1, "key1");
        ASSERT_SAME(db, s2, v2, "key2");
        ASSERT_SAME(db, s3, v3, "key3");
        ASSERT_SAME(db, s4, v4, "key4");

        s = txn->Rollback();
        ASSERT_OK(s);

        {
          ASSERT_TRUE(wp_db->delayed_prepared_empty_);
          ReadLock rl(&wp_db->prepared_mutex_);
          ASSERT_TRUE(wp_db->prepared_txns_.empty());
          ASSERT_TRUE(wp_db->delayed_prepared_.empty());
        }

        ASSERT_SAME(db, s1, v1, "key1");
        ASSERT_SAME(db, s2, v2, "key2");
        ASSERT_SAME(db, s3, v3, "key3");
        ASSERT_SAME(db, s4, v4, "key4");
        delete txn;
      }
    }
  }
}

TEST_P(WritePreparedTransactionTest, DisableGCDuringRecoveryTest) {
  // Use large buffer to avoid memtable flush after 1024 insertions
  options.write_buffer_size = 1024 * 1024;
  ReOpen();
  std::vector<KeyVersion> versions;
  uint64_t seq = 0;
  for (uint64_t i = 1; i <= 1024; i++) {
    std::string v = "bar" + ToString(i);
    ASSERT_OK(db->Put(WriteOptions(), "foo", v));
    VerifyKeys({{"foo", v}});
    seq++;  // one for the key/value
    KeyVersion kv = {"foo", v, seq, kTypeValue};
    if (options.two_write_queues) {
      seq++;  // one for the commit
    }
    versions.emplace_back(kv);
    }
  std::reverse(std::begin(versions), std::end(versions));
  VerifyInternalKeys(versions);
  DBImpl* db_impl = reinterpret_cast<DBImpl*>(db->GetRootDB());
  db_impl->FlushWAL(true);
  // Use small buffer to ensure memtable flush during recovery
  options.write_buffer_size = 1024;
  ReOpenNoDelete();
  VerifyInternalKeys(versions);
}

TEST_P(WritePreparedTransactionTest, SequenceNumberZeroTest) {
  ASSERT_OK(db->Put(WriteOptions(), "foo", "bar"));
  VerifyKeys({{"foo", "bar"}});
  const Snapshot* snapshot = db->GetSnapshot();
  ASSERT_OK(db->Flush(FlushOptions()));
  // Dummy keys to avoid compaction trivially move files and get around actual
  // compaction logic.
  ASSERT_OK(db->Put(WriteOptions(), "a", "dummy"));
  ASSERT_OK(db->Put(WriteOptions(), "z", "dummy"));
  ASSERT_OK(db->CompactRange(CompactRangeOptions(), nullptr, nullptr));
  // Compaction will output keys with sequence number 0, if it is visible to
  // earliest snapshot. Make sure IsInSnapshot() report sequence number 0 is
  // visible to any snapshot.
  VerifyKeys({{"foo", "bar"}});
  VerifyKeys({{"foo", "bar"}}, snapshot);
  int exptype = kTypeValue;
#ifdef INDIRECT_VALUE_SUPPORT
  if(options.vlogring_activation_level.size())exptype = kTypeIndirectValue;
#endif
  VerifyInternalKeys({{"foo", "bar", 0, exptype}});
  db->ReleaseSnapshot(snapshot);
}

// Compaction should not remove a key if it is not committed, and should
// proceed with older versions of the key as-if the new version doesn't exist.
TEST_P(WritePreparedTransactionTest, CompactionShouldKeepUncommittedKeys) {
  options.disable_auto_compactions = true;
  ReOpen();
  DBImpl* db_impl = reinterpret_cast<DBImpl*>(db->GetRootDB());
  // Snapshots to avoid keys get evicted.
  std::vector<const Snapshot*> snapshots;
  // Keep track of expected sequence number.
  SequenceNumber expected_seq = 0;

  auto add_key = [&](std::function<Status()> func) {
    ASSERT_OK(func());
    expected_seq++;
    if (options.two_write_queues) {
      expected_seq++;  // 1 for commit
    }
    ASSERT_EQ(expected_seq, db_impl->TEST_GetLastVisibleSequence());
    snapshots.push_back(db->GetSnapshot());
  };

  // Each key here represent a standalone test case.
  add_key([&]() { return db->Put(WriteOptions(), "key1", "value1_1"); });
  add_key([&]() { return db->Put(WriteOptions(), "key2", "value2_1"); });
  add_key([&]() { return db->Put(WriteOptions(), "key3", "value3_1"); });
  add_key([&]() { return db->Put(WriteOptions(), "key4", "value4_1"); });
  add_key([&]() { return db->Merge(WriteOptions(), "key5", "value5_1"); });
  add_key([&]() { return db->Merge(WriteOptions(), "key5", "value5_2"); });
  add_key([&]() { return db->Put(WriteOptions(), "key6", "value6_1"); });
  add_key([&]() { return db->Put(WriteOptions(), "key7", "value7_1"); });
  ASSERT_OK(db->Flush(FlushOptions()));
  add_key([&]() { return db->Delete(WriteOptions(), "key6"); });
  add_key([&]() { return db->SingleDelete(WriteOptions(), "key7"); });

  auto* transaction = db->BeginTransaction(WriteOptions());
  ASSERT_OK(transaction->SetName("txn"));
  ASSERT_OK(transaction->Put("key1", "value1_2"));
  ASSERT_OK(transaction->Delete("key2"));
  ASSERT_OK(transaction->SingleDelete("key3"));
  ASSERT_OK(transaction->Merge("key4", "value4_2"));
  ASSERT_OK(transaction->Merge("key5", "value5_3"));
  ASSERT_OK(transaction->Put("key6", "value6_2"));
  ASSERT_OK(transaction->Put("key7", "value7_2"));
  // Prepare but not commit.
  ASSERT_OK(transaction->Prepare());
  ASSERT_EQ(++expected_seq, db->GetLatestSequenceNumber());
  ASSERT_OK(db->Flush(FlushOptions()));
  for (auto* s : snapshots) {
    db->ReleaseSnapshot(s);
  }
  // Dummy keys to avoid compaction trivially move files and get around actual
  // compaction logic.
  ASSERT_OK(db->Put(WriteOptions(), "a", "dummy"));
  ASSERT_OK(db->Put(WriteOptions(), "z", "dummy"));
  ASSERT_OK(db->CompactRange(CompactRangeOptions(), nullptr, nullptr));
  VerifyKeys({
      {"key1", "value1_1"},
      {"key2", "value2_1"},
      {"key3", "value3_1"},
      {"key4", "value4_1"},
      {"key5", "value5_1,value5_2"},
      {"key6", "NOT_FOUND"},
      {"key7", "NOT_FOUND"},
  });
  int valuetype = kTypeValue;
  int mergetype = kTypeMerge;
#ifdef INDIRECT_VALUE_SUPPORT
  if(options.vlogring_activation_level.size())valuetype = kTypeIndirectValue;
  if(options.vlogring_activation_level.size())mergetype = kTypeIndirectMerge;
#endif
  VerifyInternalKeys({
      {"key1", "value1_2", expected_seq, valuetype},
      {"key1", "value1_1", 0, valuetype},
      {"key2", "", expected_seq, kTypeDeletion},
      {"key2", "value2_1", 0, valuetype},
      {"key3", "", expected_seq, kTypeSingleDeletion},
      {"key3", "value3_1", 0, valuetype},
      {"key4", "value4_2", expected_seq, mergetype},
      {"key4", "value4_1", 0, valuetype},
      {"key5", "value5_3", expected_seq, mergetype},
      {"key5", "value5_1,value5_2", 0, valuetype},
      {"key6", "value6_2", expected_seq, valuetype},
      {"key7", "value7_2", expected_seq, valuetype},
  });
  ASSERT_OK(transaction->Commit());
  VerifyKeys({
      {"key1", "value1_2"},
      {"key2", "NOT_FOUND"},
      {"key3", "NOT_FOUND"},
      {"key4", "value4_1,value4_2"},
      {"key5", "value5_1,value5_2,value5_3"},
      {"key6", "value6_2"},
      {"key7", "value7_2"},
  });
  delete transaction;
}

// Compaction should keep keys visible to a snapshot based on commit sequence,
// not just prepare sequence.
TEST_P(WritePreparedTransactionTest, CompactionShouldKeepSnapshotVisibleKeys) {
  options.disable_auto_compactions = true;
  ReOpen();
  // Keep track of expected sequence number.
  SequenceNumber expected_seq = 0;
  auto* txn1 = db->BeginTransaction(WriteOptions());
  ASSERT_OK(txn1->SetName("txn1"));
  ASSERT_OK(txn1->Put("key1", "value1_1"));
  ASSERT_OK(txn1->Prepare());
  ASSERT_EQ(++expected_seq, db->GetLatestSequenceNumber());
  ASSERT_OK(txn1->Commit());
  DBImpl* db_impl = reinterpret_cast<DBImpl*>(db->GetRootDB());
  ASSERT_EQ(++expected_seq, db_impl->TEST_GetLastVisibleSequence());
  delete txn1;
  // Take a snapshots to avoid keys get evicted before compaction.
  const Snapshot* snapshot1 = db->GetSnapshot();
  auto* txn2 = db->BeginTransaction(WriteOptions());
  ASSERT_OK(txn2->SetName("txn2"));
  ASSERT_OK(txn2->Put("key2", "value2_1"));
  ASSERT_OK(txn2->Prepare());
  ASSERT_EQ(++expected_seq, db->GetLatestSequenceNumber());
  // txn1 commit before snapshot2 and it is visible to snapshot2.
  // txn2 commit after snapshot2 and it is not visible.
  const Snapshot* snapshot2 = db->GetSnapshot();
  ASSERT_OK(txn2->Commit());
  ASSERT_EQ(++expected_seq, db_impl->TEST_GetLastVisibleSequence());
  delete txn2;
  // Take a snapshots to avoid keys get evicted before compaction.
  const Snapshot* snapshot3 = db->GetSnapshot();
  ASSERT_OK(db->Put(WriteOptions(), "key1", "value1_2"));
  expected_seq++;  // 1 for write
  SequenceNumber seq1 = expected_seq;
  if (options.two_write_queues) {
    expected_seq++;  // 1 for commit
  }
  ASSERT_EQ(expected_seq, db_impl->TEST_GetLastVisibleSequence());
  ASSERT_OK(db->Put(WriteOptions(), "key2", "value2_2"));
  expected_seq++;  // 1 for write
  SequenceNumber seq2 = expected_seq;
  if (options.two_write_queues) {
    expected_seq++;  // 1 for commit
  }
  ASSERT_EQ(expected_seq, db_impl->TEST_GetLastVisibleSequence());
  ASSERT_OK(db->Flush(FlushOptions()));
  db->ReleaseSnapshot(snapshot1);
  db->ReleaseSnapshot(snapshot3);
  // Dummy keys to avoid compaction trivially move files and get around actual
  // compaction logic.
  ASSERT_OK(db->Put(WriteOptions(), "a", "dummy"));
  ASSERT_OK(db->Put(WriteOptions(), "z", "dummy"));
  ASSERT_OK(db->CompactRange(CompactRangeOptions(), nullptr, nullptr));
  VerifyKeys({{"key1", "value1_2"}, {"key2", "value2_2"}});
  VerifyKeys({{"key1", "value1_1"}, {"key2", "NOT_FOUND"}}, snapshot2);
  int valuetype = kTypeValue;
#ifdef INDIRECT_VALUE_SUPPORT
  if(options.vlogring_activation_level.size())valuetype = kTypeIndirectValue;
#endif
  VerifyInternalKeys({
      {"key1", "value1_2", seq1, valuetype},
      // "value1_1" is visible to snapshot2. Also keys at bottom level visible
      // to earliest snapshot will output with seq = 0.
      {"key1", "value1_1", 0, valuetype},
      {"key2", "value2_2", seq2, valuetype},
  });
  db->ReleaseSnapshot(snapshot2);
}

// A more complex test to verify compaction/flush should keep keys visible
// to snapshots.
TEST_P(WritePreparedTransactionTest,
       CompactionShouldKeepSnapshotVisibleKeysRandomized) {
  constexpr size_t kNumTransactions = 10;
  constexpr size_t kNumIterations = 1000;

  std::vector<Transaction*> transactions(kNumTransactions, nullptr);
  std::vector<size_t> versions(kNumTransactions, 0);
  std::unordered_map<std::string, std::string> current_data;
  std::vector<const Snapshot*> snapshots;
  std::vector<std::unordered_map<std::string, std::string>> snapshot_data;

  Random rnd(1103);
  options.disable_auto_compactions = true;
  ReOpen();

  for (size_t i = 0; i < kNumTransactions; i++) {
    std::string key = "key" + ToString(i);
    std::string value = "value0";
    ASSERT_OK(db->Put(WriteOptions(), key, value));
    current_data[key] = value;
  }
  VerifyKeys(current_data);

  for (size_t iter = 0; iter < kNumIterations; iter++) {
    auto r = rnd.Next() % (kNumTransactions + 1);
    if (r < kNumTransactions) {
      std::string key = "key" + ToString(r);
      if (transactions[r] == nullptr) {
        std::string value = "value" + ToString(versions[r] + 1);
        auto* txn = db->BeginTransaction(WriteOptions());
        ASSERT_OK(txn->SetName("txn" + ToString(r)));
        ASSERT_OK(txn->Put(key, value));
        ASSERT_OK(txn->Prepare());
        transactions[r] = txn;
      } else {
        std::string value = "value" + ToString(++versions[r]);
        ASSERT_OK(transactions[r]->Commit());
        delete transactions[r];
        transactions[r] = nullptr;
        current_data[key] = value;
      }
    } else {
      auto* snapshot = db->GetSnapshot();
      VerifyKeys(current_data, snapshot);
      snapshots.push_back(snapshot);
      snapshot_data.push_back(current_data);
    }
    VerifyKeys(current_data);
  }
  // Take a last snapshot to test compaction with uncommitted prepared
  // transaction.
  snapshots.push_back(db->GetSnapshot());
  snapshot_data.push_back(current_data);

  assert(snapshots.size() == snapshot_data.size());
  for (size_t i = 0; i < snapshots.size(); i++) {
    VerifyKeys(snapshot_data[i], snapshots[i]);
  }
  ASSERT_OK(db->Flush(FlushOptions()));
  for (size_t i = 0; i < snapshots.size(); i++) {
    VerifyKeys(snapshot_data[i], snapshots[i]);
  }
  // Dummy keys to avoid compaction trivially move files and get around actual
  // compaction logic.
  ASSERT_OK(db->Put(WriteOptions(), "a", "dummy"));
  ASSERT_OK(db->Put(WriteOptions(), "z", "dummy"));
  ASSERT_OK(db->CompactRange(CompactRangeOptions(), nullptr, nullptr));
  for (size_t i = 0; i < snapshots.size(); i++) {
    VerifyKeys(snapshot_data[i], snapshots[i]);
  }
  // cleanup
  for (size_t i = 0; i < kNumTransactions; i++) {
    if (transactions[i] == nullptr) {
      continue;
    }
    ASSERT_OK(transactions[i]->Commit());
    delete transactions[i];
  }
  for (size_t i = 0; i < snapshots.size(); i++) {
    db->ReleaseSnapshot(snapshots[i]);
  }
}

// Compaction should not apply the optimization to output key with sequence
// number equal to 0 if the key is not visible to earliest snapshot, based on
// commit sequence number.
TEST_P(WritePreparedTransactionTest,
       CompactionShouldKeepSequenceForUncommittedKeys) {
  options.disable_auto_compactions = true;
  ReOpen();
  // Keep track of expected sequence number.
  SequenceNumber expected_seq = 0;
  auto* transaction = db->BeginTransaction(WriteOptions());
  ASSERT_OK(transaction->SetName("txn"));
  ASSERT_OK(transaction->Put("key1", "value1"));
  ASSERT_OK(transaction->Prepare());
  ASSERT_EQ(++expected_seq, db->GetLatestSequenceNumber());
  SequenceNumber seq1 = expected_seq;
  ASSERT_OK(db->Put(WriteOptions(), "key2", "value2"));
  DBImpl* db_impl = reinterpret_cast<DBImpl*>(db->GetRootDB());
  expected_seq++;  // one for data
  if (options.two_write_queues) {
    expected_seq++;  // one for commit
  }
  ASSERT_EQ(expected_seq, db_impl->TEST_GetLastVisibleSequence());
  ASSERT_OK(db->Flush(FlushOptions()));
  // Dummy keys to avoid compaction trivially move files and get around actual
  // compaction logic.
  ASSERT_OK(db->Put(WriteOptions(), "a", "dummy"));
  ASSERT_OK(db->Put(WriteOptions(), "z", "dummy"));
  ASSERT_OK(db->CompactRange(CompactRangeOptions(), nullptr, nullptr));
  VerifyKeys({
      {"key1", "NOT_FOUND"},
      {"key2", "value2"},
  });
  int valuetype = kTypeValue;
#ifdef INDIRECT_VALUE_SUPPORT
  if(options.vlogring_activation_level.size())valuetype = kTypeIndirectValue;
#endif
  VerifyInternalKeys({
      // "key1" has not been committed. It keeps its sequence number.
      {"key1", "value1", seq1, valuetype},
      // "key2" is committed and output with seq = 0.
      {"key2", "value2", 0, valuetype},
  });
  ASSERT_OK(transaction->Commit());
  VerifyKeys({
      {"key1", "value1"},
      {"key2", "value2"},
  });
  delete transaction;
}

TEST_P(WritePreparedTransactionTest, Iterate) {
  auto verify_state = [](Iterator* iter, const std::string& key,
                         const std::string& value) {
    ASSERT_TRUE(iter->Valid());
    ASSERT_OK(iter->status());
    ASSERT_EQ(key, iter->key().ToString());
    ASSERT_EQ(value, iter->value().ToString());
  };

  auto verify_iter = [&](const std::string& expected_val) {
    // Get iterator from a concurrent transaction and make sure it has the
    // same view as an iterator from the DB.
    auto* txn = db->BeginTransaction(WriteOptions());

    for (int i = 0; i < 2; i++) {
      Iterator* iter = (i == 0)
          ? db->NewIterator(ReadOptions())
          : txn->GetIterator(ReadOptions());
      // Seek
      iter->Seek("foo");
      verify_state(iter, "foo", expected_val);
      // Next
      iter->Seek("a");
      verify_state(iter, "a", "va");
      iter->Next();
      verify_state(iter, "foo", expected_val);
      // SeekForPrev
      iter->SeekForPrev("y");
      verify_state(iter, "foo", expected_val);
      // Prev
      iter->SeekForPrev("z");
      verify_state(iter, "z", "vz");
      iter->Prev();
      verify_state(iter, "foo", expected_val);
      delete iter;
    }
    delete txn;
  };

  ASSERT_OK(db->Put(WriteOptions(), "foo", "v1"));
  auto* transaction = db->BeginTransaction(WriteOptions());
  ASSERT_OK(transaction->SetName("txn"));
  ASSERT_OK(transaction->Put("foo", "v2"));
  ASSERT_OK(transaction->Prepare());
  VerifyKeys({{"foo", "v1"}});
  // dummy keys
  ASSERT_OK(db->Put(WriteOptions(), "a", "va"));
  ASSERT_OK(db->Put(WriteOptions(), "z", "vz"));
  verify_iter("v1");
  ASSERT_OK(transaction->Commit());
  VerifyKeys({{"foo", "v2"}});
  verify_iter("v2");
  delete transaction;
}

TEST_P(WritePreparedTransactionTest, IteratorRefreshNotSupported) {
  Iterator* iter = db->NewIterator(ReadOptions());
  ASSERT_TRUE(iter->Refresh().IsNotSupported());
  delete iter;
}

// Test that updating the commit map will not affect the existing snapshots
TEST_P(WritePreparedTransactionTest, AtomicCommit) {
  for (bool skip_prepare : {true, false}) {
    rocksdb::SyncPoint::GetInstance()->LoadDependency({
        {"WritePreparedTxnDB::AddCommitted:start",
         "AtomicCommit::GetSnapshot:start"},
        {"AtomicCommit::Get:end",
         "WritePreparedTxnDB::AddCommitted:start:pause"},
        {"WritePreparedTxnDB::AddCommitted:end", "AtomicCommit::Get2:start"},
        {"AtomicCommit::Get2:end",
         "WritePreparedTxnDB::AddCommitted:end:pause:"},
    });
    rocksdb::SyncPoint::GetInstance()->EnableProcessing();
    rocksdb::port::Thread write_thread([&]() {
      if (skip_prepare) {
        db->Put(WriteOptions(), Slice("key"), Slice("value"));
      } else {
        Transaction* txn =
            db->BeginTransaction(WriteOptions(), TransactionOptions());
        ASSERT_OK(txn->SetName("xid"));
        ASSERT_OK(txn->Put(Slice("key"), Slice("value")));
        ASSERT_OK(txn->Prepare());
        ASSERT_OK(txn->Commit());
        delete txn;
      }
    });
    rocksdb::port::Thread read_thread([&]() {
      ReadOptions roptions;
      TEST_SYNC_POINT("AtomicCommit::GetSnapshot:start");
      roptions.snapshot = db->GetSnapshot();
      PinnableSlice val;
      auto s = db->Get(roptions, db->DefaultColumnFamily(), "key", &val);
      TEST_SYNC_POINT("AtomicCommit::Get:end");
      TEST_SYNC_POINT("AtomicCommit::Get2:start");
      ASSERT_SAME(roptions, db, s, val, "key");
      TEST_SYNC_POINT("AtomicCommit::Get2:end");
      db->ReleaseSnapshot(roptions.snapshot);
    });
    read_thread.join();
    write_thread.join();
    rocksdb::SyncPoint::GetInstance()->DisableProcessing();
  }
}

// Test that we can change write policy from WriteCommitted to WritePrepared
// after a clean shutdown (which would empty the WAL)
TEST_P(WritePreparedTransactionTest, WP_WC_DBBackwardCompatibility) {
  bool empty_wal = true;
  CrossCompatibilityTest(WRITE_COMMITTED, WRITE_PREPARED, empty_wal);
}

// Test that we fail fast if WAL is not emptied between changing the write
// policy from WriteCommitted to WritePrepared
TEST_P(WritePreparedTransactionTest, WP_WC_WALBackwardIncompatibility) {
  bool empty_wal = true;
  CrossCompatibilityTest(WRITE_COMMITTED, WRITE_PREPARED, !empty_wal);
}

// Test that we can change write policy from WritePrepare back to WriteCommitted
// after a clean shutdown (which would empty the WAL)
TEST_P(WritePreparedTransactionTest, WC_WP_ForwardCompatibility) {
  bool empty_wal = true;
  CrossCompatibilityTest(WRITE_PREPARED, WRITE_COMMITTED, empty_wal);
}

// Test that we fail fast if WAL is not emptied between changing the write
// policy from WriteCommitted to WritePrepared
TEST_P(WritePreparedTransactionTest, WC_WP_WALForwardIncompatibility) {
  bool empty_wal = true;
  CrossCompatibilityTest(WRITE_PREPARED, WRITE_COMMITTED, !empty_wal);
}

}  // namespace rocksdb

int main(int argc, char** argv) {
  ::testing::InitGoogleTest(&argc, argv);
  return RUN_ALL_TESTS();
}

#else
#include <stdio.h>

int main(int /*argc*/, char** /*argv*/) {
  fprintf(stderr,
          "SKIPPED as Transactions are not supported in ROCKSDB_LITE\n");
  return 0;
}

#endif  // ROCKSDB_LITE<|MERGE_RESOLUTION|>--- conflicted
+++ resolved
@@ -186,11 +186,7 @@
   DB* db;
   Options options;
   options.create_if_missing = true;
-<<<<<<< HEAD
-  const std::string dbname = test::TmpDir() + "/transaction_testdb";
-=======
   const std::string dbname = test::PerThreadDBPath("transaction_testdb");
->>>>>>> 641fae60
   DestroyDB(dbname, options);
   ASSERT_OK(DB::Open(options, dbname, &db));
   ColumnFamilyHandle* cf_handle = nullptr;
@@ -490,10 +486,6 @@
         ASSERT_TRUE(kv.second == values[0]);
       } else {
         ASSERT_EQ(kv.second, "NOT_FOUND");
-<<<<<<< HEAD
-=======
-      }
->>>>>>> 641fae60
     }
   }
   }
@@ -534,10 +526,7 @@
                                          std::get<1>(GetParam()),
                                          std::get<2>(GetParam())){};
 };
-<<<<<<< HEAD
-=======
-
->>>>>>> 641fae60
+
 #ifndef ROCKSDB_VALGRIND_RUN
 class SnapshotConcurrentAccessTest
     : public WritePreparedTransactionTestBase,
@@ -746,8 +735,6 @@
   MaybeUpdateOldCommitMapTestWithNext(p, c, s, ns, false);
 }
 
-<<<<<<< HEAD
-=======
 // Reproduce the bug with two snapshots with the same seuqence number and test
 // that the release of the first snapshot will not affect the reads by the other
 // snapshot
@@ -813,7 +800,6 @@
   wp_db->ReleaseSnapshot(snapshot3);
 }
 
->>>>>>> 641fae60
 // Test that the entries in old_commit_map_ get garbage collected properly
 TEST_P(WritePreparedTransactionTest, OldCommitMapGC) {
   const size_t snapshot_cache_bits = 0;
@@ -928,8 +914,6 @@
     ASSERT_EQ(expect_update, !wp_db->old_commit_map_empty_);
   }
 
-<<<<<<< HEAD
-=======
   // Test that search will include multiple snapshot from snapshot cache
   {
     // exclude first and last item in the cache
@@ -939,7 +923,7 @@
     wp_db->old_commit_map_.clear();
     wp_db->CheckAgainstSnapshots(commit_entry);
     ASSERT_EQ(wp_db->old_commit_map_.size(), cache_size - 2);
-  }
+}
 
   // Test that search will include multiple snapshot from old snapshots
   {
@@ -982,7 +966,6 @@
   }
 }
 
->>>>>>> 641fae60
 // This test is too slow for travis
 #ifndef TRAVIS
 #ifndef ROCKSDB_VALGRIND_RUN
@@ -1152,12 +1135,8 @@
 
   wp_db->db_impl_->FlushWAL(true);
   wp_db->TEST_Crash();
-<<<<<<< HEAD
-      ReOpenNoDelete();
-=======
   ReOpenNoDelete();
   assert(db != nullptr);
->>>>>>> 641fae60
   wp_db = dynamic_cast<WritePreparedTxnDB*>(db);
   wp_db->AdvanceMaxEvictedSeq(0, new_max);
   s = db->Get(ropt, db->DefaultColumnFamily(), "key", &pinnable_val);
@@ -1449,58 +1428,6 @@
   pinnable_val.Reset();
 }
 
-<<<<<<< HEAD
-// After recovery the new transactions should still conflict with recovered
-// transactions.
-TEST_P(WritePreparedTransactionTest, ConflictDetectionAfterRecoveryTest) {
-  options.disable_auto_compactions = true;
-  ReOpen();
-
-  TransactionOptions txn_options;
-  WriteOptions write_options;
-  size_t index = 0;
-  Transaction* txn0 = db->BeginTransaction(write_options, txn_options);
-  auto istr0 = std::to_string(index);
-  auto s = txn0->SetName("xid" + istr0);
-  ASSERT_OK(s);
-  s = txn0->Put(Slice("key" + istr0), Slice("bar0" + istr0));
-  ASSERT_OK(s);
-  s = txn0->Prepare();
-
-  // With the same index 0 and key prefix, txn_t0 should conflict with txn0
-  txn_t0_with_status(0, Status::TimedOut());
-  delete txn0;
-
-  auto db_impl = reinterpret_cast<DBImpl*>(db->GetRootDB());
-  db_impl->FlushWAL(true);
-  dynamic_cast<WritePreparedTxnDB*>(db)->TEST_Crash();
-  ReOpenNoDelete();
-
-  // It should still conflict after the recovery
-  txn_t0_with_status(0, Status::TimedOut());
-
-  db_impl = reinterpret_cast<DBImpl*>(db->GetRootDB());
-  db_impl->FlushWAL(true);
-  ReOpenNoDelete();
-
-  // Check that a recovered txn will still cause conflicts after 2nd recovery
-  txn_t0_with_status(0, Status::TimedOut());
-
-  txn0 = db->GetTransactionByName("xid" + istr0);
-  ASSERT_NE(txn0, nullptr);
-  txn0->Commit();
-  delete txn0;
-
-  db_impl = reinterpret_cast<DBImpl*>(db->GetRootDB());
-  db_impl->FlushWAL(true);
-  ReOpenNoDelete();
-
-  // tnx0 is now committed and should no longer cause a conflict
-  txn_t0_with_status(0, Status::OK());
-}
-
-=======
->>>>>>> 641fae60
 // After recovery the commit map is empty while the max is set. The code would
 // go through a different path which requires a separate test.
 TEST_P(WritePreparedTransactionTest, IsInSnapshotEmptyMapTest) {
@@ -1741,10 +1668,7 @@
           db_impl->FlushWAL(true);
           dynamic_cast<WritePreparedTxnDB*>(db)->TEST_Crash();
           ReOpenNoDelete();
-<<<<<<< HEAD
-=======
           assert(db != nullptr);
->>>>>>> 641fae60
           wp_db = dynamic_cast<WritePreparedTxnDB*>(db);
           txn = db->GetTransactionByName("xid0");
           ASSERT_FALSE(wp_db->delayed_prepared_empty_);
