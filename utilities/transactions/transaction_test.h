--- conflicted
+++ resolved
@@ -36,11 +36,8 @@
 
 namespace rocksdb {
 
-<<<<<<< HEAD
 static int useindirect = 0;  // set if we are using indirect values
 
-=======
->>>>>>> 641fae60
 // Return true if the ith bit is set in combination represented by comb
 bool IsInCombination(size_t i, size_t comb) { return comb & (size_t(1) << i); }
 
@@ -57,14 +54,11 @@
   TransactionTestBase(bool use_stackable_db, bool two_write_queue,
                       TxnDBWritePolicy write_policy)
       : db(nullptr), env(nullptr), use_stackable_db_(use_stackable_db) {
-<<<<<<< HEAD
 #ifdef INDIRECT_VALUE_SUPPORT
     if(useindirect)options.vlogring_activation_level = std::vector<int32_t>{0};
 #else
     (void)useindirect;
 #endif
-=======
->>>>>>> 641fae60
     options.create_if_missing = true;
     options.max_write_buffer_number = 2;
     options.write_buffer_size = 4 * 1024;
@@ -162,16 +156,11 @@
     const bool use_seq_per_batch =
         txn_db_options.write_policy == WRITE_PREPARED ||
         txn_db_options.write_policy == WRITE_UNPREPARED;
-<<<<<<< HEAD
-    Status s = DBImpl::Open(options_copy, dbname, cfs, handles, &root_db,
-                            use_seq_per_batch);
-=======
     const bool use_batch_per_txn =
         txn_db_options.write_policy == WRITE_COMMITTED ||
         txn_db_options.write_policy == WRITE_PREPARED;
     Status s = DBImpl::Open(options_copy, dbname, cfs, handles, &root_db,
                             use_seq_per_batch, use_batch_per_txn);
->>>>>>> 641fae60
     StackableDB* stackable_db = new StackableDB(root_db);
     if (s.ok()) {
       assert(root_db != nullptr);
@@ -200,43 +189,27 @@
     const bool use_seq_per_batch =
         txn_db_options.write_policy == WRITE_PREPARED ||
         txn_db_options.write_policy == WRITE_UNPREPARED;
-<<<<<<< HEAD
-    Status s = DBImpl::Open(options_copy, dbname, column_families, &handles,
-                            &root_db, use_seq_per_batch);
-=======
     const bool use_batch_per_txn =
         txn_db_options.write_policy == WRITE_COMMITTED ||
         txn_db_options.write_policy == WRITE_PREPARED;
     Status s = DBImpl::Open(options_copy, dbname, column_families, &handles,
                             &root_db, use_seq_per_batch, use_batch_per_txn);
->>>>>>> 641fae60
     if (!s.ok()) {
       delete root_db;
       return s;
     }
-<<<<<<< HEAD
-
-    StackableDB* stackable_db = new StackableDB(root_db);
-    if (s.ok()) {
-      assert(root_db != nullptr);
-      assert(handles.size() == 1);
-      s = TransactionDB::WrapStackableDB(stackable_db, txn_db_options,
-                                         compaction_enabled_cf_indices, handles,
-                                         &db);
-      delete handles[0];
-=======
     StackableDB* stackable_db = new StackableDB(root_db);
     assert(root_db != nullptr);
-    assert(handles.size() == 1);
+     assert(root_db != nullptr);
+      assert(handles.size() == 1);
     s = TransactionDB::WrapStackableDB(stackable_db, txn_db_options,
                                        compaction_enabled_cf_indices, handles,
                                        &db);
-    delete handles[0];
+      delete handles[0];
     if (!s.ok()) {
       delete stackable_db;
       // just in case it was not deleted (and not set to nullptr).
       delete root_db;
->>>>>>> 641fae60
     }
     if (!s.ok()) {
       delete stackable_db;
@@ -428,16 +401,6 @@
 
           if (type == 3) {
             ASSERT_OK(txn->Prepare());
-<<<<<<< HEAD
-          }
-          ASSERT_OK(txn->Commit());
-          if (type == 2) {
-            auto pdb = reinterpret_cast<PessimisticTransactionDB*>(db);
-            // TODO(myabandeh): this is counter-intuitive. The destructor should
-            // also do the unregistering.
-            pdb->UnregisterTransaction(txn);
-=======
->>>>>>> 641fae60
           }
           ASSERT_OK(txn->Commit());
           delete txn;
