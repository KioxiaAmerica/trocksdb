--- conflicted
+++ resolved
@@ -205,15 +205,10 @@
     s = PrepareInternal();
     if (s.ok()) {
       assert(log_number_ != 0);
-<<<<<<< HEAD
-      dbimpl_->logs_with_prep_tracker()->MarkLogAsContainingPrepSection(
-          log_number_);
-=======
       if (!wal_already_marked) {
         dbimpl_->logs_with_prep_tracker()->MarkLogAsContainingPrepSection(
             log_number_);
       }
->>>>>>> 641fae60
       txn_state_.store(PREPARED);
     }
   } else if (txn_state_ == LOCKS_STOLEN) {
@@ -340,9 +335,6 @@
 }
 
 Status WriteCommittedTxn::CommitBatchInternal(WriteBatch* batch, size_t) {
-<<<<<<< HEAD
-  Status s = db_->Write(write_options_, batch);
-=======
   uint64_t seq_used = kMaxSequenceNumber;
   auto s = db_impl_->WriteImpl(write_options_, batch, /*callback*/ nullptr,
                                /*log_used*/ nullptr, /*log_ref*/ 0,
@@ -351,7 +343,6 @@
   if (s.ok()) {
     SetId(seq_used);
   }
->>>>>>> 641fae60
   return s;
 }
 
