//  Copyright (c) 2011-present, Facebook, Inc.  All rights reserved.
//  This source code is licensed under both the GPLv2 (found in the
//  COPYING file in the root directory) and Apache 2.0 License
//  (found in the LICENSE.Apache file in the root directory).
//
#ifndef ROCKSDB_LITE

#ifndef __STDC_FORMAT_MACROS
#define __STDC_FORMAT_MACROS
#endif

#include "utilities/blob_db/blob_db.h"

#include <inttypes.h>
#include "utilities/blob_db/blob_db_impl.h"

namespace rocksdb {
namespace blob_db {

Status BlobDB::Open(const Options& options, const BlobDBOptions& bdb_options,
                    const std::string& dbname, BlobDB** blob_db) {
  *blob_db = nullptr;
  DBOptions db_options(options);
  ColumnFamilyOptions cf_options(options);
  std::vector<ColumnFamilyDescriptor> column_families;
  column_families.push_back(
      ColumnFamilyDescriptor(kDefaultColumnFamilyName, cf_options));
  std::vector<ColumnFamilyHandle*> handles;
  Status s = BlobDB::Open(db_options, bdb_options, dbname, column_families,
                          &handles, blob_db);
  if (s.ok()) {
    assert(handles.size() == 1);
    // i can delete the handle since DBImpl is always holding a reference to
    // default column family
    delete handles[0];
  }
  return s;
}

Status BlobDB::Open(const DBOptions& db_options,
                    const BlobDBOptions& bdb_options, const std::string& dbname,
                    const std::vector<ColumnFamilyDescriptor>& column_families,
                    std::vector<ColumnFamilyHandle*>* handles,
                    BlobDB** blob_db) {
  if (column_families.size() != 1 ||
      column_families[0].name != kDefaultColumnFamilyName) {
    return Status::NotSupported(
        "Blob DB doesn't support non-default column family.");
  }

  BlobDBImpl* blob_db_impl = new BlobDBImpl(dbname, bdb_options, db_options,
                                            column_families[0].options);
  Status s = blob_db_impl->Open(handles);
  if (s.ok()) {
    *blob_db = static_cast<BlobDB*>(blob_db_impl);
  } else {
    delete blob_db_impl;
    *blob_db = nullptr;
  }
  return s;
}

BlobDB::BlobDB() : StackableDB(nullptr) {}

void BlobDBOptions::Dump(Logger* log) const {
  ROCKS_LOG_HEADER(
      log, "                                  BlobDBOptions.blob_dir: %s",
      blob_dir.c_str());
  ROCKS_LOG_HEADER(
      log, "                             BlobDBOptions.path_relative: %d",
      path_relative);
  ROCKS_LOG_HEADER(
      log, "                                   BlobDBOptions.is_fifo: %d",
      is_fifo);
  ROCKS_LOG_HEADER(
      log, "                               BlobDBOptions.max_db_size: %" PRIu64,
      max_db_size);
  ROCKS_LOG_HEADER(
      log, "                            BlobDBOptions.ttl_range_secs: %" PRIu32,
      ttl_range_secs);
  ROCKS_LOG_HEADER(
      log, "                             BlobDBOptions.min_blob_size: %" PRIu64,
      min_blob_size);
  ROCKS_LOG_HEADER(
      log, "                            BlobDBOptions.bytes_per_sync: %" PRIu64,
      bytes_per_sync);
  ROCKS_LOG_HEADER(
      log, "                            BlobDBOptions.blob_file_size: %" PRIu64,
      blob_file_size);
  ROCKS_LOG_HEADER(
<<<<<<< HEAD
      log, "                             BlobDBOptions.ttl_extractor: %p",
      ttl_extractor.get());
  ROCKS_LOG_HEADER(
=======
>>>>>>> 641fae60
      log, "                               BlobDBOptions.compression: %d",
      static_cast<int>(compression));
  ROCKS_LOG_HEADER(
      log, "                 BlobDBOptions.enable_garbage_collection: %d",
      enable_garbage_collection);
  ROCKS_LOG_HEADER(
      log, "          BlobDBOptions.garbage_collection_interval_secs: %" PRIu64,
      garbage_collection_interval_secs);
  ROCKS_LOG_HEADER(
      log, "BlobDBOptions.garbage_collection_deletion_size_threshold: %lf",
      garbage_collection_deletion_size_threshold);
  ROCKS_LOG_HEADER(
      log, "                  BlobDBOptions.disable_background_tasks: %d",
      disable_background_tasks);
}

}  // namespace blob_db
}  // namespace rocksdb
#endif<|MERGE_RESOLUTION|>--- conflicted
+++ resolved
@@ -88,12 +88,6 @@
       log, "                            BlobDBOptions.blob_file_size: %" PRIu64,
       blob_file_size);
   ROCKS_LOG_HEADER(
-<<<<<<< HEAD
-      log, "                             BlobDBOptions.ttl_extractor: %p",
-      ttl_extractor.get());
-  ROCKS_LOG_HEADER(
-=======
->>>>>>> 641fae60
       log, "                               BlobDBOptions.compression: %d",
       static_cast<int>(compression));
   ROCKS_LOG_HEADER(
