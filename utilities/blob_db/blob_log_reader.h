//  Copyright (c) 2011-present, Facebook, Inc.  All rights reserved.
//  This source code is licensed under both the GPLv2 (found in the
//  COPYING file in the root directory) and Apache 2.0 License
//  (found in the LICENSE.Apache file in the root directory).
//
#pragma once

#ifndef ROCKSDB_LITE

#include <memory>
#include <string>

#include "rocksdb/env.h"
#include "rocksdb/slice.h"
#include "rocksdb/statistics.h"
#include "rocksdb/status.h"
#include "util/file_reader_writer.h"
#include "utilities/blob_db/blob_log_format.h"

namespace rocksdb {

class SequentialFileReader;
class Logger;

namespace blob_db {

/**
 * Reader is a general purpose log stream reader implementation. The actual job
 * of reading from the device is implemented by the SequentialFile interface.
 *
 * Please see Writer for details on the file and record layout.
 */
class Reader {
 public:
  enum ReadLevel {
    kReadHeader,
    kReadHeaderKey,
    kReadHeaderKeyBlob,
  };

  // Create a reader that will return log records from "*file".
  // "*file" must remain live while this Reader is in use.
<<<<<<< HEAD
  Reader(std::unique_ptr<SequentialFileReader>&& file_reader, Env* env,
=======
  Reader(std::unique_ptr<RandomAccessFileReader>&& file_reader, Env* env,
>>>>>>> 641fae60
         Statistics* statistics);

  ~Reader() = default;

  // No copying allowed
  Reader(const Reader&) = delete;
  Reader& operator=(const Reader&) = delete;

  Status ReadHeader(BlobLogHeader* header);

  // Read the next record into *record.  Returns true if read
  // successfully, false if we hit end of the input.  May use
  // "*scratch" as temporary storage.  The contents filled in *record
  // will only be valid until the next mutating operation on this
  // reader or the next mutation to *scratch.
  // If blob_offset is non-null, return offset of the blob through it.
  Status ReadRecord(BlobLogRecord* record, ReadLevel level = kReadHeader,
                    uint64_t* blob_offset = nullptr);

<<<<<<< HEAD
  Status ReadSlice(uint64_t size, Slice* slice, std::string* buf);

=======
>>>>>>> 641fae60
  void ResetNextByte() { next_byte_ = 0; }

  uint64_t GetNextByte() const { return next_byte_; }

 private:
<<<<<<< HEAD
  const std::unique_ptr<SequentialFileReader> file_;
=======
  Status ReadSlice(uint64_t size, Slice* slice, char* buf);

  const std::unique_ptr<RandomAccessFileReader> file_;
>>>>>>> 641fae60
  Env* env_;
  Statistics* statistics_;

  Slice buffer_;
  char header_buf_[BlobLogRecord::kHeaderSize];

  // which byte to read next. For asserting proper usage
  uint64_t next_byte_;
};

}  // namespace blob_db
}  // namespace rocksdb
#endif  // ROCKSDB_LITE<|MERGE_RESOLUTION|>--- conflicted
+++ resolved
@@ -40,11 +40,7 @@
 
   // Create a reader that will return log records from "*file".
   // "*file" must remain live while this Reader is in use.
-<<<<<<< HEAD
-  Reader(std::unique_ptr<SequentialFileReader>&& file_reader, Env* env,
-=======
   Reader(std::unique_ptr<RandomAccessFileReader>&& file_reader, Env* env,
->>>>>>> 641fae60
          Statistics* statistics);
 
   ~Reader() = default;
@@ -64,23 +60,14 @@
   Status ReadRecord(BlobLogRecord* record, ReadLevel level = kReadHeader,
                     uint64_t* blob_offset = nullptr);
 
-<<<<<<< HEAD
-  Status ReadSlice(uint64_t size, Slice* slice, std::string* buf);
-
-=======
->>>>>>> 641fae60
   void ResetNextByte() { next_byte_ = 0; }
 
   uint64_t GetNextByte() const { return next_byte_; }
 
  private:
-<<<<<<< HEAD
-  const std::unique_ptr<SequentialFileReader> file_;
-=======
   Status ReadSlice(uint64_t size, Slice* slice, char* buf);
 
   const std::unique_ptr<RandomAccessFileReader> file_;
->>>>>>> 641fae60
   Env* env_;
   Statistics* statistics_;
 
