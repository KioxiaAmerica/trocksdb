//  Copyright (c) 2011-present, Facebook, Inc.  All rights reserved.
//  This source code is licensed under both the GPLv2 (found in the
//  COPYING file in the root directory) and Apache 2.0 License
//  (found in the LICENSE.Apache file in the root directory).

#pragma once

#ifndef ROCKSDB_LITE

#include <atomic>
#include <condition_variable>
#include <limits>
#include <list>
#include <memory>
#include <set>
#include <string>
#include <thread>
#include <unordered_map>
#include <utility>
#include <vector>

#include "db/db_iter.h"
#include "rocksdb/compaction_filter.h"
#include "rocksdb/db.h"
#include "rocksdb/listener.h"
#include "rocksdb/options.h"
#include "rocksdb/statistics.h"
#include "rocksdb/wal_filter.h"
#include "util/mutexlock.h"
#include "util/timer_queue.h"
#include "utilities/blob_db/blob_db.h"
#include "utilities/blob_db/blob_file.h"
#include "utilities/blob_db/blob_log_format.h"
#include "utilities/blob_db/blob_log_reader.h"
#include "utilities/blob_db/blob_log_writer.h"

namespace rocksdb {

class DBImpl;
class ColumnFamilyHandle;
class ColumnFamilyData;
struct FlushJobInfo;

namespace blob_db {

struct BlobCompactionContext;
class BlobDBImpl;
class BlobFile;

// this implements the callback from the WAL which ensures that the
// blob record is present in the blob log. If fsync/fdatasync in not
// happening on every write, there is the probability that keys in the
// blob log can lag the keys in blobs
// TODO(yiwu): implement the WAL filter.
class BlobReconcileWalFilter : public WalFilter {
 public:
  virtual WalFilter::WalProcessingOption LogRecordFound(
      unsigned long long log_number, const std::string& log_file_name,
      const WriteBatch& batch, WriteBatch* new_batch,
      bool* batch_changed) override;

  virtual const char* Name() const override { return "BlobDBWalReconciler"; }
};

// Comparator to sort "TTL" aware Blob files based on the lower value of
// TTL range.
struct BlobFileComparatorTTL {
  bool operator()(const std::shared_ptr<BlobFile>& lhs,
                  const std::shared_ptr<BlobFile>& rhs) const;
};

struct BlobFileComparator {
  bool operator()(const std::shared_ptr<BlobFile>& lhs,
                  const std::shared_ptr<BlobFile>& rhs) const;
};

struct GCStats {
  uint64_t blob_count = 0;
  uint64_t num_keys_overwritten = 0;
  uint64_t num_keys_expired = 0;
  uint64_t num_keys_relocated = 0;
  uint64_t bytes_overwritten = 0;
  uint64_t bytes_expired = 0;
  uint64_t bytes_relocated = 0;
};

/**
 * The implementation class for BlobDB. This manages the value
 * part in TTL aware sequentially written files. These files are
 * Garbage Collected.
 */
class BlobDBImpl : public BlobDB {
  friend class BlobFile;
  friend class BlobDBIterator;

 public:
  // deletions check period
  static constexpr uint32_t kDeleteCheckPeriodMillisecs = 2 * 1000;

  // gc percentage each check period
  static constexpr uint32_t kGCFilePercentage = 100;

  // gc period
  static constexpr uint32_t kGCCheckPeriodMillisecs = 60 * 1000;

  // sanity check task
  static constexpr uint32_t kSanityCheckPeriodMillisecs = 20 * 60 * 1000;

  // how many random access open files can we tolerate
  static constexpr uint32_t kOpenFilesTrigger = 100;

  // how often to schedule reclaim open files.
  static constexpr uint32_t kReclaimOpenFilesPeriodMillisecs = 1 * 1000;

  // how often to schedule delete obs files periods
  static constexpr uint32_t kDeleteObsoleteFilesPeriodMillisecs = 10 * 1000;

  // how often to schedule expired files eviction.
  static constexpr uint32_t kEvictExpiredFilesPeriodMillisecs = 10 * 1000;

  // when should oldest file be evicted:
  // on reaching 90% of blob_dir_size
  static constexpr double kEvictOldestFileAtSize = 0.9;

  using BlobDB::Put;
  Status Put(const WriteOptions& options, const Slice& key,
             const Slice& value) override;

  using BlobDB::Get;
  Status Get(const ReadOptions& read_options, ColumnFamilyHandle* column_family,
             const Slice& key, PinnableSlice* value) override;

  Status Get(const ReadOptions& read_options, ColumnFamilyHandle* column_family,
             const Slice& key, PinnableSlice* value,
             uint64_t* expiration) override;

  using BlobDB::NewIterator;
  virtual Iterator* NewIterator(const ReadOptions& read_options) override;

  using BlobDB::NewIterators;
  virtual Status NewIterators(
      const ReadOptions& /*read_options*/,
      const std::vector<ColumnFamilyHandle*>& /*column_families*/,
      std::vector<Iterator*>* /*iterators*/) override {
    return Status::NotSupported("Not implemented");
  }

  using BlobDB::MultiGet;
  virtual std::vector<Status> MultiGet(
      const ReadOptions& read_options,
      const std::vector<Slice>& keys,
      std::vector<std::string>* values) override;

  virtual Status Write(const WriteOptions& opts, WriteBatch* updates) override;

  virtual Status Close() override;
<<<<<<< HEAD

  virtual Status GetLiveFiles(std::vector<std::string>&,
                              uint64_t* manifest_file_size,
                              bool flush_memtable = true) override;
  virtual void GetLiveFilesMetaData(
      std::vector<LiveFileMetaData>* ) override;
=======
>>>>>>> 641fae60

  using BlobDB::PutWithTTL;
  Status PutWithTTL(const WriteOptions& options, const Slice& key,
                    const Slice& value, uint64_t ttl) override;

  using BlobDB::PutUntil;
  Status PutUntil(const WriteOptions& options, const Slice& key,
                  const Slice& value, uint64_t expiration) override;

  BlobDBOptions GetBlobDBOptions() const override;

  BlobDBImpl(const std::string& dbname, const BlobDBOptions& bdb_options,
             const DBOptions& db_options,
             const ColumnFamilyOptions& cf_options);
<<<<<<< HEAD
=======

  virtual Status DisableFileDeletions() override;

  virtual Status EnableFileDeletions(bool force) override;

  virtual Status GetLiveFiles(std::vector<std::string>&,
                              uint64_t* manifest_file_size,
                              bool flush_memtable = true) override;
  virtual void GetLiveFilesMetaData(std::vector<LiveFileMetaData>*) override;
>>>>>>> 641fae60

  ~BlobDBImpl();

  Status Open(std::vector<ColumnFamilyHandle*>* handles);

  Status SyncBlobFiles() override;

  void UpdateLiveSSTSize();

  void GetCompactionContext(BlobCompactionContext* context);

#ifndef NDEBUG
  Status TEST_GetBlobValue(const Slice& key, const Slice& index_entry,
                           PinnableSlice* value);

  std::vector<std::shared_ptr<BlobFile>> TEST_GetBlobFiles() const;

  std::vector<std::shared_ptr<BlobFile>> TEST_GetObsoleteFiles() const;

  Status TEST_CloseBlobFile(std::shared_ptr<BlobFile>& bfile);

  void TEST_ObsoleteBlobFile(std::shared_ptr<BlobFile>& blob_file,
                             SequenceNumber obsolete_seq = 0,
                             bool update_size = true);

  Status TEST_GCFileAndUpdateLSM(std::shared_ptr<BlobFile>& bfile,
                                 GCStats* gc_stats);

  void TEST_RunGC();

  void TEST_EvictExpiredFiles();

  void TEST_DeleteObsoleteFiles();

  uint64_t TEST_live_sst_size();
#endif  //  !NDEBUG

 private:
  class GarbageCollectionWriteCallback;
  class BlobInserter;

  // Create a snapshot if there isn't one in read options.
  // Return true if a snapshot is created.
  bool SetSnapshotIfNeeded(ReadOptions* read_options);

  Status GetImpl(const ReadOptions& read_options,
                 ColumnFamilyHandle* column_family, const Slice& key,
<<<<<<< HEAD
                 PinnableSlice* value);
=======
                 PinnableSlice* value, uint64_t* expiration = nullptr);
>>>>>>> 641fae60

  Status GetBlobValue(const Slice& key, const Slice& index_entry,
                      PinnableSlice* value, uint64_t* expiration = nullptr);

  Slice GetCompressedSlice(const Slice& raw,
                           std::string* compression_output) const;

  // Close a file by appending a footer, and removes file from open files list.
  Status CloseBlobFile(std::shared_ptr<BlobFile> bfile, bool need_lock = true);

  // Close a file if its size exceeds blob_file_size
  Status CloseBlobFileIfNeeded(std::shared_ptr<BlobFile>& bfile);

  // Mark file as obsolete and move the file to obsolete file list.
  //
  // REQUIRED: hold write lock of mutex_ or during DB open.
  void ObsoleteBlobFile(std::shared_ptr<BlobFile> blob_file,
                        SequenceNumber obsolete_seq, bool update_size);
<<<<<<< HEAD

  uint64_t ExtractExpiration(const Slice& key, const Slice& value,
                             Slice* value_slice, std::string* new_value);
=======
>>>>>>> 641fae60

  Status PutBlobValue(const WriteOptions& options, const Slice& key,
                      const Slice& value, uint64_t expiration,
                      WriteBatch* batch);

  Status AppendBlob(const std::shared_ptr<BlobFile>& bfile,
                    const std::string& headerbuf, const Slice& key,
                    const Slice& value, uint64_t expiration,
                    std::string* index_entry);

  // find an existing blob log file based on the expiration unix epoch
  // if such a file does not exist, return nullptr
  Status SelectBlobFileTTL(uint64_t expiration,
                           std::shared_ptr<BlobFile>* blob_file);

  // find an existing blob log file to append the value to
  Status SelectBlobFile(std::shared_ptr<BlobFile>* blob_file);

  std::shared_ptr<BlobFile> FindBlobFileLocked(uint64_t expiration) const;

  // periodic sanity check. Bunch of checks
  std::pair<bool, int64_t> SanityCheck(bool aborted);

  // delete files which have been garbage collected and marked
  // obsolete. Check whether any snapshots exist which refer to
  // the same
  std::pair<bool, int64_t> DeleteObsoleteFiles(bool aborted);

  // Major task to garbage collect expired and deleted blobs
  std::pair<bool, int64_t> RunGC(bool aborted);

  // periodically check if open blob files and their TTL's has expired
  // if expired, close the sequential writer and make the file immutable
  std::pair<bool, int64_t> EvictExpiredFiles(bool aborted);

  // if the number of open files, approaches ULIMIT's this
  // task will close random readers, which are kept around for
  // efficiency
  std::pair<bool, int64_t> ReclaimOpenFiles(bool aborted);

  std::pair<bool, int64_t> RemoveTimerQ(TimerQueue* tq, bool aborted);

  // Adds the background tasks to the timer queue
  void StartBackgroundTasks();

  // add a new Blob File
  std::shared_ptr<BlobFile> NewBlobFile(const std::string& reason);

  // collect all the blob log files from the blob directory
  Status GetAllBlobFiles(std::set<uint64_t>* file_numbers);
<<<<<<< HEAD

  // Open all blob files found in blob_dir.
  Status OpenAllBlobFiles();
=======
>>>>>>> 641fae60

  // Open all blob files found in blob_dir.
  Status OpenAllBlobFiles();

  Status GetBlobFileReader(const std::shared_ptr<BlobFile>& blob_file,
                           std::shared_ptr<RandomAccessFileReader>* reader);

  // hold write mutex on file and call.
  // Close the above Random Access reader
  void CloseRandomAccessLocked(const std::shared_ptr<BlobFile>& bfile);

  // hold write mutex on file and call
  // creates a sequential (append) writer for this blobfile
  Status CreateWriterLocked(const std::shared_ptr<BlobFile>& bfile);

  // returns a Writer object for the file. If writer is not
  // already present, creates one. Needs Write Mutex to be held
  Status CheckOrCreateWriterLocked(const std::shared_ptr<BlobFile>& blob_file,
                                   std::shared_ptr<Writer>* writer);

  // Iterate through keys and values on Blob and write into
  // separate file the remaining blobs and delete/update pointers
  // in LSM atomically
  Status GCFileAndUpdateLSM(const std::shared_ptr<BlobFile>& bfptr,
                            GCStats* gcstats);

  // checks if there is no snapshot which is referencing the
  // blobs
  bool VisibleToActiveSnapshot(const std::shared_ptr<BlobFile>& file);
  bool FileDeleteOk_SnapshotCheckLocked(const std::shared_ptr<BlobFile>& bfile);

<<<<<<< HEAD
  void CopyBlobFiles(
      std::vector<std::shared_ptr<BlobFile>>* bfiles_copy,
      std::function<bool(const std::shared_ptr<BlobFile>&)> predicate = {});
=======
  void CopyBlobFiles(std::vector<std::shared_ptr<BlobFile>>* bfiles_copy);
>>>>>>> 641fae60

  uint64_t EpochNow() { return env_->NowMicros() / 1000000; }

  // Check if inserting a new blob will make DB grow out of space.
  // If is_fifo = true, FIFO eviction will be triggered to make room for the
  // new blob. If force_evict = true, FIFO eviction will evict blob files
  // even eviction will not make enough room for the new blob.
  Status CheckSizeAndEvictBlobFiles(uint64_t blob_size,
                                    bool force_evict = false);

  // name of the database directory
  std::string dbname_;

  // the base DB
  DBImpl* db_impl_;
  Env* env_;

  // the options that govern the behavior of Blob Storage
  BlobDBOptions bdb_options_;
  DBOptions db_options_;
  ColumnFamilyOptions cf_options_;
  EnvOptions env_options_;

<<<<<<< HEAD
  // Raw pointer of statistic. db_options_ has a shared_ptr to hold ownership.
=======
  // Raw pointer of statistic. db_options_ has a std::shared_ptr to hold
  // ownership.
>>>>>>> 641fae60
  Statistics* statistics_;

  // by default this is "blob_dir" under dbname_
  // but can be configured
  std::string blob_dir_;

  // pointer to directory
  std::unique_ptr<Directory> dir_ent_;

  // Read Write Mutex, which protects all the data structures
  // HEAVILY TRAFFICKED
  mutable port::RWMutex mutex_;

  // Writers has to hold write_mutex_ before writing.
  mutable port::Mutex write_mutex_;

  // counter for blob file number
  std::atomic<uint64_t> next_file_number_;

  // entire metadata of all the BLOB files memory
  std::map<uint64_t, std::shared_ptr<BlobFile>> blob_files_;

  // epoch or version of the open files.
  std::atomic<uint64_t> epoch_of_;

  // opened non-TTL blob file.
  std::shared_ptr<BlobFile> open_non_ttl_file_;

  // all the blob files which are currently being appended to based
  // on variety of incoming TTL's
<<<<<<< HEAD
  std::set<std::shared_ptr<BlobFile>, blobf_compare_ttl> open_ttl_files_;
=======
  std::set<std::shared_ptr<BlobFile>, BlobFileComparatorTTL> open_ttl_files_;
>>>>>>> 641fae60

  // Flag to check whether Close() has been called on this DB
  bool closed_;

  // timer based queue to execute tasks
  TimerQueue tqueue_;

  // number of files opened for random access/GET
  // counter is used to monitor and close excess RA files.
  std::atomic<uint32_t> open_file_count_;

  // Total size of all live blob files (i.e. exclude obsolete files).
  std::atomic<uint64_t> total_blob_size_;
<<<<<<< HEAD

  // total size of SST files.
  std::atomic<uint64_t> live_sst_size_;

  // Latest FIFO eviction timestamp
  //
  // REQUIRES: access with metex_ lock held.
  uint64_t fifo_eviction_seq_;

=======

  // total size of SST files.
  std::atomic<uint64_t> live_sst_size_;

  // Latest FIFO eviction timestamp
  //
  // REQUIRES: access with metex_ lock held.
  uint64_t fifo_eviction_seq_;

>>>>>>> 641fae60
  // The expiration up to which latest FIFO eviction evicts.
  //
  // REQUIRES: access with metex_ lock held.
  uint64_t evict_expiration_up_to_;

  std::list<std::shared_ptr<BlobFile>> obsolete_files_;

<<<<<<< HEAD
=======
  // DeleteObsoleteFiles, DiableFileDeletions and EnableFileDeletions block
  // on the mutex to avoid contention.
  //
  // While DeleteObsoleteFiles hold both mutex_ and delete_file_mutex_, note
  // the difference. mutex_ only needs to be held when access the
  // data-structure, and delete_file_mutex_ needs to be held the whole time
  // during DeleteObsoleteFiles to avoid being run simultaneously with
  // DisableFileDeletions.
  //
  // If both of mutex_ and delete_file_mutex_ needs to be held, it is adviced
  // to hold delete_file_mutex_ first to avoid deadlock.
  mutable port::Mutex delete_file_mutex_;

  // Each call of DisableFileDeletions will increase disable_file_deletion_
  // by 1. EnableFileDeletions will either decrease the count by 1 or reset
  // it to zeor, depending on the force flag.
  //
  // REQUIRES: access with delete_file_mutex_ held.
  int disable_file_deletions_ = 0;

>>>>>>> 641fae60
  uint32_t debug_level_;
};

}  // namespace blob_db
}  // namespace rocksdb
#endif  // ROCKSDB_LITE<|MERGE_RESOLUTION|>--- conflicted
+++ resolved
@@ -154,15 +154,6 @@
   virtual Status Write(const WriteOptions& opts, WriteBatch* updates) override;
 
   virtual Status Close() override;
-<<<<<<< HEAD
-
-  virtual Status GetLiveFiles(std::vector<std::string>&,
-                              uint64_t* manifest_file_size,
-                              bool flush_memtable = true) override;
-  virtual void GetLiveFilesMetaData(
-      std::vector<LiveFileMetaData>* ) override;
-=======
->>>>>>> 641fae60
 
   using BlobDB::PutWithTTL;
   Status PutWithTTL(const WriteOptions& options, const Slice& key,
@@ -177,8 +168,6 @@
   BlobDBImpl(const std::string& dbname, const BlobDBOptions& bdb_options,
              const DBOptions& db_options,
              const ColumnFamilyOptions& cf_options);
-<<<<<<< HEAD
-=======
 
   virtual Status DisableFileDeletions() override;
 
@@ -188,7 +177,6 @@
                               uint64_t* manifest_file_size,
                               bool flush_memtable = true) override;
   virtual void GetLiveFilesMetaData(std::vector<LiveFileMetaData>*) override;
->>>>>>> 641fae60
 
   ~BlobDBImpl();
 
@@ -236,11 +224,7 @@
 
   Status GetImpl(const ReadOptions& read_options,
                  ColumnFamilyHandle* column_family, const Slice& key,
-<<<<<<< HEAD
-                 PinnableSlice* value);
-=======
                  PinnableSlice* value, uint64_t* expiration = nullptr);
->>>>>>> 641fae60
 
   Status GetBlobValue(const Slice& key, const Slice& index_entry,
                       PinnableSlice* value, uint64_t* expiration = nullptr);
@@ -259,12 +243,6 @@
   // REQUIRED: hold write lock of mutex_ or during DB open.
   void ObsoleteBlobFile(std::shared_ptr<BlobFile> blob_file,
                         SequenceNumber obsolete_seq, bool update_size);
-<<<<<<< HEAD
-
-  uint64_t ExtractExpiration(const Slice& key, const Slice& value,
-                             Slice* value_slice, std::string* new_value);
-=======
->>>>>>> 641fae60
 
   Status PutBlobValue(const WriteOptions& options, const Slice& key,
                       const Slice& value, uint64_t expiration,
@@ -315,12 +293,6 @@
 
   // collect all the blob log files from the blob directory
   Status GetAllBlobFiles(std::set<uint64_t>* file_numbers);
-<<<<<<< HEAD
-
-  // Open all blob files found in blob_dir.
-  Status OpenAllBlobFiles();
-=======
->>>>>>> 641fae60
 
   // Open all blob files found in blob_dir.
   Status OpenAllBlobFiles();
@@ -352,13 +324,7 @@
   bool VisibleToActiveSnapshot(const std::shared_ptr<BlobFile>& file);
   bool FileDeleteOk_SnapshotCheckLocked(const std::shared_ptr<BlobFile>& bfile);
 
-<<<<<<< HEAD
-  void CopyBlobFiles(
-      std::vector<std::shared_ptr<BlobFile>>* bfiles_copy,
-      std::function<bool(const std::shared_ptr<BlobFile>&)> predicate = {});
-=======
   void CopyBlobFiles(std::vector<std::shared_ptr<BlobFile>>* bfiles_copy);
->>>>>>> 641fae60
 
   uint64_t EpochNow() { return env_->NowMicros() / 1000000; }
 
@@ -382,12 +348,8 @@
   ColumnFamilyOptions cf_options_;
   EnvOptions env_options_;
 
-<<<<<<< HEAD
-  // Raw pointer of statistic. db_options_ has a shared_ptr to hold ownership.
-=======
   // Raw pointer of statistic. db_options_ has a std::shared_ptr to hold
   // ownership.
->>>>>>> 641fae60
   Statistics* statistics_;
 
   // by default this is "blob_dir" under dbname_
@@ -418,11 +380,7 @@
 
   // all the blob files which are currently being appended to based
   // on variety of incoming TTL's
-<<<<<<< HEAD
-  std::set<std::shared_ptr<BlobFile>, blobf_compare_ttl> open_ttl_files_;
-=======
   std::set<std::shared_ptr<BlobFile>, BlobFileComparatorTTL> open_ttl_files_;
->>>>>>> 641fae60
 
   // Flag to check whether Close() has been called on this DB
   bool closed_;
@@ -436,7 +394,6 @@
 
   // Total size of all live blob files (i.e. exclude obsolete files).
   std::atomic<uint64_t> total_blob_size_;
-<<<<<<< HEAD
 
   // total size of SST files.
   std::atomic<uint64_t> live_sst_size_;
@@ -446,17 +403,6 @@
   // REQUIRES: access with metex_ lock held.
   uint64_t fifo_eviction_seq_;
 
-=======
-
-  // total size of SST files.
-  std::atomic<uint64_t> live_sst_size_;
-
-  // Latest FIFO eviction timestamp
-  //
-  // REQUIRES: access with metex_ lock held.
-  uint64_t fifo_eviction_seq_;
-
->>>>>>> 641fae60
   // The expiration up to which latest FIFO eviction evicts.
   //
   // REQUIRES: access with metex_ lock held.
@@ -464,8 +410,6 @@
 
   std::list<std::shared_ptr<BlobFile>> obsolete_files_;
 
-<<<<<<< HEAD
-=======
   // DeleteObsoleteFiles, DiableFileDeletions and EnableFileDeletions block
   // on the mutex to avoid contention.
   //
@@ -486,7 +430,6 @@
   // REQUIRES: access with delete_file_mutex_ held.
   int disable_file_deletions_ = 0;
 
->>>>>>> 641fae60
   uint32_t debug_level_;
 };
 
