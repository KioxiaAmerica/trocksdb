//  Copyright (c) 2011-present, Facebook, Inc.  All rights reserved.
//  This source code is licensed under both the GPLv2 (found in the
//  COPYING file in the root directory) and Apache 2.0 License
//  (found in the LICENSE.Apache file in the root directory).
#pragma once
#ifndef ROCKSDB_LITE

#include <atomic>
#include <memory>

#include "port/port.h"
#include "rocksdb/env.h"
#include "rocksdb/options.h"
#include "util/file_reader_writer.h"
#include "utilities/blob_db/blob_log_format.h"
#include "utilities/blob_db/blob_log_reader.h"
#include "utilities/blob_db/blob_log_writer.h"

namespace rocksdb {
namespace blob_db {

class BlobDBImpl;

class BlobFile {
  friend class BlobDBImpl;
  friend struct BlobFileComparator;
  friend struct BlobFileComparatorTTL;

 private:
  // access to parent
  const BlobDBImpl* parent_;

  // path to blob directory
  std::string path_to_dir_;

  // the id of the file.
  // the above 2 are created during file creation and never changed
  // after that
  uint64_t file_number_;

  // Info log.
  Logger* info_log_;

  // Column family id.
  uint32_t column_family_id_;

  // Compression type of blobs in the file
  CompressionType compression_;

  // If true, the keys in this file all has TTL. Otherwise all keys don't
  // have TTL.
  bool has_ttl_;

  // number of blobs in the file
  std::atomic<uint64_t> blob_count_;

  // size of the file
  std::atomic<uint64_t> file_size_;

  BlobLogHeader header_;

  // closed_ = true implies the file is no more mutable
  // no more blobs will be appended and the footer has been written out
  std::atomic<bool> closed_;

  // has a pass of garbage collection successfully finished on this file
  // obsolete_ still needs to do iterator/snapshot checks
  std::atomic<bool> obsolete_;

  // The last sequence number by the time the file marked as obsolete.
  // Data in this file is visible to a snapshot taken before the sequence.
  SequenceNumber obsolete_sequence_;

  ExpirationRange expiration_range_;

  // Sequential/Append writer for blobs
  std::shared_ptr<Writer> log_writer_;

  // random access file reader for GET calls
  std::shared_ptr<RandomAccessFileReader> ra_file_reader_;

  // This Read-Write mutex is per file specific and protects
  // all the datastructures
  mutable port::RWMutex mutex_;

  // time when the random access reader was last created.
  std::atomic<std::int64_t> last_access_;

  // last time file was fsync'd/fdatasyncd
  std::atomic<uint64_t> last_fsync_;

  bool header_valid_;

  bool footer_valid_;

  SequenceNumber garbage_collection_finish_sequence_;

 public:
  BlobFile();

  BlobFile(const BlobDBImpl* parent, const std::string& bdir, uint64_t fnum,
           Logger* info_log);

  ~BlobFile();

  uint32_t column_family_id() const;

  void SetColumnFamilyId(uint32_t cf_id) {
    column_family_id_ = cf_id;
  }

  // Returns log file's absolute pathname.
  std::string PathName() const;

  // Primary identifier for blob file.
  // once the file is created, this never changes
  uint64_t BlobFileNumber() const { return file_number_; }

  // the following functions are atomic, and don't need
  // read lock
  uint64_t BlobCount() const {
    return blob_count_.load(std::memory_order_acquire);
  }

  std::string DumpState() const;

  // if the file is not taking any more appends.
  bool Immutable() const { return closed_.load(); }

  // Mark the file as immutable.
  // REQUIRES: write lock held, or access from single thread (on DB open).
  void MarkImmutable() { closed_ = true; }

  // if the file has gone through GC and blobs have been relocated
  bool Obsolete() const {
    assert(Immutable() || !obsolete_.load());
    return obsolete_.load();
  }

  // Mark file as obsolete by garbage collection. The file is not visible to
  // snapshots with sequence greater or equal to the given sequence.
  void MarkObsolete(SequenceNumber sequence);

  SequenceNumber GetObsoleteSequence() const {
    assert(Obsolete());
    return obsolete_sequence_;
  }

  // we will assume this is atomic
  bool NeedsFsync(bool hard, uint64_t bytes_per_sync) const;

  Status Fsync();

  uint64_t GetFileSize() const {
    return file_size_.load(std::memory_order_acquire);
  }

  // All Get functions which are not atomic, will need ReadLock on the mutex

  ExpirationRange GetExpirationRange() const { return expiration_range_; }

  void ExtendExpirationRange(uint64_t expiration) {
    expiration_range_.first = std::min(expiration_range_.first, expiration);
    expiration_range_.second = std::max(expiration_range_.second, expiration);
  }

  bool HasTTL() const { return has_ttl_; }

  void SetHasTTL(bool has_ttl) { has_ttl_ = has_ttl; }

  CompressionType compression() const { return compression_; }

  void SetCompression(CompressionType c) {
    compression_ = c;
  }

  std::shared_ptr<Writer> GetWriter() const { return log_writer_; }

  // Read blob file header and footer. Return corruption if file header is
  // malform or incomplete. If footer is malform or incomplete, set
  // footer_valid_ to false and return Status::OK.
  Status ReadMetadata(Env* env, const EnvOptions& env_options);

<<<<<<< HEAD
=======
  Status GetReader(Env* env, const EnvOptions& env_options,
                   std::shared_ptr<RandomAccessFileReader>* reader,
                   bool* fresh_open);

>>>>>>> 641fae60
 private:
  std::shared_ptr<Reader> OpenRandomAccessReader(
      Env* env, const DBOptions& db_options,
      const EnvOptions& env_options) const;

  Status ReadFooter(BlobLogFooter* footer);

  Status WriteFooterAndCloseLocked();

  void CloseRandomAccessLocked();

  // this is used, when you are reading only the footer of a
  // previously closed file
  Status SetFromFooterLocked(const BlobLogFooter& footer);

  void set_expiration_range(const ExpirationRange& expiration_range) {
    expiration_range_ = expiration_range;
  }

  // The following functions are atomic, and don't need locks
  void SetFileSize(uint64_t fs) { file_size_ = fs; }

  void SetBlobCount(uint64_t bc) { blob_count_ = bc; }
};
}  // namespace blob_db
}  // namespace rocksdb
#endif  // ROCKSDB_LITE<|MERGE_RESOLUTION|>--- conflicted
+++ resolved
@@ -181,13 +181,10 @@
   // footer_valid_ to false and return Status::OK.
   Status ReadMetadata(Env* env, const EnvOptions& env_options);
 
-<<<<<<< HEAD
-=======
   Status GetReader(Env* env, const EnvOptions& env_options,
                    std::shared_ptr<RandomAccessFileReader>* reader,
                    bool* fresh_open);
 
->>>>>>> 641fae60
  private:
   std::shared_ptr<Reader> OpenRandomAccessReader(
       Env* env, const DBOptions& db_options,
