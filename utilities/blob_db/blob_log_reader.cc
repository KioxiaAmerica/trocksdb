--- conflicted
+++ resolved
@@ -16,11 +16,7 @@
 namespace rocksdb {
 namespace blob_db {
 
-<<<<<<< HEAD
-Reader::Reader(unique_ptr<SequentialFileReader>&& file_reader, Env* env,
-=======
 Reader::Reader(unique_ptr<RandomAccessFileReader>&& file_reader, Env* env,
->>>>>>> 641fae60
                Statistics* statistics)
     : file_(std::move(file_reader)),
       env_(env),
@@ -28,16 +24,9 @@
       buffer_(),
       next_byte_(0) {}
 
-<<<<<<< HEAD
-Status Reader::ReadSlice(uint64_t size, Slice* slice, std::string* buf) {
-  StopWatch read_sw(env_, statistics_, BLOB_DB_BLOB_FILE_READ_MICROS);
-  buf->reserve(size);
-  Status s = file_->Read(size, slice, &(*buf)[0]);
-=======
 Status Reader::ReadSlice(uint64_t size, Slice* slice, char* buf) {
   StopWatch read_sw(env_, statistics_, BLOB_DB_BLOB_FILE_READ_MICROS);
   Status s = file_->Read(next_byte_, static_cast<size_t>(size), slice, buf);
->>>>>>> 641fae60
   next_byte_ += size;
   if (!s.ok()) {
     return s;
