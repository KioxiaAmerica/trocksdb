--- conflicted
+++ resolved
@@ -537,22 +537,10 @@
   skip_list.Insert(index_entry);
 }
 
-<<<<<<< HEAD
-  void WriteBatchWithIndex::Rep::ClearIndex() {
-    skip_list.~WriteBatchEntrySkipList();
-    arena.~Arena();
-    new (&arena) Arena();
-    new (&skip_list) WriteBatchEntrySkipList(comparator, &arena);
-    last_entry_offset = 0;
-  last_sub_batch_offset = 0;
-  sub_batch_cnt = 1;
-  }
-=======
 void WriteBatchWithIndex::Rep::Clear() {
   write_batch.Clear();
   ClearIndex();
 }
->>>>>>> 641fae60
 
 void WriteBatchWithIndex::Rep::ClearIndex() {
   skip_list.~WriteBatchEntrySkipList();
@@ -589,39 +577,10 @@
     // set offset of current entry for call to AddNewEntry()
     last_entry_offset = input.data() - write_batch.Data().data();
 
-<<<<<<< HEAD
-      switch (tag) {
-        case kTypeColumnFamilyValue:
-        case kTypeValue:
-        case kTypeColumnFamilyDeletion:
-        case kTypeDeletion:
-        case kTypeColumnFamilySingleDeletion:
-        case kTypeSingleDeletion:
-        case kTypeColumnFamilyMerge:
-        case kTypeMerge:
-          found++;
-          if (!UpdateExistingEntryWithCfId(column_family_id, key)) {
-            AddNewEntry(column_family_id);
-          }
-          break;
-        case kTypeLogData:
-        case kTypeBeginPrepareXID:
-      case kTypeBeginPersistedPrepareXID:
-        case kTypeEndPrepareXID:
-        case kTypeCommitXID:
-        case kTypeRollbackXID:
-        case kTypeNoop:
-          break;
-        default:
-        return Status::Corruption("unknown WriteBatch tag in ReBuildIndex",
-                                  ToString(static_cast<unsigned int>(tag)));
-      }
-=======
     s = ReadRecordFromWriteBatch(&input, &tag, &column_family_id, &key,
                                   &value, &blob, &xid);
     if (!s.ok()) {
       break;
->>>>>>> 641fae60
     }
 
     switch (tag) {
@@ -786,11 +745,7 @@
   auto s = rep->write_batch.Merge(column_family, key, value);
   if (s.ok()) {
     rep->AddOrUpdateIndex(column_family, key);
-<<<<<<< HEAD
-    }
-=======
-  }
->>>>>>> 641fae60
+  }
   return s;
 }
 
@@ -799,11 +754,7 @@
   auto s = rep->write_batch.Merge(key, value);
   if (s.ok()) {
     rep->AddOrUpdateIndex(key);
-<<<<<<< HEAD
-    }
-=======
-  }
->>>>>>> 641fae60
+  }
   return s;
 }
 
