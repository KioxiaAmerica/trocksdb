//  Copyright (c) 2011-present, Facebook, Inc.  All rights reserved.
//  This source code is licensed under both the GPLv2 (found in the
//  COPYING file in the root directory) and Apache 2.0 License
//  (found in the LICENSE.Apache file in the root directory).

#ifndef ROCKSDB_LITE
#ifndef __STDC_FORMAT_MACROS
#define __STDC_FORMAT_MACROS
#endif

#include <inttypes.h>

#include <cctype>
#include <unordered_map>

#include "options/options_parser.h"
#include "rocksdb/db.h"
#include "rocksdb/table.h"
#include "rocksdb/utilities/options_util.h"
#include "util/random.h"
#include "util/testharness.h"
#include "util/testutil.h"

#ifndef GFLAGS
bool FLAGS_enable_print = false;
#else
#include "util/gflags_compat.h"
using GFLAGS_NAMESPACE::ParseCommandLineFlags;
DEFINE_bool(enable_print, false, "Print options generated to console.");
#endif  // GFLAGS

namespace rocksdb {
class OptionsUtilTest : public testing::Test {
 public:
  OptionsUtilTest() : rnd_(0xFB) {
    env_.reset(new test::StringEnv(Env::Default()));
    dbname_ = test::PerThreadDBPath("options_util_test");
  }

 protected:
  std::unique_ptr<test::StringEnv> env_;
  std::string dbname_;
  Random rnd_;
};

bool IsBlockBasedTableFactory(TableFactory* tf) {
  return tf->Name() == BlockBasedTableFactory().Name();
}

TEST_F(OptionsUtilTest, SaveAndLoad) {
  const size_t kCFCount = 5;

  DBOptions db_opt;
  std::vector<std::string> cf_names;
  std::vector<ColumnFamilyOptions> cf_opts;
  test::RandomInitDBOptions(&db_opt, &rnd_);
  for (size_t i = 0; i < kCFCount; ++i) {
    cf_names.push_back(i == 0 ? kDefaultColumnFamilyName
                              : test::RandomName(&rnd_, 10));
    cf_opts.emplace_back();
    test::RandomInitCFOptions(&cf_opts.back(), &rnd_);
  }

  const std::string kFileName = "OPTIONS-123456";
  PersistRocksDBOptions(db_opt, cf_names, cf_opts, kFileName, env_.get());

  DBOptions loaded_db_opt;
  std::vector<ColumnFamilyDescriptor> loaded_cf_descs;
  ASSERT_OK(LoadOptionsFromFile(kFileName, env_.get(), &loaded_db_opt,
                                &loaded_cf_descs));

  ASSERT_OK(RocksDBOptionsParser::VerifyDBOptions(db_opt, loaded_db_opt));
  test::RandomInitDBOptions(&db_opt, &rnd_);
  ASSERT_NOK(RocksDBOptionsParser::VerifyDBOptions(db_opt, loaded_db_opt));

  for (size_t i = 0; i < kCFCount; ++i) {
    ASSERT_EQ(cf_names[i], loaded_cf_descs[i].name);
    ASSERT_OK(RocksDBOptionsParser::VerifyCFOptions(
        cf_opts[i], loaded_cf_descs[i].options));
    if (IsBlockBasedTableFactory(cf_opts[i].table_factory.get())) {
      ASSERT_OK(RocksDBOptionsParser::VerifyTableFactory(
          cf_opts[i].table_factory.get(),
          loaded_cf_descs[i].options.table_factory.get()));
    }
    test::RandomInitCFOptions(&cf_opts[i], &rnd_);
    ASSERT_NOK(RocksDBOptionsParser::VerifyCFOptions(
        cf_opts[i], loaded_cf_descs[i].options));
  }

  for (size_t i = 0; i < kCFCount; ++i) {
    if (cf_opts[i].compaction_filter) {
      delete cf_opts[i].compaction_filter;
    }
  }
}

namespace {
class DummyTableFactory : public TableFactory {
 public:
  DummyTableFactory() {}
  virtual ~DummyTableFactory() {}

  virtual const char* Name() const override { return "DummyTableFactory"; }

  virtual Status NewTableReader(
      const TableReaderOptions& /*table_reader_options*/,
<<<<<<< HEAD
      unique_ptr<RandomAccessFileReader>&& /*file*/, uint64_t /*file_size*/,
      unique_ptr<TableReader>* /*table_reader*/,
=======
      std::unique_ptr<RandomAccessFileReader>&& /*file*/,
      uint64_t /*file_size*/, std::unique_ptr<TableReader>* /*table_reader*/,
>>>>>>> 641fae60
      bool /*prefetch_index_and_filter_in_cache*/) const override {
    return Status::NotSupported();
  }

  virtual TableBuilder* NewTableBuilder(
      const TableBuilderOptions& /*table_builder_options*/,
      uint32_t /*column_family_id*/,
      WritableFileWriter* /*file*/) const override {
    return nullptr;
  }

  virtual Status SanitizeOptions(
      const DBOptions& /*db_opts*/,
      const ColumnFamilyOptions& /*cf_opts*/) const override {
    return Status::NotSupported();
  }

  virtual std::string GetPrintableTableOptions() const override { return ""; }

  Status GetOptionString(std::string* /*opt_string*/,
                         const std::string& /*delimiter*/) const override {
    return Status::OK();
  }
};

class DummyMergeOperator : public MergeOperator {
 public:
  DummyMergeOperator() {}
  virtual ~DummyMergeOperator() {}

  virtual bool FullMergeV2(const MergeOperationInput& /*merge_in*/,
                           MergeOperationOutput* /*merge_out*/) const override {
    return false;
  }

  virtual bool PartialMergeMulti(const Slice& /*key*/,
                                 const std::deque<Slice>& /*operand_list*/,
                                 std::string* /*new_value*/,
                                 Logger* /*logger*/) const override {
    return false;
  }

  virtual const char* Name() const override { return "DummyMergeOperator"; }
};

class DummySliceTransform : public SliceTransform {
 public:
  DummySliceTransform() {}
  virtual ~DummySliceTransform() {}

  // Return the name of this transformation.
  virtual const char* Name() const { return "DummySliceTransform"; }

  // transform a src in domain to a dst in the range
  virtual Slice Transform(const Slice& src) const { return src; }

  // determine whether this is a valid src upon the function applies
  virtual bool InDomain(const Slice& /*src*/) const { return false; }

  // determine whether dst=Transform(src) for some src
  virtual bool InRange(const Slice& /*dst*/) const { return false; }
};

}  // namespace

TEST_F(OptionsUtilTest, SanityCheck) {
  DBOptions db_opt;
  std::vector<ColumnFamilyDescriptor> cf_descs;
  const size_t kCFCount = 5;
  for (size_t i = 0; i < kCFCount; ++i) {
    cf_descs.emplace_back();
    cf_descs.back().name =
        (i == 0) ? kDefaultColumnFamilyName : test::RandomName(&rnd_, 10);

    cf_descs.back().options.table_factory.reset(NewBlockBasedTableFactory());
    // Assign non-null values to prefix_extractors except the first cf.
    cf_descs.back().options.prefix_extractor.reset(
        i != 0 ? test::RandomSliceTransform(&rnd_) : nullptr);
    cf_descs.back().options.merge_operator.reset(
        test::RandomMergeOperator(&rnd_));
  }

  db_opt.create_missing_column_families = true;
  db_opt.create_if_missing = true;

  DestroyDB(dbname_, Options(db_opt, cf_descs[0].options));
  DB* db;
  std::vector<ColumnFamilyHandle*> handles;
  // open and persist the options
  ASSERT_OK(DB::Open(db_opt, dbname_, cf_descs, &handles, &db));

  // close the db
  for (auto* handle : handles) {
    delete handle;
  }
  delete db;

  // perform sanity check
  ASSERT_OK(
      CheckOptionsCompatibility(dbname_, Env::Default(), db_opt, cf_descs));

  ASSERT_GE(kCFCount, 5);
  // merge operator
  {
    std::shared_ptr<MergeOperator> merge_op =
        cf_descs[0].options.merge_operator;

    ASSERT_NE(merge_op.get(), nullptr);
    cf_descs[0].options.merge_operator.reset();
    ASSERT_NOK(
        CheckOptionsCompatibility(dbname_, Env::Default(), db_opt, cf_descs));

    cf_descs[0].options.merge_operator.reset(new DummyMergeOperator());
    ASSERT_NOK(
        CheckOptionsCompatibility(dbname_, Env::Default(), db_opt, cf_descs));

    cf_descs[0].options.merge_operator = merge_op;
    ASSERT_OK(
        CheckOptionsCompatibility(dbname_, Env::Default(), db_opt, cf_descs));
  }

  // prefix extractor
  {
    std::shared_ptr<const SliceTransform> prefix_extractor =
        cf_descs[1].options.prefix_extractor;

    // It's okay to set prefix_extractor to nullptr.
    ASSERT_NE(prefix_extractor, nullptr);
    cf_descs[1].options.prefix_extractor.reset();
    ASSERT_OK(
        CheckOptionsCompatibility(dbname_, Env::Default(), db_opt, cf_descs));

    cf_descs[1].options.prefix_extractor.reset(new DummySliceTransform());
    ASSERT_OK(
        CheckOptionsCompatibility(dbname_, Env::Default(), db_opt, cf_descs));

    cf_descs[1].options.prefix_extractor = prefix_extractor;
    ASSERT_OK(
        CheckOptionsCompatibility(dbname_, Env::Default(), db_opt, cf_descs));
  }

  // prefix extractor nullptr case
  {
    std::shared_ptr<const SliceTransform> prefix_extractor =
        cf_descs[0].options.prefix_extractor;

    // It's okay to set prefix_extractor to nullptr.
    ASSERT_EQ(prefix_extractor, nullptr);
    cf_descs[0].options.prefix_extractor.reset();
    ASSERT_OK(
        CheckOptionsCompatibility(dbname_, Env::Default(), db_opt, cf_descs));

    // It's okay to change prefix_extractor from nullptr to non-nullptr
    cf_descs[0].options.prefix_extractor.reset(new DummySliceTransform());
    ASSERT_OK(
        CheckOptionsCompatibility(dbname_, Env::Default(), db_opt, cf_descs));

    cf_descs[0].options.prefix_extractor = prefix_extractor;
    ASSERT_OK(
        CheckOptionsCompatibility(dbname_, Env::Default(), db_opt, cf_descs));
  }

  // comparator
  {
    test::SimpleSuffixReverseComparator comparator;

    auto* prev_comparator = cf_descs[2].options.comparator;
    cf_descs[2].options.comparator = &comparator;
    ASSERT_NOK(
        CheckOptionsCompatibility(dbname_, Env::Default(), db_opt, cf_descs));

    cf_descs[2].options.comparator = prev_comparator;
    ASSERT_OK(
        CheckOptionsCompatibility(dbname_, Env::Default(), db_opt, cf_descs));
  }

  // table factory
  {
    std::shared_ptr<TableFactory> table_factory =
        cf_descs[3].options.table_factory;

    ASSERT_NE(table_factory, nullptr);
    cf_descs[3].options.table_factory.reset(new DummyTableFactory());
    ASSERT_NOK(
        CheckOptionsCompatibility(dbname_, Env::Default(), db_opt, cf_descs));

    cf_descs[3].options.table_factory = table_factory;
    ASSERT_OK(
        CheckOptionsCompatibility(dbname_, Env::Default(), db_opt, cf_descs));
  }
}

}  // namespace rocksdb

int main(int argc, char** argv) {
  ::testing::InitGoogleTest(&argc, argv);
#ifdef GFLAGS
  ParseCommandLineFlags(&argc, &argv, true);
#endif  // GFLAGS
  return RUN_ALL_TESTS();
}

#else
#include <cstdio>

int main(int /*argc*/, char** /*argv*/) {
  printf("Skipped in RocksDBLite as utilities are not supported.\n");
  return 0;
}
#endif  // !ROCKSDB_LITE<|MERGE_RESOLUTION|>--- conflicted
+++ resolved
@@ -104,13 +104,8 @@
 
   virtual Status NewTableReader(
       const TableReaderOptions& /*table_reader_options*/,
-<<<<<<< HEAD
-      unique_ptr<RandomAccessFileReader>&& /*file*/, uint64_t /*file_size*/,
-      unique_ptr<TableReader>* /*table_reader*/,
-=======
       std::unique_ptr<RandomAccessFileReader>&& /*file*/,
       uint64_t /*file_size*/, std::unique_ptr<TableReader>* /*table_reader*/,
->>>>>>> 641fae60
       bool /*prefetch_index_and_filter_in_cache*/) const override {
     return Status::NotSupported();
   }
