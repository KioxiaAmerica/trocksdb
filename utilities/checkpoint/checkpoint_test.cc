--- conflicted
+++ resolved
@@ -48,11 +48,7 @@
   CheckpointTest() : env_(Env::Default()) {
     env_->SetBackgroundThreads(1, Env::LOW);
     env_->SetBackgroundThreads(1, Env::HIGH);
-<<<<<<< HEAD
-    dbname_ = test::TmpDir(env_) + "/checkpoint_test";
-=======
     dbname_ = test::PerThreadDBPath(env_, "checkpoint_test");
->>>>>>> 641fae60
     alternative_wal_dir_ = dbname_ + "/wal";
     auto options = CurrentOptions();
     auto delete_options = options;
@@ -61,11 +57,7 @@
     // Destroy it for not alternative WAL dir is used.
     EXPECT_OK(DestroyDB(dbname_, options));
     db_ = nullptr;
-<<<<<<< HEAD
-    snapshot_name_ = test::TmpDir(env_) + "/snapshot";
-=======
     snapshot_name_ = test::PerThreadDBPath(env_, "snapshot");
->>>>>>> 641fae60
     std::string snapshot_tmp_name = snapshot_name_ + ".tmp";
     EXPECT_OK(DestroyDB(snapshot_name_, options));
     env_->DeleteDir(snapshot_name_);
@@ -469,11 +461,7 @@
 
 TEST_F(CheckpointTest, CurrentFileModifiedWhileCheckpointing2PC) {
   Close();
-<<<<<<< HEAD
-  const std::string dbname = test::TmpDir() + "/transaction_testdb";
-=======
   const std::string dbname = test::PerThreadDBPath("transaction_testdb");
->>>>>>> 641fae60
   ASSERT_OK(DestroyDB(dbname, CurrentOptions()));
   env_->DeleteDir(dbname);
 
@@ -608,8 +596,6 @@
   thread.join();
 }
 
-<<<<<<< HEAD
-=======
 TEST_F(CheckpointTest, CheckpointWithUnsyncedDataDropped) {
   Options options = CurrentOptions();
   std::unique_ptr<FaultInjectionTestEnv> env(new FaultInjectionTestEnv(env_));
@@ -699,7 +685,6 @@
   delete snapshot_db;
 }
 
->>>>>>> 641fae60
 }  // namespace rocksdb
 
 int main(int argc, char** argv) {
