//  Copyright (c) 2011-present, Facebook, Inc.  All rights reserved.
//  This source code is licensed under both the GPLv2 (found in the
//  COPYING file in the root directory) and Apache 2.0 License
//  (found in the LICENSE.Apache file in the root directory).
//
#ifndef ROCKSDB_LITE

#include "utilities/column_aware_encoding_util.h"

#ifndef __STDC_FORMAT_MACROS
#define __STDC_FORMAT_MACROS
#endif

#include <stddef.h>
#include <stdint.h>
#include <stdio.h>
#include <algorithm>
#include <utility>
#include <vector>
#include "include/rocksdb/comparator.h"
#include "include/rocksdb/slice.h"
#include "rocksdb/env.h"
#include "rocksdb/status.h"
#include "table/block_based_table_builder.h"
#include "table/block_based_table_factory.h"
#include "table/format.h"
#include "table/table_reader.h"
#include "util/cast_util.h"
#include "util/coding.h"
#include "utilities/col_buf_decoder.h"
#include "utilities/col_buf_encoder.h"

#include "port/port.h"

namespace rocksdb {

ColumnAwareEncodingReader::ColumnAwareEncodingReader(
    const std::string& file_path)
    : file_name_(file_path),
      ioptions_(options_),
      moptions_(options_),
      internal_comparator_(BytewiseComparator()) {
  InitTableReader(file_name_);
}

void ColumnAwareEncodingReader::InitTableReader(const std::string& file_path) {
  std::unique_ptr<RandomAccessFile> file;
  uint64_t file_size;
  options_.env->NewRandomAccessFile(file_path, &file, soptions_);
  options_.env->GetFileSize(file_path, &file_size);

  file_.reset(new RandomAccessFileReader(std::move(file), file_path));

  options_.comparator = &internal_comparator_;
  options_.table_factory = std::make_shared<BlockBasedTableFactory>();

  std::unique_ptr<TableReader> table_reader;
  options_.table_factory->NewTableReader(
      TableReaderOptions(ioptions_, moptions_.prefix_extractor.get(), soptions_,
<<<<<<< HEAD
                         internal_comparator_,
                         /*skip_filters=*/false),
=======
                         internal_comparator_),
>>>>>>> 641fae60
      std::move(file_), file_size, &table_reader, /*enable_prefetch=*/false);

  table_reader_.reset(static_cast_with_check<BlockBasedTable, TableReader>(
      table_reader.release()));
}

void ColumnAwareEncodingReader::GetKVPairsFromDataBlocks(
    std::vector<KVPairBlock>* kv_pair_blocks) {
  table_reader_->GetKVPairsFromDataBlocks(kv_pair_blocks);
}

void ColumnAwareEncodingReader::DecodeBlocks(
    const KVPairColDeclarations& kvp_col_declarations, WritableFile* out_file,
    const std::vector<std::string>* blocks) {
  char* decoded_content_base = new char[16384];
  Options options;
  ImmutableCFOptions ioptions(options);
  for (auto& block : *blocks) {
    KVPairColBufDecoders kvp_col_bufs(kvp_col_declarations);
    auto& key_col_bufs = kvp_col_bufs.key_col_bufs;
    auto& value_col_bufs = kvp_col_bufs.value_col_bufs;
    auto& value_checksum_buf = kvp_col_bufs.value_checksum_buf;

    auto& slice_final_with_bit = block;
    uint32_t format_version = 2;
    BlockContents contents;
    const char* content_ptr;

    CompressionType type =
        (CompressionType)slice_final_with_bit[slice_final_with_bit.size() - 1];
    if (type != kNoCompression) {
      UncompressionContext uncompression_ctx(type);
      UncompressBlockContents(uncompression_ctx, slice_final_with_bit.c_str(),
                              slice_final_with_bit.size() - 1, &contents,
                              format_version, ioptions);
      content_ptr = contents.data.data();
    } else {
      content_ptr = slice_final_with_bit.data();
    }

    size_t num_kv_pairs;
    const char* header_content_ptr = content_ptr;
    num_kv_pairs = static_cast<size_t>(DecodeFixed64(header_content_ptr));

    header_content_ptr += sizeof(size_t);
    size_t num_key_columns = key_col_bufs.size();
    size_t num_value_columns = value_col_bufs.size();
    std::vector<const char*> key_content_ptr(num_key_columns);
    std::vector<const char*> value_content_ptr(num_value_columns);
    const char* checksum_content_ptr;

    size_t num_columns = num_key_columns + num_value_columns;
    const char* col_content_ptr =
        header_content_ptr + sizeof(size_t) * num_columns;

    // Read headers
    for (size_t i = 0; i < num_key_columns; ++i) {
      key_content_ptr[i] = col_content_ptr;
      key_content_ptr[i] += key_col_bufs[i]->Init(key_content_ptr[i]);
      size_t offset;
      offset = static_cast<size_t>(DecodeFixed64(header_content_ptr));
      header_content_ptr += sizeof(size_t);
      col_content_ptr += offset;
    }
    for (size_t i = 0; i < num_value_columns; ++i) {
      value_content_ptr[i] = col_content_ptr;
      value_content_ptr[i] += value_col_bufs[i]->Init(value_content_ptr[i]);
      size_t offset;
      offset = static_cast<size_t>(DecodeFixed64(header_content_ptr));
      header_content_ptr += sizeof(size_t);
      col_content_ptr += offset;
    }
    checksum_content_ptr = col_content_ptr;
    checksum_content_ptr += value_checksum_buf->Init(checksum_content_ptr);

    // Decode block
    char* decoded_content = decoded_content_base;
    for (size_t j = 0; j < num_kv_pairs; ++j) {
      for (size_t i = 0; i < num_key_columns; ++i) {
        key_content_ptr[i] +=
            key_col_bufs[i]->Decode(key_content_ptr[i], &decoded_content);
      }
      for (size_t i = 0; i < num_value_columns; ++i) {
        value_content_ptr[i] +=
            value_col_bufs[i]->Decode(value_content_ptr[i], &decoded_content);
      }
      checksum_content_ptr +=
          value_checksum_buf->Decode(checksum_content_ptr, &decoded_content);
    }

    size_t offset = decoded_content - decoded_content_base;
    Slice output_content(decoded_content, offset);

    if (out_file != nullptr) {
      out_file->Append(output_content);
    }
  }
  delete[] decoded_content_base;
}

void ColumnAwareEncodingReader::DecodeBlocksFromRowFormat(
    WritableFile* out_file, const std::vector<std::string>* blocks) {
  Options options;
  ImmutableCFOptions ioptions(options);
  for (auto& block : *blocks) {
    auto& slice_final_with_bit = block;
    uint32_t format_version = 2;
    BlockContents contents;
    std::string decoded_content;

    CompressionType type =
        (CompressionType)slice_final_with_bit[slice_final_with_bit.size() - 1];
    if (type != kNoCompression) {
      UncompressionContext uncompression_ctx(type);
      UncompressBlockContents(uncompression_ctx, slice_final_with_bit.c_str(),
                              slice_final_with_bit.size() - 1, &contents,
                              format_version, ioptions);
      decoded_content = std::string(contents.data.data(), contents.data.size());
    } else {
      decoded_content = std::move(slice_final_with_bit);
    }

    if (out_file != nullptr) {
      out_file->Append(decoded_content);
    }
  }
}

void ColumnAwareEncodingReader::DumpDataColumns(
    const std::string& filename,
    const KVPairColDeclarations& kvp_col_declarations,
    const std::vector<KVPairBlock>& kv_pair_blocks) {
  KVPairColBufEncoders kvp_col_bufs(kvp_col_declarations);
  auto& key_col_bufs = kvp_col_bufs.key_col_bufs;
  auto& value_col_bufs = kvp_col_bufs.value_col_bufs;
  auto& value_checksum_buf = kvp_col_bufs.value_checksum_buf;

  FILE* fp = fopen(filename.c_str(), "w");
  size_t block_id = 1;
  for (auto& kv_pairs : kv_pair_blocks) {
    fprintf(fp, "---------------- Block: %-4" ROCKSDB_PRIszt " ----------------\n", block_id);
    for (auto& kv_pair : kv_pairs) {
      const auto& key = kv_pair.first;
      const auto& value = kv_pair.second;
      size_t value_offset = 0;

      const char* key_ptr = key.data();
      for (auto& buf : key_col_bufs) {
        size_t col_size = buf->Append(key_ptr);
        std::string tmp_buf(key_ptr, col_size);
        Slice col(tmp_buf);
        fprintf(fp, "%s ", col.ToString(true).c_str());
        key_ptr += col_size;
      }
      fprintf(fp, "|");

      const char* value_ptr = value.data();
      for (auto& buf : value_col_bufs) {
        size_t col_size = buf->Append(value_ptr);
        std::string tmp_buf(value_ptr, col_size);
        Slice col(tmp_buf);
        fprintf(fp, " %s", col.ToString(true).c_str());
        value_ptr += col_size;
        value_offset += col_size;
      }

      if (value_offset < value.size()) {
        size_t col_size = value_checksum_buf->Append(value_ptr);
        std::string tmp_buf(value_ptr, col_size);
        Slice col(tmp_buf);
        fprintf(fp, "|%s", col.ToString(true).c_str());
      } else {
        value_checksum_buf->Append(nullptr);
      }
      fprintf(fp, "\n");
    }
    block_id++;
  }
  fclose(fp);
}

namespace {

void CompressDataBlock(const std::string& output_content, Slice* slice_final,
                       CompressionType* type, std::string* compressed_output) {
  CompressionContext compression_ctx(*type);
  uint32_t format_version = 2;  // hard-coded version
  *slice_final = CompressBlock(output_content, compression_ctx, type,
                               format_version, compressed_output);
}

}  // namespace

void ColumnAwareEncodingReader::EncodeBlocksToRowFormat(
    WritableFile* out_file, CompressionType compression_type,
    const std::vector<KVPairBlock>& kv_pair_blocks,
    std::vector<std::string>* blocks) {
  std::string output_content;
  for (auto& kv_pairs : kv_pair_blocks) {
    output_content.clear();
    std::string last_key;
    size_t counter = 0;
    const size_t block_restart_interval = 16;
    for (auto& kv_pair : kv_pairs) {
      const auto& key = kv_pair.first;
      const auto& value = kv_pair.second;

      Slice last_key_piece(last_key);
      size_t shared = 0;
      if (counter >= block_restart_interval) {
        counter = 0;
      } else {
        const size_t min_length = std::min(last_key_piece.size(), key.size());
        while ((shared < min_length) && last_key_piece[shared] == key[shared]) {
          shared++;
        }
      }
      const size_t non_shared = key.size() - shared;
      output_content.append(key.c_str() + shared, non_shared);
      output_content.append(value);

      last_key.resize(shared);
      last_key.append(key.data() + shared, non_shared);
      counter++;
    }
    Slice slice_final;
    auto type = compression_type;
    std::string compressed_output;
    CompressDataBlock(output_content, &slice_final, &type, &compressed_output);

    if (out_file != nullptr) {
      out_file->Append(slice_final);
    }

    // Add a bit in the end for decoding
    std::string slice_final_with_bit(slice_final.data(), slice_final.size());
    slice_final_with_bit.append(reinterpret_cast<char*>(&type), 1);
    blocks->push_back(
        std::string(slice_final_with_bit.data(), slice_final_with_bit.size()));
  }
}

Status ColumnAwareEncodingReader::EncodeBlocks(
    const KVPairColDeclarations& kvp_col_declarations, WritableFile* out_file,
    CompressionType compression_type,
    const std::vector<KVPairBlock>& kv_pair_blocks,
    std::vector<std::string>* blocks, bool print_column_stat) {
  std::vector<size_t> key_col_sizes(
      kvp_col_declarations.key_col_declarations->size(), 0);
  std::vector<size_t> value_col_sizes(
      kvp_col_declarations.value_col_declarations->size(), 0);
  size_t value_checksum_size = 0;

  for (auto& kv_pairs : kv_pair_blocks) {
    KVPairColBufEncoders kvp_col_bufs(kvp_col_declarations);
    auto& key_col_bufs = kvp_col_bufs.key_col_bufs;
    auto& value_col_bufs = kvp_col_bufs.value_col_bufs;
    auto& value_checksum_buf = kvp_col_bufs.value_checksum_buf;

    size_t num_kv_pairs = 0;
    for (auto& kv_pair : kv_pairs) {
      const auto& key = kv_pair.first;
      const auto& value = kv_pair.second;
      size_t value_offset = 0;
      num_kv_pairs++;

      const char* key_ptr = key.data();
      for (auto& buf : key_col_bufs) {
        size_t col_size = buf->Append(key_ptr);
        key_ptr += col_size;
      }

      const char* value_ptr = value.data();
      for (auto& buf : value_col_bufs) {
        size_t col_size = buf->Append(value_ptr);
        value_ptr += col_size;
        value_offset += col_size;
      }

      if (value_offset < value.size()) {
        value_checksum_buf->Append(value_ptr);
      } else {
        value_checksum_buf->Append(nullptr);
      }
    }

    kvp_col_bufs.Finish();
    // Get stats
    // Compress and write a block
    if (print_column_stat) {
      for (size_t i = 0; i < key_col_bufs.size(); ++i) {
        Slice slice_final;
        auto type = compression_type;
        std::string compressed_output;
        CompressDataBlock(key_col_bufs[i]->GetData(), &slice_final, &type,
                          &compressed_output);
        out_file->Append(slice_final);
        key_col_sizes[i] += slice_final.size();
      }
      for (size_t i = 0; i < value_col_bufs.size(); ++i) {
        Slice slice_final;
        auto type = compression_type;
        std::string compressed_output;
        CompressDataBlock(value_col_bufs[i]->GetData(), &slice_final, &type,
                          &compressed_output);
        out_file->Append(slice_final);
        value_col_sizes[i] += slice_final.size();
      }
      Slice slice_final;
      auto type = compression_type;
      std::string compressed_output;
      CompressDataBlock(value_checksum_buf->GetData(), &slice_final, &type,
                        &compressed_output);
      out_file->Append(slice_final);
      value_checksum_size += slice_final.size();
    } else {
      std::string output_content;
      // Write column sizes
      PutFixed64(&output_content, num_kv_pairs);
      for (auto& buf : key_col_bufs) {
        size_t size = buf->GetData().size();
        PutFixed64(&output_content, size);
      }
      for (auto& buf : value_col_bufs) {
        size_t size = buf->GetData().size();
        PutFixed64(&output_content, size);
      }
      // Write data
      for (auto& buf : key_col_bufs) {
        output_content.append(buf->GetData());
      }
      for (auto& buf : value_col_bufs) {
        output_content.append(buf->GetData());
      }
      output_content.append(value_checksum_buf->GetData());

      Slice slice_final;
      auto type = compression_type;
      std::string compressed_output;
      CompressDataBlock(output_content, &slice_final, &type,
                        &compressed_output);

      if (out_file != nullptr) {
        out_file->Append(slice_final);
      }

      // Add a bit in the end for decoding
      std::string slice_final_with_bit(slice_final.data(),
                                       slice_final.size() + 1);
      slice_final_with_bit[slice_final.size()] = static_cast<char>(type);
      blocks->push_back(std::string(slice_final_with_bit.data(),
                                    slice_final_with_bit.size()));
    }
  }

  if (print_column_stat) {
    size_t total_size = 0;
    for (size_t i = 0; i < key_col_sizes.size(); ++i)
      total_size += key_col_sizes[i];
    for (size_t i = 0; i < value_col_sizes.size(); ++i)
      total_size += value_col_sizes[i];
    total_size += value_checksum_size;

    for (size_t i = 0; i < key_col_sizes.size(); ++i)
      printf("Key col %" ROCKSDB_PRIszt " size: %" ROCKSDB_PRIszt " percentage %lf%%\n", i, key_col_sizes[i],
             100.0 * key_col_sizes[i] / total_size);
    for (size_t i = 0; i < value_col_sizes.size(); ++i)
      printf("Value col %" ROCKSDB_PRIszt " size: %" ROCKSDB_PRIszt " percentage %lf%%\n", i,
             value_col_sizes[i], 100.0 * value_col_sizes[i] / total_size);
    printf("Value checksum size: %" ROCKSDB_PRIszt " percentage %lf%%\n", value_checksum_size,
           100.0 * value_checksum_size / total_size);
  }
  return Status::OK();
}

void ColumnAwareEncodingReader::GetColDeclarationsPrimary(
    std::vector<ColDeclaration>** key_col_declarations,
    std::vector<ColDeclaration>** value_col_declarations,
    ColDeclaration** value_checksum_declaration) {
  *key_col_declarations = new std::vector<ColDeclaration>{
      ColDeclaration("FixedLength", ColCompressionType::kColRleVarint, 4, false,
                     true),
      ColDeclaration("FixedLength", ColCompressionType::kColRleDeltaVarint, 8,
                     false, true),
      ColDeclaration("FixedLength", ColCompressionType::kColDeltaVarint, 8,
                     false, true),
      ColDeclaration("FixedLength", ColCompressionType::kColDeltaVarint, 8,
                     false, true),
      ColDeclaration("FixedLength", ColCompressionType::kColRleVarint, 8)};

  *value_col_declarations = new std::vector<ColDeclaration>{
      ColDeclaration("FixedLength", ColCompressionType::kColRleVarint, 4),
      ColDeclaration("FixedLength", ColCompressionType::kColRleVarint, 4),
      ColDeclaration("FixedLength", ColCompressionType::kColRle, 1),
      ColDeclaration("VariableLength"),
      ColDeclaration("FixedLength", ColCompressionType::kColDeltaVarint, 4),
      ColDeclaration("FixedLength", ColCompressionType::kColRleVarint, 8)};
  *value_checksum_declaration = new ColDeclaration(
      "LongFixedLength", ColCompressionType::kColNoCompression, 9,
      true /* nullable */);
}

void ColumnAwareEncodingReader::GetColDeclarationsSecondary(
    std::vector<ColDeclaration>** key_col_declarations,
    std::vector<ColDeclaration>** value_col_declarations,
    ColDeclaration** value_checksum_declaration) {
  *key_col_declarations = new std::vector<ColDeclaration>{
      ColDeclaration("FixedLength", ColCompressionType::kColRleVarint, 4, false,
                     true),
      ColDeclaration("FixedLength", ColCompressionType::kColDeltaVarint, 8,
                     false, true),
      ColDeclaration("FixedLength", ColCompressionType::kColRleDeltaVarint, 8,
                     false, true),
      ColDeclaration("FixedLength", ColCompressionType::kColRle, 1),
      ColDeclaration("FixedLength", ColCompressionType::kColDeltaVarint, 4,
                     false, true),
      ColDeclaration("FixedLength", ColCompressionType::kColDeltaVarint, 8,
                     false, true),
      ColDeclaration("FixedLength", ColCompressionType::kColRleVarint, 8, false,
                     true),
      ColDeclaration("VariableChunk", ColCompressionType::kColNoCompression),
      ColDeclaration("FixedLength", ColCompressionType::kColRleVarint, 8)};
  *value_col_declarations = new std::vector<ColDeclaration>();
  *value_checksum_declaration = new ColDeclaration(
      "LongFixedLength", ColCompressionType::kColNoCompression, 9,
      true /* nullable */);
}

}  // namespace rocksdb

#endif  // ROCKSDB_LITE<|MERGE_RESOLUTION|>--- conflicted
+++ resolved
@@ -57,12 +57,7 @@
   std::unique_ptr<TableReader> table_reader;
   options_.table_factory->NewTableReader(
       TableReaderOptions(ioptions_, moptions_.prefix_extractor.get(), soptions_,
-<<<<<<< HEAD
-                         internal_comparator_,
-                         /*skip_filters=*/false),
-=======
                          internal_comparator_),
->>>>>>> 641fae60
       std::move(file_), file_size, &table_reader, /*enable_prefetch=*/false);
 
   table_reader_.reset(static_cast_with_check<BlockBasedTable, TableReader>(
