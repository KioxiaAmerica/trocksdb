--- conflicted
+++ resolved
@@ -184,7 +184,6 @@
   cf_opts.max_bytes_for_level_multiplier =
       mutable_cf_options.max_bytes_for_level_multiplier;
   cf_opts.ttl = mutable_cf_options.ttl;
-<<<<<<< HEAD
 #ifndef NO_INDIRECT_VALUE
   cf_opts.allow_trivial_move =
       mutable_cf_options.allow_trivial_move;
@@ -259,10 +258,8 @@
     cf_opts.ring_compression_style.emplace_back(value);
   }
 #endif
-=======
   cf_opts.periodic_compaction_seconds =
       mutable_cf_options.periodic_compaction_seconds;
->>>>>>> e69ce104
 
   cf_opts.max_bytes_for_level_multiplier_additional.clear();
   for (auto value :
@@ -1214,13 +1211,8 @@
 template <typename T>
 Status GetStringFromStruct(
     std::string* opt_string, const T& options,
-<<<<<<< HEAD
-    const std::unordered_map<std::string, OptionTypeInfo> type_info,
-                              const std::string& delimiter) {
-=======
     const std::unordered_map<std::string, OptionTypeInfo>& type_info,
     const std::string& delimiter) {
->>>>>>> e69ce104
   assert(opt_string);
   opt_string->clear();
   for (auto iter = type_info.begin(); iter != type_info.end(); ++iter) {
