--- conflicted
+++ resolved
@@ -581,13 +581,11 @@
       return ParseEnum<InfoLogLevel>(
           info_log_level_string_map, value,
           reinterpret_cast<InfoLogLevel*>(opt_address));
-<<<<<<< HEAD
 #ifdef INDIRECT_VALUE_SUPPORT
     case OptionType::kVectorInt64:
       *reinterpret_cast<std::vector<uint64_t>*>(opt_address) = ParseVectorInt64(value);
       break;
 #endif //INDIRECT_VALUE_SUPPORT
-=======
     case OptionType::kCompactionOptionsFIFO: {
       if (!FIFOCompactionOptionsSpecialCase(
               value, reinterpret_cast<CompactionOptionsFIFO*>(opt_address))) {
@@ -610,7 +608,6 @@
       return ParseEnum<CompactionStopStyle>(
           compaction_stop_style_string_map, value,
           reinterpret_cast<CompactionStopStyle*>(opt_address));
->>>>>>> 5e019aff
     default:
       return false;
   }
@@ -775,14 +772,12 @@
       return SerializeEnum<InfoLogLevel>(
           info_log_level_string_map,
           *reinterpret_cast<const InfoLogLevel*>(opt_address), value);
-<<<<<<< HEAD
 #ifdef INDIRECT_VALUE_SUPPORT
     case OptionType::kVectorInt64:
       return SerializeVectorInt64(
           *(reinterpret_cast<const std::vector<uint64_t>*>(opt_address)), value);
       break;
 #endif //INDIRECT_VALUE_SUPPORT
-=======
     case OptionType::kCompactionOptionsFIFO:
       return SerializeStruct<CompactionOptionsFIFO>(
           *reinterpret_cast<const CompactionOptionsFIFO*>(opt_address), value,
@@ -795,7 +790,6 @@
       return SerializeEnum<CompactionStopStyle>(
           compaction_stop_style_string_map,
           *reinterpret_cast<const CompactionStopStyle*>(opt_address), value);
->>>>>>> 5e019aff
     default:
       return false;
   }
@@ -1097,7 +1091,7 @@
 Status GetStringFromStruct(
     std::string* opt_string, const T& options,
     const std::unordered_map<std::string, OptionTypeInfo> type_info,
-    const std::string& delimiter) {
+                              const std::string& delimiter) {
   assert(opt_string);
   opt_string->clear();
   for (auto iter = type_info.begin(); iter != type_info.end(); ++iter) {
@@ -1122,7 +1116,7 @@
 
 Status GetStringFromDBOptions(std::string* opt_string,
                               const DBOptions& db_options,
-                              const std::string& delimiter) {
+                                       const std::string& delimiter) {
   return GetStringFromStruct<DBOptions>(opt_string, db_options,
                                         db_options_type_info, delimiter);
 }
