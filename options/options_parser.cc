// Copyright (c) 2011-present, Facebook, Inc.  All rights reserved.
//  This source code is licensed under both the GPLv2 (found in the
//  COPYING file in the root directory) and Apache 2.0 License
//  (found in the LICENSE.Apache file in the root directory).

#ifndef ROCKSDB_LITE

#include "options/options_parser.h"

#include <cmath>
#include <map>
#include <string>
#include <utility>
#include <vector>

#include "options/options_helper.h"
#include "rocksdb/convenience.h"
#include "rocksdb/db.h"
#include "util/cast_util.h"
#include "util/file_reader_writer.h"
#include "util/string_util.h"
#include "util/sync_point.h"

#include "port/port.h"

namespace rocksdb {

static const std::string option_file_header =
    "# This is a RocksDB option file.\n"
    "#\n"
    "# For detailed file format spec, please refer to the example file\n"
    "# in examples/rocksdb_option_file_example.ini\n"
    "#\n"
    "\n";

Status PersistRocksDBOptions(const DBOptions& db_opt,
                             const std::vector<std::string>& cf_names,
                             const std::vector<ColumnFamilyOptions>& cf_opts,
                             const std::string& file_name, Env* env) {
  TEST_SYNC_POINT("PersistRocksDBOptions:start");
  if (cf_names.size() != cf_opts.size()) {
    return Status::InvalidArgument(
        "cf_names.size() and cf_opts.size() must be the same");
  }
  std::unique_ptr<WritableFile> wf;

  Status s = env->NewWritableFile(file_name, &wf, EnvOptions());
  if (!s.ok()) {
    return s;
  }
  unique_ptr<WritableFileWriter> writable;
  writable.reset(new WritableFileWriter(std::move(wf), EnvOptions(),
                                        nullptr /* statistics */));

  std::string options_file_content;

  writable->Append(option_file_header + "[" +
                   opt_section_titles[kOptionSectionVersion] +
                   "]\n"
                   "  rocksdb_version=" +
                   ToString(ROCKSDB_MAJOR) + "." + ToString(ROCKSDB_MINOR) +
                   "." + ToString(ROCKSDB_PATCH) + "\n");
  writable->Append("  options_file_version=" +
                   ToString(ROCKSDB_OPTION_FILE_MAJOR) + "." +
                   ToString(ROCKSDB_OPTION_FILE_MINOR) + "\n");
  writable->Append("\n[" + opt_section_titles[kOptionSectionDBOptions] +
                   "]\n  ");

  s = GetStringFromDBOptions(&options_file_content, db_opt, "\n  ");
  if (!s.ok()) {
    writable->Close();
    return s;
  }
  writable->Append(options_file_content + "\n");

  for (size_t i = 0; i < cf_opts.size(); ++i) {
    // CFOptions section
    writable->Append("\n[" + opt_section_titles[kOptionSectionCFOptions] +
                     " \"" + EscapeOptionString(cf_names[i]) + "\"]\n  ");
    s = GetStringFromColumnFamilyOptions(&options_file_content, cf_opts[i],
                                         "\n  ");
    if (!s.ok()) {
      writable->Close();
      return s;
    }
    writable->Append(options_file_content + "\n");
    // TableOptions section
    auto* tf = cf_opts[i].table_factory.get();
    if (tf != nullptr) {
      writable->Append("[" + opt_section_titles[kOptionSectionTableOptions] +
                       tf->Name() + " \"" + EscapeOptionString(cf_names[i]) +
                       "\"]\n  ");
      options_file_content.clear();
      s = tf->GetOptionString(&options_file_content, "\n  ");
      if (!s.ok()) {
        return s;
      }
      writable->Append(options_file_content + "\n");
    }
  }
  writable->Sync(true /* use_fsync */);
  writable->Close();

  return RocksDBOptionsParser::VerifyRocksDBOptionsFromFile(
      db_opt, cf_names, cf_opts, file_name, env);
}

RocksDBOptionsParser::RocksDBOptionsParser() { Reset(); }

void RocksDBOptionsParser::Reset() {
  db_opt_ = DBOptions();
  db_opt_map_.clear();
  cf_names_.clear();
  cf_opts_.clear();
  cf_opt_maps_.clear();
  has_version_section_ = false;
  has_db_options_ = false;
  has_default_cf_options_ = false;
  for (int i = 0; i < 3; ++i) {
    db_version[i] = 0;
    opt_file_version[i] = 0;
  }
}

bool RocksDBOptionsParser::IsSection(const std::string& line) {
  if (line.size() < 2) {
    return false;
  }
  if (line[0] != '[' || line[line.size() - 1] != ']') {
    return false;
  }
  return true;
}

Status RocksDBOptionsParser::ParseSection(OptionSection* section,
                                          std::string* title,
                                          std::string* argument,
                                          const std::string& line,
                                          const int line_num) {
  *section = kOptionSectionUnknown;
  // A section is of the form [<SectionName> "<SectionArg>"], where
  // "<SectionArg>" is optional.
  size_t arg_start_pos = line.find("\"");
  size_t arg_end_pos = line.rfind("\"");
  // The following if-then check tries to identify whether the input
  // section has the optional section argument.
  if (arg_start_pos != std::string::npos && arg_start_pos != arg_end_pos) {
    *title = TrimAndRemoveComment(line.substr(1, arg_start_pos - 1), true);
    *argument = UnescapeOptionString(
        line.substr(arg_start_pos + 1, arg_end_pos - arg_start_pos - 1));
  } else {
    *title = TrimAndRemoveComment(line.substr(1, line.size() - 2), true);
    *argument = "";
  }
  for (int i = 0; i < kOptionSectionUnknown; ++i) {
    if (title->find(opt_section_titles[i]) == 0) {
      if (i == kOptionSectionVersion || i == kOptionSectionDBOptions ||
          i == kOptionSectionCFOptions) {
        if (title->size() == opt_section_titles[i].size()) {
          // if true, then it indicats equal
          *section = static_cast<OptionSection>(i);
          return CheckSection(*section, *argument, line_num);
        }
      } else if (i == kOptionSectionTableOptions) {
        // This type of sections has a sufffix at the end of the
        // section title
        if (title->size() > opt_section_titles[i].size()) {
          *section = static_cast<OptionSection>(i);
          return CheckSection(*section, *argument, line_num);
        }
      }
    }
  }
  return Status::InvalidArgument(std::string("Unknown section ") + line);
}

Status RocksDBOptionsParser::InvalidArgument(const int line_num,
                                             const std::string& message) {
  return Status::InvalidArgument(
      "[RocksDBOptionsParser Error] ",
      message + " (at line " + ToString(line_num) + ")");
}

Status RocksDBOptionsParser::ParseStatement(std::string* name,
                                            std::string* value,
                                            const std::string& line,
                                            const int line_num) {
  size_t eq_pos = line.find("=");
  if (eq_pos == std::string::npos) {
    return InvalidArgument(line_num, "A valid statement must have a '='.");
  }

  *name = TrimAndRemoveComment(line.substr(0, eq_pos), true);
  *value =
      TrimAndRemoveComment(line.substr(eq_pos + 1, line.size() - eq_pos - 1));
  if (name->empty()) {
    return InvalidArgument(line_num,
                           "A valid statement must have a variable name.");
  }
  return Status::OK();
}

namespace {
bool ReadOneLine(std::istringstream* iss, SequentialFile* seq_file,
                 std::string* output, bool* has_data, Status* result) {
  const int kBufferSize = 8192;
  char buffer[kBufferSize + 1];
  Slice input_slice;

  std::string line;
  bool has_complete_line = false;
  while (!has_complete_line) {
    if (std::getline(*iss, line)) {
      has_complete_line = !iss->eof();
    } else {
      has_complete_line = false;
    }
    if (!has_complete_line) {
      // if we're not sure whether we have a complete line,
      // further read from the file.
      if (*has_data) {
        *result = seq_file->Read(kBufferSize, &input_slice, buffer);
      }
      if (input_slice.size() == 0) {
        // meaning we have read all the data
        *has_data = false;
        break;
      } else {
        iss->str(line + input_slice.ToString());
        // reset the internal state of iss so that we can keep reading it.
        iss->clear();
        *has_data = (input_slice.size() == kBufferSize);
        continue;
      }
    }
  }
  *output = line;
  return *has_data || has_complete_line;
}
}  // namespace

Status RocksDBOptionsParser::Parse(const std::string& file_name, Env* env,
                                   bool ignore_unknown_options) {
  Reset();

  std::unique_ptr<SequentialFile> seq_file;
  Status s = env->NewSequentialFile(file_name, &seq_file, EnvOptions());
  if (!s.ok()) {
    return s;
  }

  OptionSection section = kOptionSectionUnknown;
  std::string title;
  std::string argument;
  std::unordered_map<std::string, std::string> opt_map;
  std::istringstream iss;
  std::string line;
  bool has_data = true;
  // we only support single-lined statement.
  for (int line_num = 1;
       ReadOneLine(&iss, seq_file.get(), &line, &has_data, &s); ++line_num) {
    if (!s.ok()) {
      return s;
    }
    line = TrimAndRemoveComment(line);
    if (line.empty()) {
      continue;
    }
    if (IsSection(line)) {
      s = EndSection(section, title, argument, opt_map, ignore_unknown_options);
      opt_map.clear();
      if (!s.ok()) {
        return s;
      }

      // If the option file is not generated by a higher minor version,
      // there shouldn't be any unknown option.
      if (ignore_unknown_options && section == kOptionSectionVersion) {
        if (db_version[0] < ROCKSDB_MAJOR || (db_version[0] == ROCKSDB_MAJOR &&
                                              db_version[1] <= ROCKSDB_MINOR)) {
          ignore_unknown_options = false;
        }
      }

      s = ParseSection(&section, &title, &argument, line, line_num);
      if (!s.ok()) {
        return s;
      }
    } else {
      std::string name;
      std::string value;
      s = ParseStatement(&name, &value, line, line_num);
      if (!s.ok()) {
        return s;
      }
      opt_map.insert({name, value});
    }
  }

  s = EndSection(section, title, argument, opt_map, ignore_unknown_options);
  opt_map.clear();
  if (!s.ok()) {
    return s;
  }
  return ValidityCheck();
}

Status RocksDBOptionsParser::CheckSection(const OptionSection section,
                                          const std::string& section_arg,
                                          const int line_num) {
  if (section == kOptionSectionDBOptions) {
    if (has_db_options_) {
      return InvalidArgument(
          line_num,
          "More than one DBOption section found in the option config file");
    }
    has_db_options_ = true;
  } else if (section == kOptionSectionCFOptions) {
    bool is_default_cf = (section_arg == kDefaultColumnFamilyName);
    if (cf_opts_.size() == 0 && !is_default_cf) {
      return InvalidArgument(
          line_num,
          "Default column family must be the first CFOptions section "
          "in the option config file");
    } else if (cf_opts_.size() != 0 && is_default_cf) {
      return InvalidArgument(
          line_num,
          "Default column family must be the first CFOptions section "
          "in the optio/n config file");
    } else if (GetCFOptions(section_arg) != nullptr) {
      return InvalidArgument(
          line_num,
          "Two identical column families found in option config file");
    }
    has_default_cf_options_ |= is_default_cf;
  } else if (section == kOptionSectionTableOptions) {
    if (GetCFOptions(section_arg) == nullptr) {
      return InvalidArgument(
          line_num, std::string(
                        "Does not find a matched column family name in "
                        "TableOptions section.  Column Family Name:") +
                        section_arg);
    }
  } else if (section == kOptionSectionVersion) {
    if (has_version_section_) {
      return InvalidArgument(
          line_num,
          "More than one Version section found in the option config file.");
    }
    has_version_section_ = true;
  }
  return Status::OK();
}

Status RocksDBOptionsParser::ParseVersionNumber(const std::string& ver_name,
                                                const std::string& ver_string,
                                                const int max_count,
                                                int* version) {
  int version_index = 0;
  int current_number = 0;
  int current_digit_count = 0;
  bool has_dot = false;
  for (int i = 0; i < max_count; ++i) {
    version[i] = 0;
  }
  const int kBufferSize = 200;
  char buffer[kBufferSize];
  for (size_t i = 0; i < ver_string.size(); ++i) {
    if (ver_string[i] == '.') {
      if (version_index >= max_count - 1) {
        snprintf(buffer, sizeof(buffer) - 1,
                 "A valid %s can only contains at most %d dots.",
                 ver_name.c_str(), max_count - 1);
        return Status::InvalidArgument(buffer);
      }
      if (current_digit_count == 0) {
        snprintf(buffer, sizeof(buffer) - 1,
                 "A valid %s must have at least one digit before each dot.",
                 ver_name.c_str());
        return Status::InvalidArgument(buffer);
      }
      version[version_index++] = current_number;
      current_number = 0;
      current_digit_count = 0;
      has_dot = true;
    } else if (isdigit(ver_string[i])) {
      current_number = current_number * 10 + (ver_string[i] - '0');
      current_digit_count++;
    } else {
      snprintf(buffer, sizeof(buffer) - 1,
               "A valid %s can only contains dots and numbers.",
               ver_name.c_str());
      return Status::InvalidArgument(buffer);
    }
  }
  version[version_index] = current_number;
  if (has_dot && current_digit_count == 0) {
    snprintf(buffer, sizeof(buffer) - 1,
             "A valid %s must have at least one digit after each dot.",
             ver_name.c_str());
    return Status::InvalidArgument(buffer);
  }
  return Status::OK();
}

Status RocksDBOptionsParser::EndSection(
    const OptionSection section, const std::string& section_title,
    const std::string& section_arg,
    const std::unordered_map<std::string, std::string>& opt_map,
    bool ignore_unknown_options) {
  Status s;
  if (section == kOptionSectionDBOptions) {
    s = GetDBOptionsFromMap(DBOptions(), opt_map, &db_opt_, true,
                            ignore_unknown_options);
    if (!s.ok()) {
      return s;
    }
    db_opt_map_ = opt_map;
  } else if (section == kOptionSectionCFOptions) {
    // This condition should be ensured earlier in ParseSection
    // so we make an assertion here.
    assert(GetCFOptions(section_arg) == nullptr);
    cf_names_.emplace_back(section_arg);
    cf_opts_.emplace_back();
    s = GetColumnFamilyOptionsFromMap(ColumnFamilyOptions(), opt_map,
                                      &cf_opts_.back(), true,
                                      ignore_unknown_options);
    if (!s.ok()) {
      return s;
    }
    // keep the parsed string.
    cf_opt_maps_.emplace_back(opt_map);
  } else if (section == kOptionSectionTableOptions) {
    assert(GetCFOptions(section_arg) != nullptr);
    auto* cf_opt = GetCFOptionsImpl(section_arg);
    if (cf_opt == nullptr) {
      return Status::InvalidArgument(
          "The specified column family must be defined before the "
          "TableOptions section:",
          section_arg);
    }
    // Ignore error as table factory deserialization is optional
    s = GetTableFactoryFromMap(
        section_title.substr(
            opt_section_titles[kOptionSectionTableOptions].size()),
        opt_map, &(cf_opt->table_factory), ignore_unknown_options);
    if (!s.ok()) {
      return s;
    }
  } else if (section == kOptionSectionVersion) {
    for (const auto pair : opt_map) {
      if (pair.first == "rocksdb_version") {
        s = ParseVersionNumber(pair.first, pair.second, 3, db_version);
        if (!s.ok()) {
          return s;
        }
      } else if (pair.first == "options_file_version") {
        s = ParseVersionNumber(pair.first, pair.second, 2, opt_file_version);
        if (!s.ok()) {
          return s;
        }
        if (opt_file_version[0] < 1) {
          return Status::InvalidArgument(
              "A valid options_file_version must be at least 1.");
        }
      }
    }
  }
  return Status::OK();
}

Status RocksDBOptionsParser::ValidityCheck() {
  if (!has_db_options_) {
    return Status::Corruption(
        "A RocksDB Option file must have a single DBOptions section");
  }
  if (!has_default_cf_options_) {
    return Status::Corruption(
        "A RocksDB Option file must have a single CFOptions:default section");
  }

  return Status::OK();
}

std::string RocksDBOptionsParser::TrimAndRemoveComment(const std::string& line,
                                                       bool trim_only) {
  size_t start = 0;
  size_t end = line.size();

  // we only support "#" style comment
  if (!trim_only) {
    size_t search_pos = 0;
    while (search_pos < line.size()) {
      size_t comment_pos = line.find('#', search_pos);
      if (comment_pos == std::string::npos) {
        break;
      }
      if (comment_pos == 0 || line[comment_pos - 1] != '\\') {
        end = comment_pos;
        break;
      }
      search_pos = comment_pos + 1;
    }
  }

  while (start < end && isspace(line[start]) != 0) {
    ++start;
  }

  // start < end implies end > 0.
  while (start < end && isspace(line[end - 1]) != 0) {
    --end;
  }

  if (start < end) {
    return line.substr(start, end - start);
  }

  return "";
}

namespace {
bool AreEqualDoubles(const double a, const double b) {
  return (fabs(a - b) < 0.00001);
}
}  // namespace

bool AreEqualOptions(
    const char* opt1, const char* opt2, const OptionTypeInfo& type_info,
    const std::string& opt_name,
    const std::unordered_map<std::string, std::string>* opt_map) {
  const char* offset1 = opt1 + type_info.offset;
  const char* offset2 = opt2 + type_info.offset;

  switch (type_info.type) {
    case OptionType::kBoolean:
      return (*reinterpret_cast<const bool*>(offset1) ==
              *reinterpret_cast<const bool*>(offset2));
    case OptionType::kInt:
      return (*reinterpret_cast<const int*>(offset1) ==
              *reinterpret_cast<const int*>(offset2));
    case OptionType::kVectorInt:
      return (*reinterpret_cast<const std::vector<int>*>(offset1) ==
              *reinterpret_cast<const std::vector<int>*>(offset2));
    case OptionType::kUInt:
      return (*reinterpret_cast<const unsigned int*>(offset1) ==
              *reinterpret_cast<const unsigned int*>(offset2));
    case OptionType::kUInt32T:
      return (*reinterpret_cast<const uint32_t*>(offset1) ==
              *reinterpret_cast<const uint32_t*>(offset2));
    case OptionType::kUInt64T:
      {
        uint64_t v1, v2;
        GetUnaligned(reinterpret_cast<const uint64_t*>(offset1), &v1);
        GetUnaligned(reinterpret_cast<const uint64_t*>(offset2), &v2);
        return (v1 == v2);
      }
    case OptionType::kSizeT:
      {
        size_t v1, v2;
        GetUnaligned(reinterpret_cast<const size_t*>(offset1), &v1);
        GetUnaligned(reinterpret_cast<const size_t*>(offset2), &v2);
        return (v1 == v2);
      }
    case OptionType::kString:
      return (*reinterpret_cast<const std::string*>(offset1) ==
              *reinterpret_cast<const std::string*>(offset2));
    case OptionType::kDouble:
      return AreEqualDoubles(*reinterpret_cast<const double*>(offset1),
                             *reinterpret_cast<const double*>(offset2));
    case OptionType::kCompactionStyle:
      return (*reinterpret_cast<const CompactionStyle*>(offset1) ==
              *reinterpret_cast<const CompactionStyle*>(offset2));
    case OptionType::kCompactionPri:
      return (*reinterpret_cast<const CompactionPri*>(offset1) ==
              *reinterpret_cast<const CompactionPri*>(offset2));
    case OptionType::kCompressionType:
      return (*reinterpret_cast<const CompressionType*>(offset1) ==
              *reinterpret_cast<const CompressionType*>(offset2));
    case OptionType::kVectorCompressionType: {
      const auto* vec1 =
          reinterpret_cast<const std::vector<CompressionType>*>(offset1);
      const auto* vec2 =
          reinterpret_cast<const std::vector<CompressionType>*>(offset2);
      return (*vec1 == *vec2);
    }
    case OptionType::kChecksumType:
      return (*reinterpret_cast<const ChecksumType*>(offset1) ==
              *reinterpret_cast<const ChecksumType*>(offset2));
    case OptionType::kBlockBasedTableIndexType:
      return (
          *reinterpret_cast<const BlockBasedTableOptions::IndexType*>(
              offset1) ==
          *reinterpret_cast<const BlockBasedTableOptions::IndexType*>(offset2));
    case OptionType::kWALRecoveryMode:
      return (*reinterpret_cast<const WALRecoveryMode*>(offset1) ==
              *reinterpret_cast<const WALRecoveryMode*>(offset2));
    case OptionType::kAccessHint:
      return (*reinterpret_cast<const DBOptions::AccessHint*>(offset1) ==
              *reinterpret_cast<const DBOptions::AccessHint*>(offset2));
    case OptionType::kInfoLogLevel:
      return (*reinterpret_cast<const InfoLogLevel*>(offset1) ==
              *reinterpret_cast<const InfoLogLevel*>(offset2));
<<<<<<< HEAD
#ifdef INDIRECT_VALUE_SUPPORT
    case OptionType::kVectorInt64:
      return (*reinterpret_cast<const std::vector<uint64_t>*>(offset1) ==
              *reinterpret_cast<const std::vector<uint64_t>*>(offset2));
#endif //INDIRECT_VALUE_SUPPORT
=======
    case OptionType::kCompactionOptionsFIFO: {
      CompactionOptionsFIFO lhs =
          *reinterpret_cast<const CompactionOptionsFIFO*>(offset1);
      CompactionOptionsFIFO rhs =
          *reinterpret_cast<const CompactionOptionsFIFO*>(offset2);
      if (lhs.max_table_files_size == rhs.max_table_files_size &&
          lhs.ttl == rhs.ttl && lhs.allow_compaction == rhs.allow_compaction) {
        return true;
      }
      return false;
    }
    case OptionType::kCompactionOptionsUniversal: {
      CompactionOptionsUniversal lhs =
          *reinterpret_cast<const CompactionOptionsUniversal*>(offset1);
      CompactionOptionsUniversal rhs =
          *reinterpret_cast<const CompactionOptionsUniversal*>(offset2);
      if (lhs.size_ratio == rhs.size_ratio &&
          lhs.min_merge_width == rhs.min_merge_width &&
          lhs.max_merge_width == rhs.max_merge_width &&
          lhs.max_size_amplification_percent ==
              rhs.max_size_amplification_percent &&
          lhs.compression_size_percent == rhs.compression_size_percent &&
          lhs.stop_style == rhs.stop_style &&
          lhs.allow_trivial_move == rhs.allow_trivial_move) {
        return true;
      }
      return false;
    }
>>>>>>> 5e019aff
    default:
      if (type_info.verification == OptionVerificationType::kByName ||
          type_info.verification ==
              OptionVerificationType::kByNameAllowFromNull ||
          type_info.verification == OptionVerificationType::kByNameAllowNull) {
        std::string value1;
        bool result =
            SerializeSingleOptionHelper(offset1, type_info.type, &value1);
        if (result == false) {
          return false;
        }
        if (opt_map == nullptr) {
          return true;
        }
        auto iter = opt_map->find(opt_name);
        if (iter == opt_map->end()) {
          return true;
        } else {
          if (type_info.verification ==
              OptionVerificationType::kByNameAllowNull) {
            if (iter->second == kNullptrString || value1 == kNullptrString) {
              return true;
            }
          } else if (type_info.verification ==
                     OptionVerificationType::kByNameAllowFromNull) {
            if (iter->second == kNullptrString) {
              return true;
            }
          }
          return (value1 == iter->second);
        }
      }
      return false;
  }
}

Status RocksDBOptionsParser::VerifyRocksDBOptionsFromFile(
    const DBOptions& db_opt, const std::vector<std::string>& cf_names,
    const std::vector<ColumnFamilyOptions>& cf_opts,
    const std::string& file_name, Env* env,
    OptionsSanityCheckLevel sanity_check_level, bool ignore_unknown_options) {
  RocksDBOptionsParser parser;
  std::unique_ptr<SequentialFile> seq_file;
  Status s = parser.Parse(file_name, env, ignore_unknown_options);
  if (!s.ok()) {
    return s;
  }

  // Verify DBOptions
  s = VerifyDBOptions(db_opt, *parser.db_opt(), parser.db_opt_map(),
                      sanity_check_level);
  if (!s.ok()) {
    return s;
  }

  // Verify ColumnFamily Name
  if (cf_names.size() != parser.cf_names()->size()) {
    if (sanity_check_level >= kSanityLevelLooselyCompatible) {
      return Status::InvalidArgument(
          "[RocksDBOptionParser Error] The persisted options does not have "
          "the same number of column family names as the db instance.");
    } else if (cf_opts.size() > parser.cf_opts()->size()) {
      return Status::InvalidArgument(
          "[RocksDBOptionsParser Error]",
          "The persisted options file has less number of column family "
          "names than that of the specified one.");
    }
  }
  for (size_t i = 0; i < cf_names.size(); ++i) {
    if (cf_names[i] != parser.cf_names()->at(i)) {
      return Status::InvalidArgument(
          "[RocksDBOptionParser Error] The persisted options and the db"
          "instance does not have the same name for column family ",
          ToString(i));
    }
  }

  // Verify Column Family Options
  if (cf_opts.size() != parser.cf_opts()->size()) {
    if (sanity_check_level >= kSanityLevelLooselyCompatible) {
      return Status::InvalidArgument(
          "[RocksDBOptionsParser Error]",
          "The persisted options does not have the same number of "
          "column families as the db instance.");
    } else if (cf_opts.size() > parser.cf_opts()->size()) {
      return Status::InvalidArgument(
          "[RocksDBOptionsParser Error]",
          "The persisted options file has less number of column families "
          "than that of the specified number.");
    }
  }
  for (size_t i = 0; i < cf_opts.size(); ++i) {
    s = VerifyCFOptions(cf_opts[i], parser.cf_opts()->at(i),
                        &(parser.cf_opt_maps()->at(i)), sanity_check_level);
    if (!s.ok()) {
      return s;
    }
    s = VerifyTableFactory(cf_opts[i].table_factory.get(),
                           parser.cf_opts()->at(i).table_factory.get(),
                           sanity_check_level);
    if (!s.ok()) {
      return s;
    }
  }

  return Status::OK();
}

Status RocksDBOptionsParser::VerifyDBOptions(
    const DBOptions& base_opt, const DBOptions& persisted_opt,
    const std::unordered_map<std::string, std::string>* /*opt_map*/,
    OptionsSanityCheckLevel sanity_check_level) {
  for (auto pair : db_options_type_info) {
    if (pair.second.verification == OptionVerificationType::kDeprecated) {
      // We skip checking deprecated variables as they might
      // contain random values since they might not be initialized
      continue;
    }
    if (DBOptionSanityCheckLevel(pair.first) <= sanity_check_level) {
      if (!AreEqualOptions(reinterpret_cast<const char*>(&base_opt),
                           reinterpret_cast<const char*>(&persisted_opt),
                           pair.second, pair.first, nullptr)) {
        const size_t kBufferSize = 2048;
        char buffer[kBufferSize];
        std::string base_value;
        std::string persisted_value;
        SerializeSingleOptionHelper(
            reinterpret_cast<const char*>(&base_opt) + pair.second.offset,
            pair.second.type, &base_value);
        SerializeSingleOptionHelper(
            reinterpret_cast<const char*>(&persisted_opt) + pair.second.offset,
            pair.second.type, &persisted_value);
        snprintf(buffer, sizeof(buffer),
                 "[RocksDBOptionsParser]: "
                 "failed the verification on DBOptions::%s --- "
                 "The specified one is %s while the persisted one is %s.\n",
                 pair.first.c_str(), base_value.c_str(),
                 persisted_value.c_str());
        return Status::InvalidArgument(Slice(buffer, strlen(buffer)));
      }
    }
  }
  return Status::OK();
}

Status RocksDBOptionsParser::VerifyCFOptions(
    const ColumnFamilyOptions& base_opt,
    const ColumnFamilyOptions& persisted_opt,
    const std::unordered_map<std::string, std::string>* persisted_opt_map,
    OptionsSanityCheckLevel sanity_check_level) {
  for (auto& pair : cf_options_type_info) {
    if (pair.second.verification == OptionVerificationType::kDeprecated) {
      // We skip checking deprecated variables as they might
      // contain random values since they might not be initialized
      continue;
    }
    if (CFOptionSanityCheckLevel(pair.first) <= sanity_check_level) {
      if (!AreEqualOptions(reinterpret_cast<const char*>(&base_opt),
                           reinterpret_cast<const char*>(&persisted_opt),
                           pair.second, pair.first, persisted_opt_map)) {
        const size_t kBufferSize = 2048;
        char buffer[kBufferSize];
        std::string base_value;
        std::string persisted_value;
        SerializeSingleOptionHelper(
            reinterpret_cast<const char*>(&base_opt) + pair.second.offset,
            pair.second.type, &base_value);
        SerializeSingleOptionHelper(
            reinterpret_cast<const char*>(&persisted_opt) + pair.second.offset,
            pair.second.type, &persisted_value);
        snprintf(buffer, sizeof(buffer),
                 "[RocksDBOptionsParser]: "
                 "failed the verification on ColumnFamilyOptions::%s --- "
                 "The specified one is %s while the persisted one is %s.\n",
                 pair.first.c_str(), base_value.c_str(),
                 persisted_value.c_str());
        return Status::InvalidArgument(Slice(buffer, sizeof(buffer)));
      }
    }
  }
  return Status::OK();
}

Status RocksDBOptionsParser::VerifyTableFactory(
    const TableFactory* base_tf, const TableFactory* file_tf,
    OptionsSanityCheckLevel sanity_check_level) {
  if (base_tf && file_tf) {
    if (sanity_check_level > kSanityLevelNone &&
        std::string(base_tf->Name()) != std::string(file_tf->Name())) {
      return Status::Corruption(
          "[RocksDBOptionsParser]: "
          "failed the verification on TableFactory->Name()");
    }
    if (base_tf->Name() == BlockBasedTableFactory::kName) {
      return VerifyBlockBasedTableFactory(
          static_cast_with_check<const BlockBasedTableFactory,
                                 const TableFactory>(base_tf),
          static_cast_with_check<const BlockBasedTableFactory,
                                 const TableFactory>(file_tf),
          sanity_check_level);
    }
    // TODO(yhchiang): add checks for other table factory types
  } else {
    // TODO(yhchiang): further support sanity check here
  }
  return Status::OK();
}
}  // namespace rocksdb

#endif  // !ROCKSDB_LITE<|MERGE_RESOLUTION|>--- conflicted
+++ resolved
@@ -601,13 +601,11 @@
     case OptionType::kInfoLogLevel:
       return (*reinterpret_cast<const InfoLogLevel*>(offset1) ==
               *reinterpret_cast<const InfoLogLevel*>(offset2));
-<<<<<<< HEAD
 #ifdef INDIRECT_VALUE_SUPPORT
     case OptionType::kVectorInt64:
       return (*reinterpret_cast<const std::vector<uint64_t>*>(offset1) ==
               *reinterpret_cast<const std::vector<uint64_t>*>(offset2));
 #endif //INDIRECT_VALUE_SUPPORT
-=======
     case OptionType::kCompactionOptionsFIFO: {
       CompactionOptionsFIFO lhs =
           *reinterpret_cast<const CompactionOptionsFIFO*>(offset1);
@@ -636,7 +634,6 @@
       }
       return false;
     }
->>>>>>> 5e019aff
     default:
       if (type_info.verification == OptionVerificationType::kByName ||
           type_info.verification ==
