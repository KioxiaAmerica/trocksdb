//  Copyright (c) 2011-present, Facebook, Inc.  All rights reserved.
//  This source code is licensed under both the GPLv2 (found in the
//  COPYING file in the root directory) and Apache 2.0 License
//  (found in the LICENSE.Apache file in the root directory).
//
// Copyright (c) 2011 The LevelDB Authors. All rights reserved.
// Use of this source code is governed by a BSD-style license that can be
// found in the LICENSE file. See the AUTHORS file for names of contributors.

#include "rocksdb/options.h"

#ifndef __STDC_FORMAT_MACROS
#define __STDC_FORMAT_MACROS
#endif

#include <inttypes.h>
#include <limits>

#include "monitoring/statistics.h"
#include "options/db_options.h"
#include "options/options_helper.h"
#include "rocksdb/cache.h"
#include "rocksdb/compaction_filter.h"
#include "rocksdb/comparator.h"
#include "rocksdb/env.h"
#include "rocksdb/memtablerep.h"
#include "rocksdb/merge_operator.h"
#include "rocksdb/slice.h"
#include "rocksdb/slice_transform.h"
#include "rocksdb/sst_file_manager.h"
#include "rocksdb/table.h"
#include "rocksdb/table_properties.h"
#include "rocksdb/wal_filter.h"
#include "table/block_based_table_factory.h"
#include "util/compression.h"

namespace rocksdb {

AdvancedColumnFamilyOptions::AdvancedColumnFamilyOptions() {
  assert(memtable_factory.get() != nullptr);
}

AdvancedColumnFamilyOptions::AdvancedColumnFamilyOptions(const Options& options)
    : max_write_buffer_number(options.max_write_buffer_number),
      min_write_buffer_number_to_merge(
          options.min_write_buffer_number_to_merge),
      max_write_buffer_number_to_maintain(
          options.max_write_buffer_number_to_maintain),
      inplace_update_support(options.inplace_update_support),
      inplace_update_num_locks(options.inplace_update_num_locks),
      inplace_callback(options.inplace_callback),
      memtable_prefix_bloom_size_ratio(
          options.memtable_prefix_bloom_size_ratio),
      memtable_huge_page_size(options.memtable_huge_page_size),
      memtable_insert_with_hint_prefix_extractor(
          options.memtable_insert_with_hint_prefix_extractor),
      bloom_locality(options.bloom_locality),
      arena_block_size(options.arena_block_size),
      compression_per_level(options.compression_per_level),
      num_levels(options.num_levels),
      level0_slowdown_writes_trigger(options.level0_slowdown_writes_trigger),
      level0_stop_writes_trigger(options.level0_stop_writes_trigger),
      target_file_size_base(options.target_file_size_base),
      target_file_size_multiplier(options.target_file_size_multiplier),
      level_compaction_dynamic_level_bytes(
          options.level_compaction_dynamic_level_bytes),
      max_bytes_for_level_multiplier(options.max_bytes_for_level_multiplier),
      max_bytes_for_level_multiplier_additional(
          options.max_bytes_for_level_multiplier_additional),
      max_compaction_bytes(options.max_compaction_bytes),
      soft_pending_compaction_bytes_limit(
          options.soft_pending_compaction_bytes_limit),
      hard_pending_compaction_bytes_limit(
          options.hard_pending_compaction_bytes_limit),
      compaction_style(options.compaction_style),
      compaction_pri(options.compaction_pri),
      compaction_options_universal(options.compaction_options_universal),
      compaction_options_fifo(options.compaction_options_fifo),
      max_sequential_skip_in_iterations(
          options.max_sequential_skip_in_iterations),
      memtable_factory(options.memtable_factory),
      table_properties_collector_factories(
          options.table_properties_collector_factories),
      max_successive_merges(options.max_successive_merges),
      optimize_filters_for_hits(options.optimize_filters_for_hits),
      paranoid_file_checks(options.paranoid_file_checks),
      force_consistency_checks(options.force_consistency_checks),
      report_bg_io_stats(options.report_bg_io_stats),
      ttl(options.ttl) {
  assert(memtable_factory.get() != nullptr);
  if (max_bytes_for_level_multiplier_additional.size() <
      static_cast<unsigned int>(num_levels)) {
    max_bytes_for_level_multiplier_additional.resize(num_levels, 1);
  }
}

ColumnFamilyOptions::ColumnFamilyOptions()
    : compression(Snappy_Supported() ? kSnappyCompression : kNoCompression),
      table_factory(
          std::shared_ptr<TableFactory>(new BlockBasedTableFactory())) {}

ColumnFamilyOptions::ColumnFamilyOptions(const Options& options)
    : ColumnFamilyOptions(*static_cast<const ColumnFamilyOptions*>(&options)) {}

DBOptions::DBOptions() {}
DBOptions::DBOptions(const Options& options)
    : DBOptions(*static_cast<const DBOptions*>(&options)) {}

void DBOptions::Dump(Logger* log) const {
    ImmutableDBOptions(*this).Dump(log);
    MutableDBOptions(*this).Dump(log);
}  // DBOptions::Dump

void ColumnFamilyOptions::Dump(Logger* log) const {
  ROCKS_LOG_HEADER(log, "              Options.comparator: %s",
                   comparator->Name());
  ROCKS_LOG_HEADER(log, "          Options.merge_operator: %s",
                   merge_operator ? merge_operator->Name() : "None");
  ROCKS_LOG_HEADER(log, "       Options.compaction_filter: %s",
                   compaction_filter ? compaction_filter->Name() : "None");
  ROCKS_LOG_HEADER(
      log, "       Options.compaction_filter_factory: %s",
      compaction_filter_factory ? compaction_filter_factory->Name() : "None");
  ROCKS_LOG_HEADER(log, "        Options.memtable_factory: %s",
                   memtable_factory->Name());
  ROCKS_LOG_HEADER(log, "           Options.table_factory: %s",
                   table_factory->Name());
  ROCKS_LOG_HEADER(log, "           table_factory options: %s",
                   table_factory->GetPrintableTableOptions().c_str());
  ROCKS_LOG_HEADER(log, "       Options.write_buffer_size: %" ROCKSDB_PRIszt,
                   write_buffer_size);
  ROCKS_LOG_HEADER(log, " Options.max_write_buffer_number: %d",
                   max_write_buffer_number);
  if (!compression_per_level.empty()) {
    for (unsigned int i = 0; i < compression_per_level.size(); i++) {
      ROCKS_LOG_HEADER(
          log, "       Options.compression[%d]: %s", i,
          CompressionTypeToString(compression_per_level[i]).c_str());
    }
    } else {
      ROCKS_LOG_HEADER(log, "         Options.compression: %s",
                       CompressionTypeToString(compression).c_str());
    }
    ROCKS_LOG_HEADER(
        log, "                 Options.bottommost_compression: %s",
        bottommost_compression == kDisableCompressionOption
            ? "Disabled"
            : CompressionTypeToString(bottommost_compression).c_str());
    ROCKS_LOG_HEADER(
        log, "      Options.prefix_extractor: %s",
        prefix_extractor == nullptr ? "nullptr" : prefix_extractor->Name());
    ROCKS_LOG_HEADER(log,
                     "  Options.memtable_insert_with_hint_prefix_extractor: %s",
                     memtable_insert_with_hint_prefix_extractor == nullptr
                         ? "nullptr"
                         : memtable_insert_with_hint_prefix_extractor->Name());
    ROCKS_LOG_HEADER(log, "            Options.num_levels: %d", num_levels);
    ROCKS_LOG_HEADER(log, "       Options.min_write_buffer_number_to_merge: %d",
                     min_write_buffer_number_to_merge);
    ROCKS_LOG_HEADER(log, "    Options.max_write_buffer_number_to_maintain: %d",
                     max_write_buffer_number_to_maintain);
    ROCKS_LOG_HEADER(
        log, "           Options.bottommost_compression_opts.window_bits: %d",
        bottommost_compression_opts.window_bits);
    ROCKS_LOG_HEADER(
        log, "                 Options.bottommost_compression_opts.level: %d",
        bottommost_compression_opts.level);
    ROCKS_LOG_HEADER(
        log, "              Options.bottommost_compression_opts.strategy: %d",
        bottommost_compression_opts.strategy);
    ROCKS_LOG_HEADER(
        log,
        "        Options.bottommost_compression_opts.max_dict_bytes: "
        "%" ROCKSDB_PRIszt,
        bottommost_compression_opts.max_dict_bytes);
    ROCKS_LOG_HEADER(
        log,
        "        Options.bottommost_compression_opts.zstd_max_train_bytes: "
        "%" ROCKSDB_PRIszt,
        bottommost_compression_opts.zstd_max_train_bytes);
    ROCKS_LOG_HEADER(
        log, "                 Options.bottommost_compression_opts.enabled: %s",
        bottommost_compression_opts.enabled ? "true" : "false");
    ROCKS_LOG_HEADER(log, "           Options.compression_opts.window_bits: %d",
                     compression_opts.window_bits);
    ROCKS_LOG_HEADER(log, "                 Options.compression_opts.level: %d",
                     compression_opts.level);
    ROCKS_LOG_HEADER(log, "              Options.compression_opts.strategy: %d",
                     compression_opts.strategy);
    ROCKS_LOG_HEADER(
        log,
        "        Options.compression_opts.max_dict_bytes: %" ROCKSDB_PRIszt,
        compression_opts.max_dict_bytes);
    ROCKS_LOG_HEADER(log,
                     "        Options.compression_opts.zstd_max_train_bytes: "
                     "%" ROCKSDB_PRIszt,
                     compression_opts.zstd_max_train_bytes);
<<<<<<< HEAD
=======
    ROCKS_LOG_HEADER(log,
                     "                 Options.compression_opts.enabled: %s",
                     compression_opts.enabled ? "true" : "false");
>>>>>>> 641fae60
    ROCKS_LOG_HEADER(log, "     Options.level0_file_num_compaction_trigger: %d",
                     level0_file_num_compaction_trigger);
    ROCKS_LOG_HEADER(log, "         Options.level0_slowdown_writes_trigger: %d",
                     level0_slowdown_writes_trigger);
    ROCKS_LOG_HEADER(log, "             Options.level0_stop_writes_trigger: %d",
                     level0_stop_writes_trigger);
    ROCKS_LOG_HEADER(
        log, "                  Options.target_file_size_base: %" PRIu64,
        target_file_size_base);
    ROCKS_LOG_HEADER(log, "            Options.target_file_size_multiplier: %d",
                     target_file_size_multiplier);
    ROCKS_LOG_HEADER(
        log, "               Options.max_bytes_for_level_base: %" PRIu64,
        max_bytes_for_level_base);
    ROCKS_LOG_HEADER(log, "Options.level_compaction_dynamic_level_bytes: %d",
                     level_compaction_dynamic_level_bytes);
    ROCKS_LOG_HEADER(log, "         Options.max_bytes_for_level_multiplier: %f",
                     max_bytes_for_level_multiplier);
    for (size_t i = 0; i < max_bytes_for_level_multiplier_additional.size();
         i++) {
      ROCKS_LOG_HEADER(
          log, "Options.max_bytes_for_level_multiplier_addtl[%" ROCKSDB_PRIszt
               "]: %d",
          i, max_bytes_for_level_multiplier_additional[i]);
    }
    ROCKS_LOG_HEADER(
        log, "      Options.max_sequential_skip_in_iterations: %" PRIu64,
        max_sequential_skip_in_iterations);
    ROCKS_LOG_HEADER(
        log, "                   Options.max_compaction_bytes: %" PRIu64,
        max_compaction_bytes);
    ROCKS_LOG_HEADER(
        log,
        "                       Options.arena_block_size: %" ROCKSDB_PRIszt,
        arena_block_size);
    ROCKS_LOG_HEADER(log,
                     "  Options.soft_pending_compaction_bytes_limit: %" PRIu64,
                     soft_pending_compaction_bytes_limit);
    ROCKS_LOG_HEADER(log,
                     "  Options.hard_pending_compaction_bytes_limit: %" PRIu64,
                     hard_pending_compaction_bytes_limit);
    ROCKS_LOG_HEADER(log, "      Options.rate_limit_delay_max_milliseconds: %u",
                     rate_limit_delay_max_milliseconds);
    ROCKS_LOG_HEADER(log, "               Options.disable_auto_compactions: %d",
                     disable_auto_compactions);
#ifdef INDIRECT_VALUE_SUPPORT
    ROCKS_LOG_HEADER(log, "                     Options.allow_trivial_move: %d",
                     allow_trivial_move);
    ROCKS_LOG_HEADER(log, "                     Options.vlog_direct_IO: %d",
                     vlog_direct_IO);
    ROCKS_LOG_HEADER(log, "              Options.compaction_score_limit_L0: %f",
                     compaction_score_limit_L0);
    for (size_t i = 0; i < vlogring_activation_level.size();
         i++) {
      ROCKS_LOG_HEADER(
          log, "                Options.vlogring_activation_level[%" ROCKSDB_PRIszt
               "]: %d",
          i, vlogring_activation_level[i]);
    }
    for (size_t i = 0; i < min_indirect_val_size.size();
         i++) {
      ROCKS_LOG_HEADER(
          log, "                    Options.min_indirect_val_size[%" ROCKSDB_PRIszt
               "]: %d",
          i, min_indirect_val_size[i]);
    }
    for (size_t i = 0; i < fraction_remapped_during_compaction.size();
         i++) {
      ROCKS_LOG_HEADER(
          log, "      Options.fraction_remapped_during_compaction[%" ROCKSDB_PRIszt
               "]: %d",
          i, fraction_remapped_during_compaction[i]);
    }
    for (size_t i = 0; i < fraction_remapped_during_active_recycling.size();
         i++) {
      ROCKS_LOG_HEADER(
          log, "Options.fraction_remapped_during_active_recycling[%" ROCKSDB_PRIszt
               "]: %d",
          i, fraction_remapped_during_active_recycling[i]);
    }
    for (size_t i = 0; i < fragmentation_active_recycling_trigger.size();
         i++) {
      ROCKS_LOG_HEADER(
          log, "   Options.fragmentation_active_recycling_trigger[%" ROCKSDB_PRIszt
               "]: %d",
          i, fragmentation_active_recycling_trigger[i]);
    }
    for (size_t i = 0; i < fragmentation_active_recycling_klaxon.size();
         i++) {
      ROCKS_LOG_HEADER(
          log, "    Options.fragmentation_active_recycling_klaxon[%" ROCKSDB_PRIszt
               "]: %d",
          i, fragmentation_active_recycling_klaxon[i]);
    }
    for (size_t i = 0; i < active_recycling_sst_minct.size();
         i++) {
      ROCKS_LOG_HEADER(
          log, "               Options.active_recycling_sst_minct[%" ROCKSDB_PRIszt
               "]: %d",
          i, active_recycling_sst_minct[i]);
    }
    for (size_t i = 0; i < active_recycling_sst_maxct.size();
         i++) {
      ROCKS_LOG_HEADER(
          log, "               Options.active_recycling_sst_maxct[%" ROCKSDB_PRIszt
               "]: %d",
          i, active_recycling_sst_maxct[i]);
    }
    for (size_t i = 0; i < active_recycling_vlogfile_freed_min.size();
         i++) {
      ROCKS_LOG_HEADER(
          log, "      Options.active_recycling_vlogfile_freed_min[%" ROCKSDB_PRIszt
               "]: %d",
          i, active_recycling_vlogfile_freed_min[i]);
    }
    for (size_t i = 0; i < active_recycling_size_trigger.size();
         i++) {
      ROCKS_LOG_HEADER(
          log, "   Options.active_recycling_size_trigger[%" ROCKSDB_PRIszt
               "]: %" PRIu64 ,
          i, active_recycling_size_trigger[i]);
    }
    for (size_t i = 0; i < vlogfile_max_size.size();
         i++) {
      ROCKS_LOG_HEADER(
          log, "                        Options.vlogfile_max_size[%" ROCKSDB_PRIszt
               "]: %u",
          i, vlogfile_max_size[i]);
    }
    for (size_t i = 0; i < compaction_picker_age_importance.size();
         i++) {
      ROCKS_LOG_HEADER(
          log, "         Options.compaction_picker_age_importance[%" ROCKSDB_PRIszt
               "]: %d",
          i, compaction_picker_age_importance[i]);
    }
    for (size_t i = 0; i < ring_compression_style.size();
         i++) {
      ROCKS_LOG_HEADER(
          log, "                   Options.ring_compression_style[%" ROCKSDB_PRIszt
               "]: %s",
          i, CompressionTypeToString(ring_compression_style[i]).c_str());
    }
#endif //INDIRECT_VALUE_SUPPORT

    const auto& it_compaction_style =
        compaction_style_to_string.find(compaction_style);
    std::string str_compaction_style;
    if (it_compaction_style == compaction_style_to_string.end()) {
      assert(false);
      str_compaction_style = "unknown_" + std::to_string(compaction_style);
    } else {
      str_compaction_style = it_compaction_style->second;
    }
    ROCKS_LOG_HEADER(log,
                     "                       Options.compaction_style: %s",
                     str_compaction_style.c_str());

    const auto& it_compaction_pri =
        compaction_pri_to_string.find(compaction_pri);
    std::string str_compaction_pri;
    if (it_compaction_pri == compaction_pri_to_string.end()) {
      assert(false);
      str_compaction_pri = "unknown_" + std::to_string(compaction_pri);
    } else {
      str_compaction_pri = it_compaction_pri->second;
    }
    ROCKS_LOG_HEADER(log,
                     "                         Options.compaction_pri: %s",
                     str_compaction_pri.c_str());
    ROCKS_LOG_HEADER(log,
                     "Options.compaction_options_universal.size_ratio: %u",
                     compaction_options_universal.size_ratio);
    ROCKS_LOG_HEADER(log,
                     "Options.compaction_options_universal.min_merge_width: %u",
                     compaction_options_universal.min_merge_width);
    ROCKS_LOG_HEADER(log,
                     "Options.compaction_options_universal.max_merge_width: %u",
                     compaction_options_universal.max_merge_width);
    ROCKS_LOG_HEADER(
        log,
        "Options.compaction_options_universal."
        "max_size_amplification_percent: %u",
        compaction_options_universal.max_size_amplification_percent);
    ROCKS_LOG_HEADER(
        log,
        "Options.compaction_options_universal.compression_size_percent: %d",
        compaction_options_universal.compression_size_percent);
    const auto& it_compaction_stop_style = compaction_stop_style_to_string.find(
        compaction_options_universal.stop_style);
    std::string str_compaction_stop_style;
    if (it_compaction_stop_style == compaction_stop_style_to_string.end()) {
      assert(false);
      str_compaction_stop_style =
          "unknown_" + std::to_string(compaction_options_universal.stop_style);
    } else {
      str_compaction_stop_style = it_compaction_stop_style->second;
    }
    ROCKS_LOG_HEADER(log,
                     "Options.compaction_options_universal.stop_style: %s",
                     str_compaction_stop_style.c_str());
    ROCKS_LOG_HEADER(
        log, "Options.compaction_options_fifo.max_table_files_size: %" PRIu64,
        compaction_options_fifo.max_table_files_size);
    ROCKS_LOG_HEADER(log,
                     "Options.compaction_options_fifo.allow_compaction: %d",
                     compaction_options_fifo.allow_compaction);
    ROCKS_LOG_HEADER(log, "Options.compaction_options_fifo.ttl: %" PRIu64,
                     compaction_options_fifo.ttl);
    std::string collector_names;
    for (const auto& collector_factory : table_properties_collector_factories) {
      collector_names.append(collector_factory->Name());
      collector_names.append("; ");
    }
    ROCKS_LOG_HEADER(
        log, "                  Options.table_properties_collectors: %s",
        collector_names.c_str());
    ROCKS_LOG_HEADER(log,
                     "                  Options.inplace_update_support: %d",
                     inplace_update_support);
    ROCKS_LOG_HEADER(
        log,
        "                Options.inplace_update_num_locks: %" ROCKSDB_PRIszt,
        inplace_update_num_locks);
    // TODO: easier config for bloom (maybe based on avg key/value size)
    ROCKS_LOG_HEADER(
        log, "              Options.memtable_prefix_bloom_size_ratio: %f",
        memtable_prefix_bloom_size_ratio);

    ROCKS_LOG_HEADER(log, "  Options.memtable_huge_page_size: %" ROCKSDB_PRIszt,
                     memtable_huge_page_size);
    ROCKS_LOG_HEADER(log,
                     "                          Options.bloom_locality: %d",
                     bloom_locality);

    ROCKS_LOG_HEADER(
        log,
        "                   Options.max_successive_merges: %" ROCKSDB_PRIszt,
        max_successive_merges);
    ROCKS_LOG_HEADER(log,
                     "               Options.optimize_filters_for_hits: %d",
                     optimize_filters_for_hits);
    ROCKS_LOG_HEADER(log, "               Options.paranoid_file_checks: %d",
                     paranoid_file_checks);
    ROCKS_LOG_HEADER(log, "               Options.force_consistency_checks: %d",
                     force_consistency_checks);
    ROCKS_LOG_HEADER(log, "               Options.report_bg_io_stats: %d",
                     report_bg_io_stats);
    ROCKS_LOG_HEADER(log, "                              Options.ttl: %d", ttl);
}  // ColumnFamilyOptions::Dump

void Options::Dump(Logger* log) const {
  DBOptions::Dump(log);
  ColumnFamilyOptions::Dump(log);
}   // Options::Dump

void Options::DumpCFOptions(Logger* log) const {
  ColumnFamilyOptions::Dump(log);
}  // Options::DumpCFOptions

//
// The goal of this method is to create a configuration that
// allows an application to write all files into L0 and
// then do a single compaction to output all files into L1.
Options*
Options::PrepareForBulkLoad()
{
  // never slowdown ingest.
  level0_file_num_compaction_trigger = (1<<30);
  level0_slowdown_writes_trigger = (1<<30);
  level0_stop_writes_trigger = (1<<30);
  soft_pending_compaction_bytes_limit = 0;
  hard_pending_compaction_bytes_limit = 0;

  // no auto compactions please. The application should issue a
  // manual compaction after all data is loaded into L0.
  disable_auto_compactions = true;
  // A manual compaction run should pick all files in L0 in
  // a single compaction run.
  max_compaction_bytes = (static_cast<uint64_t>(1) << 60);

  // It is better to have only 2 levels, otherwise a manual
  // compaction would compact at every possible level, thereby
  // increasing the total time needed for compactions.
  num_levels = 2;

  // Need to allow more write buffers to allow more parallism
  // of flushes.
  max_write_buffer_number = 6;
  min_write_buffer_number_to_merge = 1;

  // When compaction is disabled, more parallel flush threads can
  // help with write throughput.
  max_background_flushes = 4;

  // Prevent a memtable flush to automatically promote files
  // to L1. This is helpful so that all files that are
  // input to the manual compaction are all at L0.
  max_background_compactions = 2;

  // The compaction would create large files in L1.
  target_file_size_base = 256 * 1024 * 1024;
  return this;
}

Options* Options::OptimizeForSmallDb() {
  ColumnFamilyOptions::OptimizeForSmallDb();
  DBOptions::OptimizeForSmallDb();
  return this;
}

Options* Options::OldDefaults(int rocksdb_major_version,
                              int rocksdb_minor_version) {
  ColumnFamilyOptions::OldDefaults(rocksdb_major_version,
                                   rocksdb_minor_version);
  DBOptions::OldDefaults(rocksdb_major_version, rocksdb_minor_version);
  return this;
}

DBOptions* DBOptions::OldDefaults(int rocksdb_major_version,
                                  int rocksdb_minor_version) {
  if (rocksdb_major_version < 4 ||
      (rocksdb_major_version == 4 && rocksdb_minor_version < 7)) {
    max_file_opening_threads = 1;
    table_cache_numshardbits = 4;
  }
  if (rocksdb_major_version < 5 ||
      (rocksdb_major_version == 5 && rocksdb_minor_version < 2)) {
    delayed_write_rate = 2 * 1024U * 1024U;
  } else if (rocksdb_major_version < 5 ||
             (rocksdb_major_version == 5 && rocksdb_minor_version < 6)) {
    delayed_write_rate = 16 * 1024U * 1024U;
  }
  max_open_files = 5000;
  wal_recovery_mode = WALRecoveryMode::kTolerateCorruptedTailRecords;
  return this;
}

ColumnFamilyOptions* ColumnFamilyOptions::OldDefaults(
    int rocksdb_major_version, int rocksdb_minor_version) {
  if (rocksdb_major_version < 4 ||
      (rocksdb_major_version == 4 && rocksdb_minor_version < 7)) {
    write_buffer_size = 4 << 20;
    target_file_size_base = 2 * 1048576;
    max_bytes_for_level_base = 10 * 1048576;
    soft_pending_compaction_bytes_limit = 0;
    hard_pending_compaction_bytes_limit = 0;
  }
  if (rocksdb_major_version < 5) {
    level0_stop_writes_trigger = 24;
  } else if (rocksdb_major_version == 5 && rocksdb_minor_version < 2) {
    level0_stop_writes_trigger = 30;
  }
  compaction_pri = CompactionPri::kByCompensatedSize;

  return this;
}

// Optimization functions
DBOptions* DBOptions::OptimizeForSmallDb() {
  max_file_opening_threads = 1;
  max_open_files = 5000;
  return this;
}

ColumnFamilyOptions* ColumnFamilyOptions::OptimizeForSmallDb() {
  write_buffer_size = 2 << 20;
  target_file_size_base = 2 * 1048576;
  max_bytes_for_level_base = 10 * 1048576;
  soft_pending_compaction_bytes_limit = 256 * 1048576;
  hard_pending_compaction_bytes_limit = 1073741824ul;
  return this;
}

#ifndef ROCKSDB_LITE
ColumnFamilyOptions* ColumnFamilyOptions::OptimizeForPointLookup(
    uint64_t block_cache_size_mb) {
  prefix_extractor.reset(NewNoopTransform());
  BlockBasedTableOptions block_based_options;
  block_based_options.index_type = BlockBasedTableOptions::kHashSearch;
  block_based_options.data_block_index_type =
      BlockBasedTableOptions::kDataBlockBinaryAndHash;
  block_based_options.data_block_hash_table_util_ratio = 0.75;
  block_based_options.filter_policy.reset(NewBloomFilterPolicy(10));
  block_based_options.block_cache =
      NewLRUCache(static_cast<size_t>(block_cache_size_mb * 1024 * 1024));
  table_factory.reset(new BlockBasedTableFactory(block_based_options));
  memtable_prefix_bloom_size_ratio = 0.02;
  return this;
}

ColumnFamilyOptions* ColumnFamilyOptions::OptimizeLevelStyleCompaction(
    uint64_t memtable_memory_budget) {
  write_buffer_size = static_cast<size_t>(memtable_memory_budget / 4);
  // merge two memtables when flushing to L0
  min_write_buffer_number_to_merge = 2;
  // this means we'll use 50% extra memory in the worst case, but will reduce
  // write stalls.
  max_write_buffer_number = 6;
  // start flushing L0->L1 as soon as possible. each file on level0 is
  // (memtable_memory_budget / 2). This will flush level 0 when it's bigger than
  // memtable_memory_budget.
  level0_file_num_compaction_trigger = 2;
  // doesn't really matter much, but we don't want to create too many files
  target_file_size_base = memtable_memory_budget / 8;
  // make Level1 size equal to Level0 size, so that L0->L1 compactions are fast
  max_bytes_for_level_base = memtable_memory_budget;

  // level style compaction
  compaction_style = kCompactionStyleLevel;

  // only compress levels >= 2
  compression_per_level.resize(num_levels);
  for (int i = 0; i < num_levels; ++i) {
    if (i < 2) {
      compression_per_level[i] = kNoCompression;
    } else {
      compression_per_level[i] = kSnappyCompression;
    }
  }
  return this;
}

ColumnFamilyOptions* ColumnFamilyOptions::OptimizeUniversalStyleCompaction(
    uint64_t memtable_memory_budget) {
  write_buffer_size = static_cast<size_t>(memtable_memory_budget / 4);
  // merge two memtables when flushing to L0
  min_write_buffer_number_to_merge = 2;
  // this means we'll use 50% extra memory in the worst case, but will reduce
  // write stalls.
  max_write_buffer_number = 6;
  // universal style compaction
  compaction_style = kCompactionStyleUniversal;
  compaction_options_universal.compression_size_percent = 80;
  return this;
}

DBOptions* DBOptions::IncreaseParallelism(int total_threads) {
  max_background_jobs = total_threads;
  env->SetBackgroundThreads(total_threads, Env::LOW);
  env->SetBackgroundThreads(1, Env::HIGH);
  return this;
}

#endif  // !ROCKSDB_LITE

ReadOptions::ReadOptions()
    : snapshot(nullptr),
      iterate_lower_bound(nullptr),
      iterate_upper_bound(nullptr),
      readahead_size(0),
      max_skippable_internal_keys(0),
      read_tier(kReadAllTier),
      verify_checksums(true),
      fill_cache(true),
      tailing(false),
      managed(false),
      total_order_seek(false),
      prefix_same_as_start(false),
      pin_data(false),
      background_purge_on_iterator_cleanup(false),
      ignore_range_deletions(false),
      iter_start_seqnum(0) {}

ReadOptions::ReadOptions(bool cksum, bool cache)
    : snapshot(nullptr),
      iterate_lower_bound(nullptr),
      iterate_upper_bound(nullptr),
      readahead_size(0),
      max_skippable_internal_keys(0),
      read_tier(kReadAllTier),
      verify_checksums(cksum),
      fill_cache(cache),
      tailing(false),
      managed(false),
      total_order_seek(false),
      prefix_same_as_start(false),
      pin_data(false),
      background_purge_on_iterator_cleanup(false),
      ignore_range_deletions(false),
      iter_start_seqnum(0) {}

}  // namespace rocksdb<|MERGE_RESOLUTION|>--- conflicted
+++ resolved
@@ -195,12 +195,9 @@
                      "        Options.compression_opts.zstd_max_train_bytes: "
                      "%" ROCKSDB_PRIszt,
                      compression_opts.zstd_max_train_bytes);
-<<<<<<< HEAD
-=======
     ROCKS_LOG_HEADER(log,
                      "                 Options.compression_opts.enabled: %s",
                      compression_opts.enabled ? "true" : "false");
->>>>>>> 641fae60
     ROCKS_LOG_HEADER(log, "     Options.level0_file_num_compaction_trigger: %d",
                      level0_file_num_compaction_trigger);
     ROCKS_LOG_HEADER(log, "         Options.level0_slowdown_writes_trigger: %d",
