// Copyright (c) 2011-present, Facebook, Inc.  All rights reserved.
//  This source code is licensed under both the GPLv2 (found in the
//  COPYING file in the root directory) and Apache 2.0 License
//  (found in the LICENSE.Apache file in the root directory).

#pragma once

#include <map>
#include <stdexcept>
#include <string>
#include <vector>

#include "options/cf_options.h"
#include "options/db_options.h"
#include "rocksdb/options.h"
#include "rocksdb/status.h"
#include "rocksdb/table.h"
#include "rocksdb/universal_compaction.h"

namespace rocksdb {

DBOptions BuildDBOptions(const ImmutableDBOptions& immutable_db_options,
                         const MutableDBOptions& mutable_db_options);

ColumnFamilyOptions BuildColumnFamilyOptions(
    const ColumnFamilyOptions& ioptions,
    const MutableCFOptions& mutable_cf_options);

#ifndef ROCKSDB_LITE

Status GetMutableOptionsFromStrings(
    const MutableCFOptions& base_options,
    const std::unordered_map<std::string, std::string>& options_map,
    Logger* info_log, MutableCFOptions* new_options);

Status GetMutableDBOptionsFromStrings(
    const MutableDBOptions& base_options,
    const std::unordered_map<std::string, std::string>& options_map,
    MutableDBOptions* new_options);

Status GetTableFactoryFromMap(
    const std::string& factory_name,
    const std::unordered_map<std::string, std::string>& opt_map,
    std::shared_ptr<TableFactory>* table_factory,
    bool ignore_unknown_options = false);

enum class OptionType {
  kBoolean,
  kInt,
  kVectorInt,
  kUInt,
  kUInt32T,
  kUInt64T,
  kSizeT,
  kString,
  kDouble,
  kCompactionStyle,
  kCompactionPri,
  kSliceTransform,
  kCompressionType,
  kVectorCompressionType,
  kTableFactory,
  kComparator,
  kCompactionFilter,
  kCompactionFilterFactory,
  kCompactionOptionsFIFO,
  kCompactionOptionsUniversal,
  kCompactionStopStyle,
  kMergeOperator,
  kMemTableRepFactory,
  kBlockBasedTableIndexType,
  kBlockBasedTableDataBlockIndexType,
  kFilterPolicy,
  kFlushBlockPolicyFactory,
  kChecksumType,
  kEncodingType,
  kWALRecoveryMode,
  kAccessHint,
  kInfoLogLevel,
  kLRUCacheOptions,
<<<<<<< HEAD
#ifdef INDIRECT_VALUE_SUPPORT
  kVectorInt32,
  kVectorInt64,
#endif //INDIRECT_VALUE_SUPPORT
=======
>>>>>>> 641fae60
  kUnknown
};

enum class OptionVerificationType {
  kNormal,
  kByName,               // The option is pointer typed so we can only verify
                         // based on it's name.
  kByNameAllowNull,      // Same as kByName, but it also allows the case
                         // where one of them is a nullptr.
  kByNameAllowFromNull,  // Same as kByName, but it also allows the case
                         // where the old option is nullptr.
  kDeprecated            // The option is no longer used in rocksdb. The RocksDB
                         // OptionsParser will still accept this option if it
                         // happen to exists in some Options file.  However,
                         // the parser will not include it in serialization
                         // and verification processes.
};

// A struct for storing constant option information such as option name,
// option type, and offset.
struct OptionTypeInfo {
  int offset;
  OptionType type;
  OptionVerificationType verification;
  bool is_mutable;
  int mutable_offset;
};

// A helper function that converts "opt_address" to a std::string
// based on the specified OptionType.
bool SerializeSingleOptionHelper(const char* opt_address,
                                 const OptionType opt_type, std::string* value);

// In addition to its public version defined in rocksdb/convenience.h,
// this further takes an optional output vector "unsupported_options_names",
// which stores the name of all the unsupported options specified in "opts_map".
Status GetDBOptionsFromMapInternal(
    const DBOptions& base_options,
    const std::unordered_map<std::string, std::string>& opts_map,
    DBOptions* new_options, bool input_strings_escaped,
    std::vector<std::string>* unsupported_options_names = nullptr,
    bool ignore_unknown_options = false);

// In addition to its public version defined in rocksdb/convenience.h,
// this further takes an optional output vector "unsupported_options_names",
// which stores the name of all the unsupported options specified in "opts_map".
Status GetColumnFamilyOptionsFromMapInternal(
    const ColumnFamilyOptions& base_options,
    const std::unordered_map<std::string, std::string>& opts_map,
    ColumnFamilyOptions* new_options, bool input_strings_escaped,
    std::vector<std::string>* unsupported_options_names = nullptr,
    bool ignore_unknown_options = false);

<<<<<<< HEAD
=======
bool ParseSliceTransform(
    const std::string& value,
    std::shared_ptr<const SliceTransform>* slice_transform);

>>>>>>> 641fae60
extern Status StringToMap(
    const std::string& opts_str,
    std::unordered_map<std::string, std::string>* opts_map);

extern bool ParseOptionHelper(char* opt_address, const OptionType& opt_type,
                              const std::string& value);
#endif  // !ROCKSDB_LITE

struct OptionsHelper {
  static std::map<CompactionStyle, std::string> compaction_style_to_string;
  static std::map<CompactionPri, std::string> compaction_pri_to_string;
  static std::map<CompactionStopStyle, std::string>
      compaction_stop_style_to_string;
  static std::unordered_map<std::string, ChecksumType> checksum_type_string_map;
  static std::unordered_map<std::string, CompressionType>
      compression_type_string_map;
#ifndef ROCKSDB_LITE
  static std::unordered_map<std::string, OptionTypeInfo> cf_options_type_info;
  static std::unordered_map<std::string, OptionTypeInfo>
      fifo_compaction_options_type_info;
  static std::unordered_map<std::string, OptionTypeInfo>
      universal_compaction_options_type_info;
  static std::unordered_map<std::string, CompactionStopStyle>
      compaction_stop_style_string_map;
  static std::unordered_map<std::string, OptionTypeInfo> db_options_type_info;
  static std::unordered_map<std::string, OptionTypeInfo>
      lru_cache_options_type_info;
  static std::unordered_map<std::string, BlockBasedTableOptions::IndexType>
      block_base_table_index_type_string_map;
<<<<<<< HEAD
=======
  static std::unordered_map<std::string,
                            BlockBasedTableOptions::DataBlockIndexType>
      block_base_table_data_block_index_type_string_map;
>>>>>>> 641fae60
  static std::unordered_map<std::string, EncodingType> encoding_type_string_map;
  static std::unordered_map<std::string, CompactionStyle>
      compaction_style_string_map;
  static std::unordered_map<std::string, CompactionPri>
      compaction_pri_string_map;
  static std::unordered_map<std::string, WALRecoveryMode>
      wal_recovery_mode_string_map;
  static std::unordered_map<std::string, DBOptions::AccessHint>
      access_hint_string_map;
  static std::unordered_map<std::string, InfoLogLevel>
      info_log_level_string_map;
  static ColumnFamilyOptions dummy_cf_options;
  static CompactionOptionsFIFO dummy_comp_options;
  static LRUCacheOptions dummy_lru_cache_options;
  static CompactionOptionsUniversal dummy_comp_options_universal;
#endif  // !ROCKSDB_LITE
};

// Some aliasing
static auto& compaction_style_to_string =
    OptionsHelper::compaction_style_to_string;
static auto& compaction_pri_to_string = OptionsHelper::compaction_pri_to_string;
static auto& compaction_stop_style_to_string =
    OptionsHelper::compaction_stop_style_to_string;
static auto& checksum_type_string_map = OptionsHelper::checksum_type_string_map;
#ifndef ROCKSDB_LITE
static auto& cf_options_type_info = OptionsHelper::cf_options_type_info;
static auto& fifo_compaction_options_type_info =
    OptionsHelper::fifo_compaction_options_type_info;
static auto& universal_compaction_options_type_info =
    OptionsHelper::universal_compaction_options_type_info;
static auto& compaction_stop_style_string_map =
    OptionsHelper::compaction_stop_style_string_map;
static auto& db_options_type_info = OptionsHelper::db_options_type_info;
static auto& lru_cache_options_type_info =
    OptionsHelper::lru_cache_options_type_info;
static auto& compression_type_string_map =
    OptionsHelper::compression_type_string_map;
static auto& block_base_table_index_type_string_map =
    OptionsHelper::block_base_table_index_type_string_map;
<<<<<<< HEAD
=======
static auto& block_base_table_data_block_index_type_string_map =
    OptionsHelper::block_base_table_data_block_index_type_string_map;
>>>>>>> 641fae60
static auto& encoding_type_string_map = OptionsHelper::encoding_type_string_map;
static auto& compaction_style_string_map =
    OptionsHelper::compaction_style_string_map;
static auto& compaction_pri_string_map =
    OptionsHelper::compaction_pri_string_map;
static auto& wal_recovery_mode_string_map =
    OptionsHelper::wal_recovery_mode_string_map;
static auto& access_hint_string_map = OptionsHelper::access_hint_string_map;
static auto& info_log_level_string_map =
    OptionsHelper::info_log_level_string_map;
#endif  // !ROCKSDB_LITE

}  // namespace rocksdb<|MERGE_RESOLUTION|>--- conflicted
+++ resolved
@@ -78,13 +78,10 @@
   kAccessHint,
   kInfoLogLevel,
   kLRUCacheOptions,
-<<<<<<< HEAD
 #ifdef INDIRECT_VALUE_SUPPORT
   kVectorInt32,
   kVectorInt64,
 #endif //INDIRECT_VALUE_SUPPORT
-=======
->>>>>>> 641fae60
   kUnknown
 };
 
@@ -138,13 +135,10 @@
     std::vector<std::string>* unsupported_options_names = nullptr,
     bool ignore_unknown_options = false);
 
-<<<<<<< HEAD
-=======
 bool ParseSliceTransform(
     const std::string& value,
     std::shared_ptr<const SliceTransform>* slice_transform);
 
->>>>>>> 641fae60
 extern Status StringToMap(
     const std::string& opts_str,
     std::unordered_map<std::string, std::string>* opts_map);
@@ -174,12 +168,9 @@
       lru_cache_options_type_info;
   static std::unordered_map<std::string, BlockBasedTableOptions::IndexType>
       block_base_table_index_type_string_map;
-<<<<<<< HEAD
-=======
   static std::unordered_map<std::string,
                             BlockBasedTableOptions::DataBlockIndexType>
       block_base_table_data_block_index_type_string_map;
->>>>>>> 641fae60
   static std::unordered_map<std::string, EncodingType> encoding_type_string_map;
   static std::unordered_map<std::string, CompactionStyle>
       compaction_style_string_map;
@@ -220,11 +211,8 @@
     OptionsHelper::compression_type_string_map;
 static auto& block_base_table_index_type_string_map =
     OptionsHelper::block_base_table_index_type_string_map;
-<<<<<<< HEAD
-=======
 static auto& block_base_table_data_block_index_type_string_map =
     OptionsHelper::block_base_table_data_block_index_type_string_map;
->>>>>>> 641fae60
 static auto& encoding_type_string_map = OptionsHelper::encoding_type_string_map;
 static auto& compaction_style_string_map =
     OptionsHelper::compaction_style_string_map;
