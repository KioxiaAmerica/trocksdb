--- conflicted
+++ resolved
@@ -116,15 +116,10 @@
   uint32_t max_subcompactions;
 
   const SliceTransform* memtable_insert_with_hint_prefix_extractor;
-<<<<<<< HEAD
-#ifdef INDIRECT_VALUE_SUPPORT    // declare immutable options
-#endif
-=======
 
   uint64_t ttl;
 
   std::vector<DbPath> cf_paths;
->>>>>>> 5e019aff
 };
 
 struct MutableCFOptions {
@@ -154,7 +149,8 @@
         max_bytes_for_level_multiplier(options.max_bytes_for_level_multiplier),
         max_bytes_for_level_multiplier_additional(
             options.max_bytes_for_level_multiplier_additional),
-<<<<<<< HEAD
+        compaction_options_fifo(options.compaction_options_fifo),
+        compaction_options_universal(options.compaction_options_universal),
 #ifdef INDIRECT_VALUE_SUPPORT   // declare mutable options
 // Tuning parameters are mutable
         allow_trivial_move(options.allow_trivial_move),
@@ -174,10 +170,6 @@
         compaction_picker_age_importance(options.compaction_picker_age_importance),
         ring_compression_style(options.ring_compression_style),
 #endif
-=======
-        compaction_options_fifo(options.compaction_options_fifo),
-        compaction_options_universal(options.compaction_options_universal),
->>>>>>> 5e019aff
         max_sequential_skip_in_iterations(
             options.max_sequential_skip_in_iterations),
         paranoid_file_checks(options.paranoid_file_checks),
@@ -207,7 +199,7 @@
         target_file_size_multiplier(0),
         max_bytes_for_level_base(0),
         max_bytes_for_level_multiplier(0),
-<<<<<<< HEAD
+        compaction_options_fifo(),
 #ifdef INDIRECT_VALUE_SUPPORT   // initialize mutable options
 // Tuning parameters are mutable
         allow_trivial_move(false),
@@ -227,9 +219,6 @@
     //Ring Compression Style: indicates what kind of compression will be applied to the data
         ring_compression_style(std::vector<CompressionType>({kNoCompression})),
 #endif
-=======
-        compaction_options_fifo(),
->>>>>>> 5e019aff
         max_sequential_skip_in_iterations(0),
         paranoid_file_checks(false),
         report_bg_io_stats(false),
@@ -278,7 +267,8 @@
   uint64_t max_bytes_for_level_base;
   double max_bytes_for_level_multiplier;
   std::vector<int> max_bytes_for_level_multiplier_additional;
-<<<<<<< HEAD
+  CompactionOptionsFIFO compaction_options_fifo;
+  CompactionOptionsUniversal compaction_options_universal;
 #ifdef INDIRECT_VALUE_SUPPORT
   bool allow_trivial_move;  // allow trivial move, bypassing compaction.  Used to allow some tests to run
   double compaction_score_limit_L0;  // maximum compaction score assigned to L0
@@ -298,10 +288,6 @@
   std::vector<int32_t> compaction_picker_age_importance;
   std::vector<CompressionType> ring_compression_style;
 #endif
-=======
-  CompactionOptionsFIFO compaction_options_fifo;
-  CompactionOptionsUniversal compaction_options_universal;
->>>>>>> 5e019aff
 
   // Misc options
   uint64_t max_sequential_skip_in_iterations;
