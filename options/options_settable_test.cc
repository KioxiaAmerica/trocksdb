//  Copyright (c) 2011-present, Facebook, Inc.  All rights reserved.
//  This source code is licensed under both the GPLv2 (found in the
//  COPYING file in the root directory) and Apache 2.0 License
//  (found in the LICENSE.Apache file in the root directory).
//
// Copyright (c) 2011 The LevelDB Authors. All rights reserved.
// Use of this source code is governed by a BSD-style license that can be
// found in the LICENSE file. See the AUTHORS file for names of contributors.

#ifndef __STDC_FORMAT_MACROS
#define __STDC_FORMAT_MACROS
#endif

#include <cstring>

#include "options/options_helper.h"
#include "rocksdb/convenience.h"
#include "util/testharness.h"

#ifndef GFLAGS
bool FLAGS_enable_print = false;
#else
#include "util/gflags_compat.h"
using GFLAGS_NAMESPACE::ParseCommandLineFlags;
DEFINE_bool(enable_print, false, "Print options generated to console.");
#endif  // GFLAGS

namespace rocksdb {

// Verify options are settable from options strings.
// We take the approach that depends on compiler behavior that copy constructor
// won't touch implicit padding bytes, so that the test is fragile.
// As a result, we only run the tests to verify new fields in options are
// settable through string on limited platforms as it depends on behavior of
// compilers.
#ifndef ROCKSDB_LITE
#if defined OS_LINUX || defined OS_WIN
#ifndef __clang__

class OptionsSettableTest : public testing::Test {
 public:
  OptionsSettableTest() {}
};

const char kSpecialChar = 'z';
typedef std::vector<std::pair<size_t, size_t>> OffsetGap;

void FillWithSpecialChar(char* start_ptr, size_t total_size,
                         const OffsetGap& blacklist) {
  size_t offset = 0;
  for (auto& pair : blacklist) {
    std::memset(start_ptr + offset, kSpecialChar, pair.first - offset);
    offset = pair.first + pair.second;
  }
  std::memset(start_ptr + offset, kSpecialChar, total_size - offset);
}

int NumUnsetBytes(char* start_ptr, size_t total_size,
                  const OffsetGap& blacklist) {
  int total_unset_bytes_base = 0;
  size_t offset = 0;
  for (auto& pair : blacklist) {
    for (char* ptr = start_ptr + offset; ptr < start_ptr + pair.first; ptr++) {
      if (*ptr == kSpecialChar) {
        total_unset_bytes_base++;
      }
    }
    offset = pair.first + pair.second;
  }
  for (char* ptr = start_ptr + offset; ptr < start_ptr + total_size; ptr++) {
    if (*ptr == kSpecialChar) {
      total_unset_bytes_base++;
    }
  }
  return total_unset_bytes_base;
}

// If the test fails, likely a new option is added to BlockBasedTableOptions
// but it cannot be set through GetBlockBasedTableOptionsFromString(), or the
// test is not updated accordingly.
// After adding an option, we need to make sure it is settable by
// GetBlockBasedTableOptionsFromString() and add the option to the input string
// passed to the GetBlockBasedTableOptionsFromString() in this test.
// If it is a complicated type, you also need to add the field to
// kBbtoBlacklist, and maybe add customized verification for it.
TEST_F(OptionsSettableTest, BlockBasedTableOptionsAllFieldsSettable) {
  // Items in the form of <offset, size>. Need to be in ascending order
  // and not overlapping. Need to updated if new pointer-option is added.
  const OffsetGap kBbtoBlacklist = {
      {offsetof(struct BlockBasedTableOptions, flush_block_policy_factory),
       sizeof(std::shared_ptr<FlushBlockPolicyFactory>)},
      {offsetof(struct BlockBasedTableOptions, block_cache),
       sizeof(std::shared_ptr<Cache>)},
      {offsetof(struct BlockBasedTableOptions, persistent_cache),
       sizeof(std::shared_ptr<PersistentCache>)},
      {offsetof(struct BlockBasedTableOptions, block_cache_compressed),
       sizeof(std::shared_ptr<Cache>)},
      {offsetof(struct BlockBasedTableOptions, filter_policy),
       sizeof(std::shared_ptr<const FilterPolicy>)},
  };

  // In this test, we catch a new option of BlockBasedTableOptions that is not
  // settable through GetBlockBasedTableOptionsFromString().
  // We count padding bytes of the option struct, and assert it to be the same
  // as unset bytes of an option struct initialized by
  // GetBlockBasedTableOptionsFromString().

  char* bbto_ptr = new char[sizeof(BlockBasedTableOptions)];

  // Count padding bytes by setting all bytes in the memory to a special char,
  // copy a well constructed struct to this memory and see how many special
  // bytes left.
  BlockBasedTableOptions* bbto = new (bbto_ptr) BlockBasedTableOptions();
  FillWithSpecialChar(bbto_ptr, sizeof(BlockBasedTableOptions), kBbtoBlacklist);
  // It based on the behavior of compiler that padding bytes are not changed
  // when copying the struct. It's prone to failure when compiler behavior
  // changes. We verify there is unset bytes to detect the case.
  *bbto = BlockBasedTableOptions();
  int unset_bytes_base =
      NumUnsetBytes(bbto_ptr, sizeof(BlockBasedTableOptions), kBbtoBlacklist);
  ASSERT_GT(unset_bytes_base, 0);
  bbto->~BlockBasedTableOptions();

  // Construct the base option passed into
  // GetBlockBasedTableOptionsFromString().
  bbto = new (bbto_ptr) BlockBasedTableOptions();
  FillWithSpecialChar(bbto_ptr, sizeof(BlockBasedTableOptions), kBbtoBlacklist);
  // This option is not setable:
  bbto->use_delta_encoding = true;

  char* new_bbto_ptr = new char[sizeof(BlockBasedTableOptions)];
  BlockBasedTableOptions* new_bbto =
      new (new_bbto_ptr) BlockBasedTableOptions();
  FillWithSpecialChar(new_bbto_ptr, sizeof(BlockBasedTableOptions),
                      kBbtoBlacklist);

  // Need to update the option string if a new option is added.
  ASSERT_OK(GetBlockBasedTableOptionsFromString(
      *bbto,
      "cache_index_and_filter_blocks=1;"
      "cache_index_and_filter_blocks_with_high_priority=true;"
      "pin_l0_filter_and_index_blocks_in_cache=1;"
      "index_type=kHashSearch;"
      "checksum=kxxHash;hash_index_allow_collision=1;no_block_cache=1;"
      "block_cache=1M;block_cache_compressed=1k;block_size=1024;"
      "block_size_deviation=8;block_restart_interval=4; "
      "metadata_block_size=1024;"
      "partition_filters=false;"
      "index_block_restart_interval=4;"
      "filter_policy=bloomfilter:4:true;whole_key_filtering=1;"
      "format_version=1;"
      "hash_index_allow_collision=false;"
      "verify_compression=true;read_amp_bytes_per_bit=0;"
      "enable_index_compression=false;"
      "block_align=true",
      new_bbto));

  ASSERT_EQ(unset_bytes_base,
            NumUnsetBytes(new_bbto_ptr, sizeof(BlockBasedTableOptions),
                          kBbtoBlacklist));

  ASSERT_TRUE(new_bbto->block_cache.get() != nullptr);
  ASSERT_TRUE(new_bbto->block_cache_compressed.get() != nullptr);
  ASSERT_TRUE(new_bbto->filter_policy.get() != nullptr);

  bbto->~BlockBasedTableOptions();
  new_bbto->~BlockBasedTableOptions();

  delete[] bbto_ptr;
  delete[] new_bbto_ptr;
}

// If the test fails, likely a new option is added to DBOptions
// but it cannot be set through GetDBOptionsFromString(), or the test is not
// updated accordingly.
// After adding an option, we need to make sure it is settable by
// GetDBOptionsFromString() and add the option to the input string passed to
// DBOptionsFromString()in this test.
// If it is a complicated type, you also need to add the field to
// kDBOptionsBlacklist, and maybe add customized verification for it.
TEST_F(OptionsSettableTest, DBOptionsAllFieldsSettable) {
  const OffsetGap kDBOptionsBlacklist = {
      {offsetof(struct DBOptions, env), sizeof(Env*)},
      {offsetof(struct DBOptions, rate_limiter),
       sizeof(std::shared_ptr<RateLimiter>)},
      {offsetof(struct DBOptions, sst_file_manager),
       sizeof(std::shared_ptr<SstFileManager>)},
      {offsetof(struct DBOptions, info_log), sizeof(std::shared_ptr<Logger>)},
      {offsetof(struct DBOptions, statistics),
       sizeof(std::shared_ptr<Statistics>)},
      {offsetof(struct DBOptions, db_paths), sizeof(std::vector<DbPath>)},
      {offsetof(struct DBOptions, db_log_dir), sizeof(std::string)},
      {offsetof(struct DBOptions, wal_dir), sizeof(std::string)},
      {offsetof(struct DBOptions, write_buffer_manager),
       sizeof(std::shared_ptr<WriteBufferManager>)},
      {offsetof(struct DBOptions, listeners),
       sizeof(std::vector<std::shared_ptr<EventListener>>)},
      {offsetof(struct DBOptions, row_cache), sizeof(std::shared_ptr<Cache>)},
      {offsetof(struct DBOptions, wal_filter), sizeof(const WalFilter*)},
  };

  char* options_ptr = new char[sizeof(DBOptions)];

  // Count padding bytes by setting all bytes in the memory to a special char,
  // copy a well constructed struct to this memory and see how many special
  // bytes left.
  DBOptions* options = new (options_ptr) DBOptions();
  FillWithSpecialChar(options_ptr, sizeof(DBOptions), kDBOptionsBlacklist);
  // It based on the behavior of compiler that padding bytes are not changed
  // when copying the struct. It's prone to failure when compiler behavior
  // changes. We verify there is unset bytes to detect the case.
  *options = DBOptions();
  int unset_bytes_base =
      NumUnsetBytes(options_ptr, sizeof(DBOptions), kDBOptionsBlacklist);
  ASSERT_GT(unset_bytes_base, 0);
  options->~DBOptions();

  options = new (options_ptr) DBOptions();
  FillWithSpecialChar(options_ptr, sizeof(DBOptions), kDBOptionsBlacklist);

  char* new_options_ptr = new char[sizeof(DBOptions)];
  DBOptions* new_options = new (new_options_ptr) DBOptions();
  FillWithSpecialChar(new_options_ptr, sizeof(DBOptions), kDBOptionsBlacklist);

  // Need to update the option string if a new option is added.
  ASSERT_OK(
      GetDBOptionsFromString(*options,
                             "wal_bytes_per_sync=4295048118;"
                             "delete_obsolete_files_period_micros=4294967758;"
                             "WAL_ttl_seconds=4295008036;"
                             "WAL_size_limit_MB=4295036161;"
                             "wal_dir=path/to/wal_dir;"
                             "db_write_buffer_size=2587;"
                             "max_subcompactions=64330;"
                             "table_cache_numshardbits=28;"
                             "max_open_files=72;"
                             "max_file_opening_threads=35;"
                             "max_background_jobs=8;"
                             "base_background_compactions=3;"
                             "max_background_compactions=33;"
                             "use_fsync=true;"
                             "use_adaptive_mutex=false;"
                             "max_total_wal_size=4295005604;"
                             "compaction_readahead_size=0;"
                             "new_table_reader_for_compaction_inputs=false;"
                             "keep_log_file_num=4890;"
                             "skip_stats_update_on_db_open=false;"
                             "max_manifest_file_size=4295009941;"
                             "db_log_dir=path/to/db_log_dir;"
                             "skip_log_error_on_recovery=true;"
                             "writable_file_max_buffer_size=1048576;"
                             "paranoid_checks=true;"
                             "is_fd_close_on_exec=false;"
                             "bytes_per_sync=4295013613;"
                             "enable_thread_tracking=false;"
                             "recycle_log_file_num=0;"
                             "create_missing_column_families=true;"
                             "log_file_time_to_roll=3097;"
                             "max_background_flushes=35;"
                             "create_if_missing=false;"
                             "error_if_exists=true;"
                             "delayed_write_rate=4294976214;"
                             "manifest_preallocation_size=1222;"
                             "allow_mmap_writes=false;"
                             "stats_dump_period_sec=70127;"
                             "allow_fallocate=true;"
                             "allow_mmap_reads=false;"
                             "use_direct_reads=false;"
                             "use_direct_io_for_flush_and_compaction=false;"
                             "max_log_file_size=4607;"
                             "random_access_max_buffer_size=1048576;"
                             "advise_random_on_open=true;"
                             "fail_if_options_file_error=false;"
                             "enable_pipelined_write=false;"
                             "allow_concurrent_memtable_write=true;"
                             "wal_recovery_mode=kPointInTimeRecovery;"
                             "enable_write_thread_adaptive_yield=true;"
                             "write_thread_slow_yield_usec=5;"
                             "write_thread_max_yield_usec=1000;"
                             "access_hint_on_compaction_start=NONE;"
                             "info_log_level=DEBUG_LEVEL;"
                             "dump_malloc_stats=false;"
                             "allow_2pc=false;"
                             "avoid_flush_during_recovery=false;"
                             "avoid_flush_during_shutdown=false;"
                             "allow_ingest_behind=false;"
                             "preserve_deletes=false;"
                             "concurrent_prepare=false;"
                             "two_write_queues=false;"
                             "manual_wal_flush=false;"
                             "seq_per_batch=false;",
                             new_options));

  ASSERT_EQ(unset_bytes_base, NumUnsetBytes(new_options_ptr, sizeof(DBOptions),
                                            kDBOptionsBlacklist));

  options->~DBOptions();
  new_options->~DBOptions();

  delete[] options_ptr;
  delete[] new_options_ptr;
}

template <typename T1, typename T2>
inline int offset_of(T1 T2::*member) {
  static T2 obj;
  return int(size_t(&(obj.*member)) - size_t(&obj));
}

// If the test fails, likely a new option is added to ColumnFamilyOptions
// but it cannot be set through GetColumnFamilyOptionsFromString(), or the
// test is not updated accordingly.
// After adding an option, we need to make sure it is settable by
// GetColumnFamilyOptionsFromString() and add the option to the input
// string passed to GetColumnFamilyOptionsFromString()in this test.
// If it is a complicated type, you also need to add the field to
// kColumnFamilyOptionsBlacklist, and maybe add customized verification
// for it.
TEST_F(OptionsSettableTest, ColumnFamilyOptionsAllFieldsSettable) {
  // options in the blacklist need to appear in the same order as in
  // ColumnFamilyOptions.
  const OffsetGap kColumnFamilyOptionsBlacklist = {
      {offset_of(&ColumnFamilyOptions::inplace_callback),
       sizeof(UpdateStatus(*)(char*, uint32_t*, Slice, std::string*))},
      {offset_of(
           &ColumnFamilyOptions::memtable_insert_with_hint_prefix_extractor),
       sizeof(std::shared_ptr<const SliceTransform>)},
      {offset_of(&ColumnFamilyOptions::compression_per_level),
       sizeof(std::vector<CompressionType>)},
      {offset_of(
           &ColumnFamilyOptions::max_bytes_for_level_multiplier_additional),
       sizeof(std::vector<int>)},
      {offset_of(&ColumnFamilyOptions::memtable_factory),
       sizeof(std::shared_ptr<MemTableRepFactory>)},
      {offset_of(&ColumnFamilyOptions::table_properties_collector_factories),
       sizeof(ColumnFamilyOptions::TablePropertiesCollectorFactories)},
      {offset_of(&ColumnFamilyOptions::comparator), sizeof(Comparator*)},
      {offset_of(&ColumnFamilyOptions::merge_operator),
       sizeof(std::shared_ptr<MergeOperator>)},
      {offset_of(&ColumnFamilyOptions::compaction_filter),
       sizeof(const CompactionFilter*)},
      {offset_of(&ColumnFamilyOptions::compaction_filter_factory),
       sizeof(std::shared_ptr<CompactionFilterFactory>)},
      {offset_of(&ColumnFamilyOptions::prefix_extractor),
       sizeof(std::shared_ptr<const SliceTransform>)},
      {offset_of(&ColumnFamilyOptions::table_factory),
       sizeof(std::shared_ptr<TableFactory>)},
<<<<<<< HEAD
#ifdef INDIRECT_VALUE_SUPPORT
      {offset_of(&ColumnFamilyOptions::vlogring_activation_level),
       sizeof(std::vector<uint32_t>)},
      {offset_of(&ColumnFamilyOptions::min_indirect_val_size),
       sizeof(std::vector<size_t>)},
      {offset_of(&ColumnFamilyOptions::fraction_remapped_during_compaction),
       sizeof(std::vector<int32_t>)},
      {offset_of(&ColumnFamilyOptions::fraction_remapped_during_active_recycling),
       sizeof(std::vector<int32_t>)},
      {offset_of(&ColumnFamilyOptions::fragmentation_active_recycling_trigger),
       sizeof(std::vector<int32_t>)},
      {offset_of(&ColumnFamilyOptions::fragmentation_active_recycling_klaxon),
       sizeof(std::vector<int32_t>)},
      {offset_of(&ColumnFamilyOptions::active_recycling_sst_minct),
       sizeof(std::vector<int32_t>)},
      {offset_of(&ColumnFamilyOptions::active_recycling_sst_maxct),
       sizeof(std::vector<int32_t>)},
      {offset_of(&ColumnFamilyOptions::active_recycling_vlogfile_freed_min),
       sizeof(std::vector<int32_t>)},
      {offset_of(&ColumnFamilyOptions::active_recycling_size_trigger),
       sizeof(std::vector<int64_t>)},
      {offset_of(&ColumnFamilyOptions::vlogfile_max_size),
       sizeof(std::vector<uint64_t>)},
      {offset_of(&ColumnFamilyOptions::compaction_picker_age_importance),
       sizeof(std::vector<int32_t>)},
      {offset_of(&ColumnFamilyOptions::ring_compression_style),
       sizeof(std::vector<CompressionType>)},
#endif
=======
      {offset_of(&ColumnFamilyOptions::cf_paths),
       sizeof(std::vector<DbPath>)},
>>>>>>> 5e019aff
  };

  char* options_ptr = new char[sizeof(ColumnFamilyOptions)];

  // Count padding bytes by setting all bytes in the memory to a special char,
  // copy a well constructed struct to this memory and see how many special
  // bytes left.
  ColumnFamilyOptions* options = new (options_ptr) ColumnFamilyOptions();
  FillWithSpecialChar(options_ptr, sizeof(ColumnFamilyOptions),
                      kColumnFamilyOptionsBlacklist);
  // It based on the behavior of compiler that padding bytes are not changed
  // when copying the struct. It's prone to failure when compiler behavior
  // changes. We verify there is unset bytes to detect the case.
  *options = ColumnFamilyOptions();

  // Deprecatd option which is not initialized. Need to set it to avoid
  // Valgrind error
  options->max_mem_compaction_level = 0;

  int unset_bytes_base = NumUnsetBytes(options_ptr, sizeof(ColumnFamilyOptions),
                                       kColumnFamilyOptionsBlacklist);
  ASSERT_GT(unset_bytes_base, 0);
  options->~ColumnFamilyOptions();

  options = new (options_ptr) ColumnFamilyOptions();
  FillWithSpecialChar(options_ptr, sizeof(ColumnFamilyOptions),
                      kColumnFamilyOptionsBlacklist);

  // Following options are not settable through
  // GetColumnFamilyOptionsFromString():
  options->rate_limit_delay_max_milliseconds = 33;
  options->compaction_options_universal = CompactionOptionsUniversal();
  options->compression_opts = CompressionOptions();
  options->hard_rate_limit = 0;
  options->soft_rate_limit = 0;
  options->purge_redundant_kvs_while_flush = false;
  options->max_mem_compaction_level = 0;

  char* new_options_ptr = new char[sizeof(ColumnFamilyOptions)];
  ColumnFamilyOptions* new_options =
      new (new_options_ptr) ColumnFamilyOptions();
  FillWithSpecialChar(new_options_ptr, sizeof(ColumnFamilyOptions),
                      kColumnFamilyOptionsBlacklist);

  // Need to update the option string if a new option is added.
  char optionstring[] =
      "compaction_filter_factory=mpudlojcujCompactionFilterFactory;"
      "table_factory=PlainTable;"
      "prefix_extractor=rocksdb.CappedPrefix.13;"
      "comparator=leveldb.BytewiseComparator;"
      "compression_per_level=kBZip2Compression:kBZip2Compression:"
      "kBZip2Compression:kNoCompression:kZlibCompression:kBZip2Compression:"
      "kSnappyCompression;"
      "max_bytes_for_level_base=986;"
      "bloom_locality=8016;"
      "target_file_size_base=4294976376;"
      "memtable_huge_page_size=2557;"
      "max_successive_merges=5497;"
      "max_sequential_skip_in_iterations=4294971408;"
      "arena_block_size=1893;"
      "target_file_size_multiplier=35;"
      "min_write_buffer_number_to_merge=9;"
      "max_write_buffer_number=84;"
      "write_buffer_size=1653;"
      "max_compaction_bytes=64;"
      "max_bytes_for_level_multiplier=60;"
      "memtable_factory=SkipListFactory;"
      "compression=kNoCompression;"
      "bottommost_compression=kDisableCompressionOption;"
      "level0_stop_writes_trigger=33;"
      "num_levels=99;"
      "level0_slowdown_writes_trigger=22;"
      "level0_file_num_compaction_trigger=14;"
      "compaction_filter=urxcqstuwnCompactionFilter;"
      "soft_rate_limit=530.615385;"
      "soft_pending_compaction_bytes_limit=0;"
      "max_write_buffer_number_to_maintain=84;"
      "merge_operator=aabcxehazrMergeOperator;"
      "memtable_prefix_bloom_size_ratio=0.4642;"
      "memtable_insert_with_hint_prefix_extractor=rocksdb.CappedPrefix.13;"
      "paranoid_file_checks=true;"
      "force_consistency_checks=true;"
      "inplace_update_num_locks=7429;"
      "optimize_filters_for_hits=false;"
      "level_compaction_dynamic_level_bytes=false;"
      "inplace_update_support=false;"
      "compaction_style=kCompactionStyleFIFO;"
      "compaction_pri=kMinOverlappingRatio;"
      "hard_pending_compaction_bytes_limit=0;"
      "disable_auto_compactions=false;"
      "report_bg_io_stats=true;"
<<<<<<< HEAD
#ifdef INDIRECT_VALUE_SUPPORT
      "allow_trivial_move=false;"
      "compaction_score_limit_L0=1000.0;"
#endif
      ;
  ASSERT_OK(GetColumnFamilyOptionsFromString(
      *options, optionstring, new_options));
=======
      "ttl=60;"
      "compaction_options_fifo={max_table_files_size=3;ttl=100;allow_"
      "compaction=false;};",
      new_options));
>>>>>>> 5e019aff

  ASSERT_EQ(unset_bytes_base,
            NumUnsetBytes(new_options_ptr, sizeof(ColumnFamilyOptions),
                          kColumnFamilyOptionsBlacklist));

  options->~ColumnFamilyOptions();
  new_options->~ColumnFamilyOptions();

  delete[] options_ptr;
  delete[] new_options_ptr;
}
#endif  // !__clang__
#endif  // OS_LINUX || OS_WIN
#endif  // !ROCKSDB_LITE

}  // namespace rocksdb

int main(int argc, char** argv) {
  ::testing::InitGoogleTest(&argc, argv);
#ifdef GFLAGS
  ParseCommandLineFlags(&argc, &argv, true);
#endif  // GFLAGS
  return RUN_ALL_TESTS();
}<|MERGE_RESOLUTION|>--- conflicted
+++ resolved
@@ -345,7 +345,8 @@
        sizeof(std::shared_ptr<const SliceTransform>)},
       {offset_of(&ColumnFamilyOptions::table_factory),
        sizeof(std::shared_ptr<TableFactory>)},
-<<<<<<< HEAD
+      {offset_of(&ColumnFamilyOptions::cf_paths),
+       sizeof(std::vector<DbPath>)},
 #ifdef INDIRECT_VALUE_SUPPORT
       {offset_of(&ColumnFamilyOptions::vlogring_activation_level),
        sizeof(std::vector<uint32_t>)},
@@ -374,10 +375,6 @@
       {offset_of(&ColumnFamilyOptions::ring_compression_style),
        sizeof(std::vector<CompressionType>)},
 #endif
-=======
-      {offset_of(&ColumnFamilyOptions::cf_paths),
-       sizeof(std::vector<DbPath>)},
->>>>>>> 5e019aff
   };
 
   char* options_ptr = new char[sizeof(ColumnFamilyOptions)];
@@ -469,20 +466,18 @@
       "hard_pending_compaction_bytes_limit=0;"
       "disable_auto_compactions=false;"
       "report_bg_io_stats=true;"
-<<<<<<< HEAD
+      "ttl=60;"
+      "compaction_options_fifo={max_table_files_size=3;ttl=100;allow_"
+      "compaction=false;"
+      new_options));
+
 #ifdef INDIRECT_VALUE_SUPPORT
       "allow_trivial_move=false;"
       "compaction_score_limit_L0=1000.0;"
 #endif
-      ;
+      "};";
   ASSERT_OK(GetColumnFamilyOptionsFromString(
       *options, optionstring, new_options));
-=======
-      "ttl=60;"
-      "compaction_options_fifo={max_table_files_size=3;ttl=100;allow_"
-      "compaction=false;};",
-      new_options));
->>>>>>> 5e019aff
 
   ASSERT_EQ(unset_bytes_base,
             NumUnsetBytes(new_options_ptr, sizeof(ColumnFamilyOptions),
