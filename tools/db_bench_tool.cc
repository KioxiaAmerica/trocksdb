--- conflicted
+++ resolved
@@ -2296,23 +2296,16 @@
       const int len = FLAGS_block_size;
       std::string input_str(len, 'y');
       std::string compressed;
-<<<<<<< HEAD
+      CompressionOptions opts;
 #ifdef INDIRECT_VALUE_SUPPORT
-      CompressionContext compression_ctx(FLAGS_ring_compression_style_e,
+      CompressionContext context(FLAGS_ring_compression_style_e);
 #else
-      CompressionContext compression_ctx(FLAGS_compression_type_e,
+      CompressionContext context(FLAGS_compression_type_e);
 #endif
-                                         Options().compression_opts);
-      bool result =
-          CompressSlice(compression_ctx, Slice(input_str), &compressed);
-=======
-      CompressionOptions opts;
-      CompressionContext context(FLAGS_compression_type_e);
       CompressionInfo info(opts, context, CompressionDict::GetEmptyDict(),
                            FLAGS_compression_type_e,
                            FLAGS_sample_for_compression);
       bool result = CompressSlice(info, Slice(input_str), &compressed);
->>>>>>> 2b38e2dd
 
       if (!result) {
         fprintf(stdout, "WARNING: %s compression is not enabled\n",
@@ -3175,21 +3168,16 @@
     int64_t produced = 0;
     bool ok = true;
     std::string compressed;
-<<<<<<< HEAD
-#ifdef INDIRECT_VALUE_SUPPORT
-    CompressionContext compression_ctx(FLAGS_ring_compression_style_e,
-#else
-    CompressionContext compression_ctx(FLAGS_compression_type_e,
-#endif
-                                       Options().compression_opts);
-
-=======
     CompressionOptions opts;
     CompressionContext context(FLAGS_compression_type_e);
+#ifdef INDIRECT_VALUE_SUPPORT
+    CompressionContext context(FLAGS_ring_compression_style_e);
+#else
+    CompressionContext context(FLAGS_compression_type_e);
+#endif
     CompressionInfo info(opts, context, CompressionDict::GetEmptyDict(),
                          FLAGS_compression_type_e,
                          FLAGS_sample_for_compression);
->>>>>>> 2b38e2dd
     // Compress 1G
     while (ok && bytes < int64_t(1) << 30) {
       compressed.clear();
@@ -3215,26 +3203,23 @@
     Slice input = gen.Generate(FLAGS_block_size);
     std::string compressed;
 
-<<<<<<< HEAD
 #ifdef INDIRECT_VALUE_SUPPORT
-    UncompressionContext uncompression_ctx(FLAGS_ring_compression_style_e);
-    CompressionContext compression_ctx(FLAGS_ring_compression_style_e,
+    CompressionContext compression_ctx(FLAGS_ring_compression_style_e);
 #else
-    UncompressionContext uncompression_ctx(FLAGS_compression_type_e);
     CompressionContext compression_ctx(FLAGS_compression_type_e,
 #endif
-                                       Options().compression_opts);
-=======
-    CompressionContext compression_ctx(FLAGS_compression_type_e);
     CompressionOptions compression_opts;
     CompressionInfo compression_info(
         compression_opts, compression_ctx, CompressionDict::GetEmptyDict(),
         FLAGS_compression_type_e, FLAGS_sample_for_compression);
+#ifdef INDIRECT_VALUE_SUPPORT
+    UncompressionContext uncompression_ctx(FLAGS_ring_compression_style_e);
+#else
     UncompressionContext uncompression_ctx(FLAGS_compression_type_e);
+#endif
     UncompressionInfo uncompression_info(uncompression_ctx,
                                          UncompressionDict::GetEmptyDict(),
                                          FLAGS_compression_type_e);
->>>>>>> 2b38e2dd
 
     bool ok = CompressSlice(compression_info, input, &compressed);
     int64_t bytes = 0;
@@ -3792,9 +3777,6 @@
     if (FLAGS_use_keep_filter) {
       options.compaction_filter = new KeepFilter();
       fprintf(stdout, "A noop compaction filter is used\n");
-<<<<<<< HEAD
-  }
-=======
     }
 
     if (FLAGS_use_existing_keys) {
@@ -3809,7 +3791,6 @@
       delete iter;
       FLAGS_num = keys_.size();
     }
->>>>>>> 2b38e2dd
   }
 
   void Open(Options* opts) {
