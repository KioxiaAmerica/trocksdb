//  Copyright (c) 2011-present, Facebook, Inc.  All rights reserved.
//  This source code is licensed under both the GPLv2 (found in the
//  COPYING file in the root directory) and Apache 2.0 License
//  (found in the LICENSE.Apache file in the root directory).
//
// Copyright (c) 2011 The LevelDB Authors. All rights reserved.
// Use of this source code is governed by a BSD-style license that can be
// found in the LICENSE file. See the AUTHORS file for names of contributors.
//
// The test uses an array to compare against values written to the database.
// Keys written to the array are in 1:1 correspondence to the actual values in
// the database according to the formula in the function GenerateValue.

// Space is reserved in the array from 0 to FLAGS_max_key and values are
// randomly written/deleted/read from those positions. During verification we
// compare all the positions in the array. To shorten/elongate the running
// time, you could change the settings: FLAGS_max_key, FLAGS_ops_per_thread,
// (sometimes also FLAGS_threads).
//
// NOTE that if FLAGS_test_batches_snapshots is set, the test will have
// different behavior. See comment of the flag for details.

#ifndef GFLAGS
#include <cstdio>
int main() {
  fprintf(stderr, "Please install gflags to run rocksdb tools\n");
  return 1;
}
#else

#ifndef __STDC_FORMAT_MACROS
#define __STDC_FORMAT_MACROS
#endif  // __STDC_FORMAT_MACROS

#include <fcntl.h>
#include <inttypes.h>
#include <stdio.h>
#include <stdlib.h>
#include <sys/types.h>
#include <algorithm>
#include <chrono>
#include <exception>
#include <queue>
#include <thread>

#include "db/db_impl.h"
#include "db/version_set.h"
#include "hdfs/env_hdfs.h"
#include "monitoring/histogram.h"
#include "options/options_helper.h"
#include "port/port.h"
#include "rocksdb/cache.h"
#include "rocksdb/env.h"
#include "rocksdb/slice.h"
#include "rocksdb/slice_transform.h"
#include "rocksdb/statistics.h"
#include "rocksdb/utilities/backupable_db.h"
#include "rocksdb/utilities/checkpoint.h"
#include "rocksdb/utilities/db_ttl.h"
#include "rocksdb/utilities/options_util.h"
#include "rocksdb/utilities/transaction.h"
#include "rocksdb/utilities/transaction_db.h"
#include "rocksdb/write_batch.h"
#include "util/coding.h"
#include "util/compression.h"
#include "util/crc32c.h"
#include "util/gflags_compat.h"
#include "util/logging.h"
#include "util/mutexlock.h"
#include "util/random.h"
#include "util/string_util.h"
// SyncPoint is not supported in Released Windows Mode.
#if !(defined NDEBUG) || !defined(OS_WIN)
#include "util/sync_point.h"
#endif  // !(defined NDEBUG) || !defined(OS_WIN)
#include "util/testutil.h"

#include "utilities/merge_operators.h"

using GFLAGS_NAMESPACE::ParseCommandLineFlags;
using GFLAGS_NAMESPACE::RegisterFlagValidator;
using GFLAGS_NAMESPACE::SetUsageMessage;

static const long KB = 1024;
static const int kRandomValueMaxFactor = 3;
static const int kValueMaxLen = 100;

static bool ValidateUint32Range(const char* flagname, uint64_t value) {
  if (value > std::numeric_limits<uint32_t>::max()) {
    fprintf(stderr,
            "Invalid value for --%s: %lu, overflow\n",
            flagname,
            (unsigned long)value);
    return false;
  }
  return true;
}

DEFINE_uint64(seed, 2341234, "Seed for PRNG");
static const bool FLAGS_seed_dummy __attribute__((__unused__)) =
    RegisterFlagValidator(&FLAGS_seed, &ValidateUint32Range);

DEFINE_int64(max_key, 1 * KB* KB,
             "Max number of key/values to place in database");

DEFINE_int32(column_families, 10, "Number of column families");

DEFINE_string(
    options_file, "",
    "The path to a RocksDB options file.  If specified, then db_stress will "
    "run with the RocksDB options in the default column family of the "
    "specified options file. Note that, when an options file is provided, "
    "db_stress will ignore the flag values for all options that may be passed "
    "via options file.");

DEFINE_int64(
    active_width, 0,
    "Number of keys in active span of the key-range at any given time. The "
    "span begins with its left endpoint at key 0, gradually moves rightwards, "
    "and ends with its right endpoint at max_key. If set to 0, active_width "
    "will be sanitized to be equal to max_key.");

// TODO(noetzli) Add support for single deletes
DEFINE_bool(test_batches_snapshots, false,
            "If set, the test uses MultiGet(), MultiPut() and MultiDelete()"
            " which read/write/delete multiple keys in a batch. In this mode,"
            " we do not verify db content by comparing the content with the "
            "pre-allocated array. Instead, we do partial verification inside"
            " MultiGet() by checking various values in a batch. Benefit of"
            " this mode:\n"
            "\t(a) No need to acquire mutexes during writes (less cache "
            "flushes in multi-core leading to speed up)\n"
            "\t(b) No long validation at the end (more speed up)\n"
            "\t(c) Test snapshot and atomicity of batch writes");

DEFINE_bool(atomic_flush, false, "If true, the test enables atomic flush\n");

DEFINE_int32(threads, 32, "Number of concurrent threads to run.");

DEFINE_int32(ttl, -1,
             "Opens the db with this ttl value if this is not -1. "
             "Carefully specify a large value such that verifications on "
             "deleted values don't fail");

DEFINE_int32(value_size_mult, 8,
             "Size of value will be this number times rand_int(1,3) bytes");

DEFINE_int32(compaction_readahead_size, 0, "Compaction readahead size");

DEFINE_bool(enable_pipelined_write, false, "Pipeline WAL/memtable writes");

DEFINE_bool(verify_before_write, false, "Verify before write");

DEFINE_bool(histogram, false, "Print histogram of operation timings");

DEFINE_bool(destroy_db_initially, true,
            "Destroys the database dir before start if this is true");

DEFINE_bool(verbose, false, "Verbose");

DEFINE_bool(progress_reports, true,
            "If true, db_stress will report number of finished operations");

DEFINE_uint64(db_write_buffer_size, rocksdb::Options().db_write_buffer_size,
              "Number of bytes to buffer in all memtables before compacting");

DEFINE_int32(write_buffer_size,
             static_cast<int32_t>(rocksdb::Options().write_buffer_size),
             "Number of bytes to buffer in memtable before compacting");

DEFINE_int32(max_write_buffer_number,
             rocksdb::Options().max_write_buffer_number,
             "The number of in-memory memtables. "
             "Each memtable is of size FLAGS_write_buffer_size.");

DEFINE_int32(min_write_buffer_number_to_merge,
             rocksdb::Options().min_write_buffer_number_to_merge,
             "The minimum number of write buffers that will be merged together "
             "before writing to storage. This is cheap because it is an "
             "in-memory merge. If this feature is not enabled, then all these "
             "write buffers are flushed to L0 as separate files and this "
             "increases read amplification because a get request has to check "
             "in all of these files. Also, an in-memory merge may result in "
             "writing less data to storage if there are duplicate records in"
             " each of these individual write buffers.");

DEFINE_int32(max_write_buffer_number_to_maintain,
             rocksdb::Options().max_write_buffer_number_to_maintain,
             "The total maximum number of write buffers to maintain in memory "
             "including copies of buffers that have already been flushed. "
             "Unlike max_write_buffer_number, this parameter does not affect "
             "flushing. This controls the minimum amount of write history "
             "that will be available in memory for conflict checking when "
             "Transactions are used. If this value is too low, some "
             "transactions may fail at commit time due to not being able to "
             "determine whether there were any write conflicts. Setting this "
             "value to 0 will cause write buffers to be freed immediately "
             "after they are flushed.  If this value is set to -1, "
             "'max_write_buffer_number' will be used.");

DEFINE_double(memtable_prefix_bloom_size_ratio,
              rocksdb::Options().memtable_prefix_bloom_size_ratio,
              "creates prefix blooms for memtables, each with size "
              "`write_buffer_size * memtable_prefix_bloom_size_ratio`.");

DEFINE_int32(open_files, rocksdb::Options().max_open_files,
             "Maximum number of files to keep open at the same time "
             "(use default if == 0)");

DEFINE_int64(compressed_cache_size, -1,
             "Number of bytes to use as a cache of compressed data."
             " Negative means use default settings.");

DEFINE_int32(compaction_style, rocksdb::Options().compaction_style, "");

DEFINE_int32(level0_file_num_compaction_trigger,
             rocksdb::Options().level0_file_num_compaction_trigger,
             "Level0 compaction start trigger");

DEFINE_int32(level0_slowdown_writes_trigger,
             rocksdb::Options().level0_slowdown_writes_trigger,
             "Number of files in level-0 that will slow down writes");

DEFINE_int32(level0_stop_writes_trigger,
             rocksdb::Options().level0_stop_writes_trigger,
             "Number of files in level-0 that will trigger put stop.");

DEFINE_int32(block_size,
             static_cast<int32_t>(rocksdb::BlockBasedTableOptions().block_size),
             "Number of bytes in a block.");

DEFINE_int32(
    format_version,
    static_cast<int32_t>(rocksdb::BlockBasedTableOptions().format_version),
    "Format version of SST files.");

<<<<<<< HEAD
=======
DEFINE_int32(index_block_restart_interval,
             rocksdb::BlockBasedTableOptions().index_block_restart_interval,
             "Number of keys between restart points "
             "for delta encoding of keys in index block.");

>>>>>>> 641fae60
DEFINE_int32(max_background_compactions,
             rocksdb::Options().max_background_compactions,
             "The maximum number of concurrent background compactions "
             "that can occur in parallel.");

DEFINE_int32(num_bottom_pri_threads, 0,
             "The number of threads in the bottom-priority thread pool (used "
             "by universal compaction only).");

DEFINE_int32(compaction_thread_pool_adjust_interval, 0,
             "The interval (in milliseconds) to adjust compaction thread pool "
             "size. Don't change it periodically if the value is 0.");

DEFINE_int32(compaction_thread_pool_variations, 2,
             "Range of background thread pool size variations when adjusted "
             "periodically.");

DEFINE_int32(max_background_flushes, rocksdb::Options().max_background_flushes,
             "The maximum number of concurrent background flushes "
             "that can occur in parallel.");

DEFINE_int32(universal_size_ratio, 0, "The ratio of file sizes that trigger"
             " compaction in universal style");

DEFINE_int32(universal_min_merge_width, 0, "The minimum number of files to "
             "compact in universal style compaction");

DEFINE_int32(universal_max_merge_width, 0, "The max number of files to compact"
             " in universal style compaction");

DEFINE_int32(universal_max_size_amplification_percent, 0,
             "The max size amplification for universal style compaction");

DEFINE_int32(clear_column_family_one_in, 1000000,
             "With a chance of 1/N, delete a column family and then recreate "
             "it again. If N == 0, never drop/create column families. "
             "When test_batches_snapshots is true, this flag has no effect");

DEFINE_int32(set_options_one_in, 0,
             "With a chance of 1/N, change some random options");

DEFINE_int32(set_in_place_one_in, 0,
             "With a chance of 1/N, toggle in place support option");

DEFINE_int64(cache_size, 2LL * KB * KB * KB,
             "Number of bytes to use as a cache of uncompressed data.");

DEFINE_bool(use_clock_cache, false,
            "Replace default LRU block cache with clock cache.");

DEFINE_uint64(subcompactions, 1,
              "Maximum number of subcompactions to divide L0-L1 compactions "
              "into.");

DEFINE_bool(allow_concurrent_memtable_write, false,
            "Allow multi-writers to update mem tables in parallel.");

DEFINE_bool(enable_write_thread_adaptive_yield, true,
            "Use a yielding spin loop for brief writer thread waits.");

static const bool FLAGS_subcompactions_dummy __attribute__((__unused__)) =
    RegisterFlagValidator(&FLAGS_subcompactions, &ValidateUint32Range);

static bool ValidateInt32Positive(const char* flagname, int32_t value) {
  if (value < 0) {
    fprintf(stderr, "Invalid value for --%s: %d, must be >=0\n",
            flagname, value);
    return false;
  }
  return true;
}
DEFINE_int32(reopen, 10, "Number of times database reopens");
static const bool FLAGS_reopen_dummy __attribute__((__unused__)) =
    RegisterFlagValidator(&FLAGS_reopen, &ValidateInt32Positive);

DEFINE_int32(bloom_bits, 10, "Bloom filter bits per key. "
             "Negative means use default settings.");

DEFINE_bool(use_block_based_filter, false, "use block based filter"
              "instead of full filter for block based table");

DEFINE_string(db, "", "Use the db with the following name.");

DEFINE_string(
    expected_values_path, "",
    "File where the array of expected uint32_t values will be stored. If "
    "provided and non-empty, the DB state will be verified against these "
    "values after recovery. --max_key and --column_family must be kept the "
    "same across invocations of this program that use the same "
    "--expected_values_path.");

DEFINE_bool(verify_checksum, false,
            "Verify checksum for every block read from storage");

DEFINE_bool(mmap_read, rocksdb::Options().allow_mmap_reads,
            "Allow reads to occur via mmap-ing files");

DEFINE_bool(mmap_write, rocksdb::Options().allow_mmap_writes,
            "Allow writes to occur via mmap-ing files");

DEFINE_bool(use_direct_reads, rocksdb::Options().use_direct_reads,
            "Use O_DIRECT for reading data");

DEFINE_bool(use_direct_io_for_flush_and_compaction,
            rocksdb::Options().use_direct_io_for_flush_and_compaction,
            "Use O_DIRECT for writing data");

// Database statistics
static std::shared_ptr<rocksdb::Statistics> dbstats;
DEFINE_bool(statistics, false, "Create database statistics");

DEFINE_bool(sync, false, "Sync all writes to disk");

DEFINE_bool(use_fsync, false, "If true, issue fsync instead of fdatasync");

DEFINE_int32(kill_random_test, 0,
             "If non-zero, kill at various points in source code with "
             "probability 1/this");
static const bool FLAGS_kill_random_test_dummy __attribute__((__unused__)) =
    RegisterFlagValidator(&FLAGS_kill_random_test, &ValidateInt32Positive);
extern int rocksdb_kill_odds;

DEFINE_string(kill_prefix_blacklist, "",
              "If non-empty, kill points with prefix in the list given will be"
              " skipped. Items are comma-separated.");
extern std::vector<std::string> rocksdb_kill_prefix_blacklist;

DEFINE_bool(disable_wal, false, "If true, do not write WAL for write.");

DEFINE_int64(target_file_size_base, rocksdb::Options().target_file_size_base,
             "Target level-1 file size for compaction");

DEFINE_int32(target_file_size_multiplier, 1,
             "A multiplier to compute target level-N file size (N >= 2)");

DEFINE_uint64(max_bytes_for_level_base,
              rocksdb::Options().max_bytes_for_level_base,
              "Max bytes for level-1");

DEFINE_double(max_bytes_for_level_multiplier, 2,
              "A multiplier to compute max bytes for level-N (N >= 2)");

DEFINE_int32(range_deletion_width, 10,
             "The width of the range deletion intervals.");

DEFINE_uint64(rate_limiter_bytes_per_sec, 0, "Set options.rate_limiter value.");

DEFINE_bool(rate_limit_bg_reads, false,
            "Use options.rate_limiter on compaction reads");

DEFINE_bool(use_txn, false,
            "Use TransactionDB. Currently the default write policy is "
            "TxnDBWritePolicy::WRITE_PREPARED");

<<<<<<< HEAD
// Temporarily disable this to allows it to detect new bugs
=======
DEFINE_int32(backup_one_in, 0,
             "If non-zero, then CreateNewBackup() will be called once for "
             "every N operations on average.  0 indicates CreateNewBackup() "
             "is disabled.");

DEFINE_int32(checkpoint_one_in, 0,
             "If non-zero, then CreateCheckpoint() will be called once for "
             "every N operations on average.  0 indicates CreateCheckpoint() "
             "is disabled.");

DEFINE_int32(ingest_external_file_one_in, 0,
             "If non-zero, then IngestExternalFile() will be called once for "
             "every N operations on average.  0 indicates IngestExternalFile() "
             "is disabled.");

DEFINE_int32(ingest_external_file_width, 1000,
             "The width of the ingested external files.");

>>>>>>> 641fae60
DEFINE_int32(compact_files_one_in, 0,
             "If non-zero, then CompactFiles() will be called once for every N "
             "operations on average.  0 indicates CompactFiles() is disabled.");

DEFINE_int32(compact_range_one_in, 0,
             "If non-zero, then CompactRange() will be called once for every N "
             "operations on average.  0 indicates CompactRange() is disabled.");

DEFINE_int32(flush_one_in, 0,
             "If non-zero, then Flush() will be called once for every N ops "
             "on average.  0 indicates calls to Flush() are disabled.");

DEFINE_int32(compact_range_width, 10000,
             "The width of the ranges passed to CompactRange().");

DEFINE_int32(acquire_snapshot_one_in, 0,
             "If non-zero, then acquires a snapshot once every N operations on "
             "average.");

DEFINE_bool(compare_full_db_state_snapshot, false,
            "If set we compare state of entire db (in one of the threads) with"
            "each snapshot.");

DEFINE_uint64(snapshot_hold_ops, 0,
              "If non-zero, then releases snapshots N operations after they're "
              "acquired.");

static bool ValidateInt32Percent(const char* flagname, int32_t value) {
  if (value < 0 || value>100) {
    fprintf(stderr, "Invalid value for --%s: %d, 0<= pct <=100 \n",
            flagname, value);
    return false;
  }
  return true;
}

DEFINE_int32(readpercent, 10,
             "Ratio of reads to total workload (expressed as a percentage)");
static const bool FLAGS_readpercent_dummy __attribute__((__unused__)) =
    RegisterFlagValidator(&FLAGS_readpercent, &ValidateInt32Percent);

DEFINE_int32(prefixpercent, 20,
             "Ratio of prefix iterators to total workload (expressed as a"
             " percentage)");
static const bool FLAGS_prefixpercent_dummy __attribute__((__unused__)) =
    RegisterFlagValidator(&FLAGS_prefixpercent, &ValidateInt32Percent);

DEFINE_int32(writepercent, 45,
             "Ratio of writes to total workload (expressed as a percentage)");
static const bool FLAGS_writepercent_dummy __attribute__((__unused__)) =
    RegisterFlagValidator(&FLAGS_writepercent, &ValidateInt32Percent);

DEFINE_int32(delpercent, 15,
             "Ratio of deletes to total workload (expressed as a percentage)");
static const bool FLAGS_delpercent_dummy __attribute__((__unused__)) =
    RegisterFlagValidator(&FLAGS_delpercent, &ValidateInt32Percent);

DEFINE_int32(delrangepercent, 0,
             "Ratio of range deletions to total workload (expressed as a "
             "percentage). Cannot be used with test_batches_snapshots");
static const bool FLAGS_delrangepercent_dummy __attribute__((__unused__)) =
    RegisterFlagValidator(&FLAGS_delrangepercent, &ValidateInt32Percent);

DEFINE_int32(nooverwritepercent, 60,
             "Ratio of keys without overwrite to total workload (expressed as "
             " a percentage)");
static const bool FLAGS_nooverwritepercent_dummy __attribute__((__unused__)) =
    RegisterFlagValidator(&FLAGS_nooverwritepercent, &ValidateInt32Percent);

DEFINE_int32(iterpercent, 10, "Ratio of iterations to total workload"
             " (expressed as a percentage)");
static const bool FLAGS_iterpercent_dummy __attribute__((__unused__)) =
    RegisterFlagValidator(&FLAGS_iterpercent, &ValidateInt32Percent);

DEFINE_uint64(num_iterations, 10, "Number of iterations per MultiIterate run");
static const bool FLAGS_num_iterations_dummy __attribute__((__unused__)) =
    RegisterFlagValidator(&FLAGS_num_iterations, &ValidateUint32Range);

namespace {
enum rocksdb::CompressionType StringToCompressionType(const char* ctype) {
  assert(ctype);

  if (!strcasecmp(ctype, "none"))
    return rocksdb::kNoCompression;
  else if (!strcasecmp(ctype, "snappy"))
    return rocksdb::kSnappyCompression;
  else if (!strcasecmp(ctype, "zlib"))
    return rocksdb::kZlibCompression;
  else if (!strcasecmp(ctype, "bzip2"))
    return rocksdb::kBZip2Compression;
  else if (!strcasecmp(ctype, "lz4"))
    return rocksdb::kLZ4Compression;
  else if (!strcasecmp(ctype, "lz4hc"))
    return rocksdb::kLZ4HCCompression;
  else if (!strcasecmp(ctype, "xpress"))
    return rocksdb::kXpressCompression;
  else if (!strcasecmp(ctype, "zstd"))
    return rocksdb::kZSTD;

  fprintf(stderr, "Cannot parse compression type '%s'\n", ctype);
  return rocksdb::kSnappyCompression; //default value
}

enum rocksdb::ChecksumType StringToChecksumType(const char* ctype) {
  assert(ctype);
  auto iter = rocksdb::checksum_type_string_map.find(ctype);
  if (iter != rocksdb::checksum_type_string_map.end()) {
    return iter->second;
  }
  fprintf(stderr, "Cannot parse checksum type '%s'\n", ctype);
  return rocksdb::kCRC32c;
}

std::string ChecksumTypeToString(rocksdb::ChecksumType ctype) {
  auto iter = std::find_if(
      rocksdb::checksum_type_string_map.begin(),
      rocksdb::checksum_type_string_map.end(),
      [&](const std::pair<std::string, rocksdb::ChecksumType>&
              name_and_enum_val) { return name_and_enum_val.second == ctype; });
  assert(iter != rocksdb::checksum_type_string_map.end());
  return iter->first;
}

std::vector<std::string> SplitString(std::string src) {
  std::vector<std::string> ret;
  if (src.empty()) {
    return ret;
  }
  size_t pos = 0;
  size_t pos_comma;
  while ((pos_comma = src.find(',', pos)) != std::string::npos) {
    ret.push_back(src.substr(pos, pos_comma - pos));
    pos = pos_comma + 1;
  }
  ret.push_back(src.substr(pos, src.length()));
  return ret;
}
}  // namespace

DEFINE_string(compression_type, "snappy",
              "Algorithm to use to compress the database");
static enum rocksdb::CompressionType FLAGS_compression_type_e =
    rocksdb::kSnappyCompression;

DEFINE_int32(compression_max_dict_bytes, 0,
             "Maximum size of dictionary used to prime the compression "
             "library.");

DEFINE_int32(compression_zstd_max_train_bytes, 0,
             "Maximum size of training data passed to zstd's dictionary "
             "trainer.");

DEFINE_string(checksum_type, "kCRC32c", "Algorithm to use to checksum blocks");
static enum rocksdb::ChecksumType FLAGS_checksum_type_e = rocksdb::kCRC32c;

DEFINE_string(hdfs, "", "Name of hdfs environment");
// posix or hdfs environment
static rocksdb::Env* FLAGS_env = rocksdb::Env::Default();

DEFINE_uint64(ops_per_thread, 1200000, "Number of operations per thread.");
static const bool FLAGS_ops_per_thread_dummy __attribute__((__unused__)) =
    RegisterFlagValidator(&FLAGS_ops_per_thread, &ValidateUint32Range);

DEFINE_uint64(log2_keys_per_lock, 2, "Log2 of number of keys per lock");
static const bool FLAGS_log2_keys_per_lock_dummy __attribute__((__unused__)) =
    RegisterFlagValidator(&FLAGS_log2_keys_per_lock, &ValidateUint32Range);

DEFINE_uint64(max_manifest_file_size, 16384, "Maximum size of a MANIFEST file");

DEFINE_bool(in_place_update, false, "On true, does inplace update in memtable");

enum RepFactory {
  kSkipList,
  kHashSkipList,
  kVectorRep
};

namespace {
enum RepFactory StringToRepFactory(const char* ctype) {
  assert(ctype);

  if (!strcasecmp(ctype, "skip_list"))
    return kSkipList;
  else if (!strcasecmp(ctype, "prefix_hash"))
    return kHashSkipList;
  else if (!strcasecmp(ctype, "vector"))
    return kVectorRep;

  fprintf(stdout, "Cannot parse memreptable %s\n", ctype);
  return kSkipList;
}

#ifdef _MSC_VER
#pragma warning(push)
// truncation of constant value on static_cast
#pragma warning(disable : 4309)
#endif
bool GetNextPrefix(const rocksdb::Slice& src, std::string* v) {
  std::string ret = src.ToString();
  for (int i = static_cast<int>(ret.size()) - 1; i >= 0; i--) {
    if (ret[i] != static_cast<char>(255)) {
      ret[i] = ret[i] + 1;
      break;
    } else if (i != 0) {
      ret[i] = 0;
    } else {
      // all FF. No next prefix
      return false;
    }
  }
  *v = ret;
  return true;
}
#ifdef _MSC_VER
#pragma warning(pop)
#endif
}  // namespace

static enum RepFactory FLAGS_rep_factory;
DEFINE_string(memtablerep, "prefix_hash", "");

static bool ValidatePrefixSize(const char* flagname, int32_t value) {
  if (value < 0 || value > 8) {
    fprintf(stderr, "Invalid value for --%s: %d. 0 <= PrefixSize <= 8\n",
            flagname, value);
    return false;
  }
  return true;
}
DEFINE_int32(prefix_size, 7, "Control the prefix size for HashSkipListRep");
static const bool FLAGS_prefix_size_dummy __attribute__((__unused__)) =
    RegisterFlagValidator(&FLAGS_prefix_size, &ValidatePrefixSize);

DEFINE_bool(use_merge, false, "On true, replaces all writes with a Merge "
            "that behaves like a Put");

DEFINE_bool(use_full_merge_v1, false,
            "On true, use a merge operator that implement the deprecated "
            "version of FullMerge");

namespace rocksdb {

// convert long to a big-endian slice key
static std::string Key(int64_t val) {
  std::string little_endian_key;
  std::string big_endian_key;
  PutFixed64(&little_endian_key, val);
  assert(little_endian_key.size() == sizeof(val));
  big_endian_key.resize(sizeof(val));
  for (size_t i = 0 ; i < sizeof(val); ++i) {
    big_endian_key[i] = little_endian_key[sizeof(val) - 1 - i];
  }
  return big_endian_key;
}

static bool GetIntVal(std::string big_endian_key, uint64_t *key_p) {
  unsigned int size_key = sizeof(*key_p);
  assert(big_endian_key.size() == size_key);
  std::string little_endian_key;
  little_endian_key.resize(size_key);
  for (size_t i = 0 ; i < size_key; ++i) {
    little_endian_key[i] = big_endian_key[size_key - 1 - i];
  }
  Slice little_endian_slice = Slice(little_endian_key);
  return GetFixed64(&little_endian_slice, key_p);
}

static std::string StringToHex(const std::string& str) {
  std::string result = "0x";
  result.append(Slice(str).ToString(true));
  return result;
}


class StressTest;
namespace {

class Stats {
 private:
  uint64_t start_;
  uint64_t finish_;
  double  seconds_;
  long done_;
  long gets_;
  long prefixes_;
  long writes_;
  long deletes_;
  size_t single_deletes_;
  long iterator_size_sums_;
  long founds_;
  long iterations_;
  long range_deletions_;
  long covered_by_range_deletions_;
  long errors_;
  long num_compact_files_succeed_;
  long num_compact_files_failed_;
  int next_report_;
  size_t bytes_;
  uint64_t last_op_finish_;
  HistogramImpl hist_;

 public:
  Stats() { }

  void Start() {
    next_report_ = 100;
    hist_.Clear();
    done_ = 0;
    gets_ = 0;
    prefixes_ = 0;
    writes_ = 0;
    deletes_ = 0;
    single_deletes_ = 0;
    iterator_size_sums_ = 0;
    founds_ = 0;
    iterations_ = 0;
    range_deletions_ = 0;
    covered_by_range_deletions_ = 0;
    errors_ = 0;
    bytes_ = 0;
    seconds_ = 0;
    num_compact_files_succeed_ = 0;
    num_compact_files_failed_ = 0;
    start_ = FLAGS_env->NowMicros();
    last_op_finish_ = start_;
    finish_ = start_;
  }

  void Merge(const Stats& other) {
    hist_.Merge(other.hist_);
    done_ += other.done_;
    gets_ += other.gets_;
    prefixes_ += other.prefixes_;
    writes_ += other.writes_;
    deletes_ += other.deletes_;
    single_deletes_ += other.single_deletes_;
    iterator_size_sums_ += other.iterator_size_sums_;
    founds_ += other.founds_;
    iterations_ += other.iterations_;
    range_deletions_ += other.range_deletions_;
    covered_by_range_deletions_ = other.covered_by_range_deletions_;
    errors_ += other.errors_;
    bytes_ += other.bytes_;
    seconds_ += other.seconds_;
    num_compact_files_succeed_ += other.num_compact_files_succeed_;
    num_compact_files_failed_ += other.num_compact_files_failed_;
    if (other.start_ < start_) start_ = other.start_;
    if (other.finish_ > finish_) finish_ = other.finish_;
  }

  void Stop() {
    finish_ = FLAGS_env->NowMicros();
    seconds_ = (finish_ - start_) * 1e-6;
  }

  void FinishedSingleOp() {
    if (FLAGS_histogram) {
      auto now = FLAGS_env->NowMicros();
      auto micros = now - last_op_finish_;
      hist_.Add(micros);
      if (micros > 20000) {
        fprintf(stdout, "long op: %" PRIu64 " micros%30s\r", micros, "");
      }
      last_op_finish_ = now;
    }

      done_++;
    if (FLAGS_progress_reports) {
      if (done_ >= next_report_) {
        if      (next_report_ < 1000)   next_report_ += 100;
        else if (next_report_ < 5000)   next_report_ += 500;
        else if (next_report_ < 10000)  next_report_ += 1000;
        else if (next_report_ < 50000)  next_report_ += 5000;
        else if (next_report_ < 100000) next_report_ += 10000;
        else if (next_report_ < 500000) next_report_ += 50000;
        else                            next_report_ += 100000;
        fprintf(stdout, "... finished %ld ops%30s\r", done_, "");
      }
    }
  }

  void AddBytesForWrites(long nwrites, size_t nbytes) {
    writes_ += nwrites;
    bytes_ += nbytes;
  }

  void AddGets(long ngets, long nfounds) {
    founds_ += nfounds;
    gets_ += ngets;
  }

  void AddPrefixes(long nprefixes, long count) {
    prefixes_ += nprefixes;
    iterator_size_sums_ += count;
  }

  void AddIterations(long n) { iterations_ += n; }

  void AddDeletes(long n) { deletes_ += n; }

  void AddSingleDeletes(size_t n) { single_deletes_ += n; }

  void AddRangeDeletions(long n) { range_deletions_ += n; }

  void AddCoveredByRangeDeletions(long n) { covered_by_range_deletions_ += n; }

  void AddErrors(long n) { errors_ += n; }

  void AddNumCompactFilesSucceed(long n) { num_compact_files_succeed_ += n; }

  void AddNumCompactFilesFailed(long n) { num_compact_files_failed_ += n; }

  void Report(const char* name) {
    std::string extra;
    if (bytes_ < 1 || done_ < 1) {
      fprintf(stderr, "No writes or ops?\n");
      return;
    }

    double elapsed = (finish_ - start_) * 1e-6;
    double bytes_mb = bytes_ / 1048576.0;
    double rate = bytes_mb / elapsed;
    double throughput = (double)done_/elapsed;

    fprintf(stdout, "%-12s: ", name);
    fprintf(stdout, "%.3f micros/op %ld ops/sec\n",
            seconds_ * 1e6 / done_, (long)throughput);
    fprintf(stdout, "%-12s: Wrote %.2f MB (%.2f MB/sec) (%ld%% of %ld ops)\n",
            "", bytes_mb, rate, (100*writes_)/done_, done_);
    fprintf(stdout, "%-12s: Wrote %ld times\n", "", writes_);
    fprintf(stdout, "%-12s: Deleted %ld times\n", "", deletes_);
    fprintf(stdout, "%-12s: Single deleted %" ROCKSDB_PRIszt " times\n", "",
           single_deletes_);
    fprintf(stdout, "%-12s: %ld read and %ld found the key\n", "",
            gets_, founds_);
    fprintf(stdout, "%-12s: Prefix scanned %ld times\n", "", prefixes_);
    fprintf(stdout, "%-12s: Iterator size sum is %ld\n", "",
            iterator_size_sums_);
    fprintf(stdout, "%-12s: Iterated %ld times\n", "", iterations_);
    fprintf(stdout, "%-12s: Deleted %ld key-ranges\n", "", range_deletions_);
    fprintf(stdout, "%-12s: Range deletions covered %ld keys\n", "",
            covered_by_range_deletions_);

    fprintf(stdout, "%-12s: Got errors %ld times\n", "", errors_);
    fprintf(stdout, "%-12s: %ld CompactFiles() succeed\n", "",
            num_compact_files_succeed_);
    fprintf(stdout, "%-12s: %ld CompactFiles() did not succeed\n", "",
            num_compact_files_failed_);

    if (FLAGS_histogram) {
      fprintf(stdout, "Microseconds per op:\n%s\n", hist_.ToString().c_str());
    }
    fflush(stdout);
  }
};

// State shared by all concurrent executions of the same benchmark.
class SharedState {
 public:
  // indicates a key may have any value (or not be present) as an operation on
  // it is incomplete.
  static const uint32_t UNKNOWN_SENTINEL;
  // indicates a key should definitely be deleted
  static const uint32_t DELETION_SENTINEL;

  explicit SharedState(StressTest* stress_test)
      : cv_(&mu_),
        seed_(static_cast<uint32_t>(FLAGS_seed)),
        max_key_(FLAGS_max_key),
        log2_keys_per_lock_(static_cast<uint32_t>(FLAGS_log2_keys_per_lock)),
        num_threads_(FLAGS_threads),
        num_initialized_(0),
        num_populated_(0),
        vote_reopen_(0),
        num_done_(0),
        start_(false),
        start_verify_(false),
        should_stop_bg_thread_(false),
        bg_thread_finished_(false),
        stress_test_(stress_test),
        verification_failure_(false),
        no_overwrite_ids_(FLAGS_column_families),
        values_(nullptr) {
    // Pick random keys in each column family that will not experience
    // overwrite

    printf("Choosing random keys with no overwrite\n");
    Random64 rnd(seed_);
    // Start with the identity permutation. Subsequent iterations of
    // for loop below will start with perm of previous for loop
    int64_t *permutation = new int64_t[max_key_];
    for (int64_t i = 0; i < max_key_; i++) {
      permutation[i] = i;
    }
<<<<<<< HEAD

    for (auto& cf_ids : no_overwrite_ids_) {
      // Now do the Knuth shuffle
      int64_t num_no_overwrite_keys = (max_key_ * FLAGS_nooverwritepercent) / 100;
      // Only need to figure out first num_no_overwrite_keys of permutation
      for (int64_t i = 0; i < num_no_overwrite_keys; i++) {
        int64_t rand_index = i + rnd.Next() % (max_key_ - 1 - i);
        // Swap i and rand_index;
        int64_t temp = permutation[i];
        permutation[i] = permutation[rand_index];
        permutation[rand_index] = temp;
      }

      // Now fill cf_ids with the first num_no_overwrite_keys of permutation
      cf_ids.reserve(num_no_overwrite_keys);
      for (int64_t i = 0; i < num_no_overwrite_keys; i++) {
        cf_ids.insert(permutation[i]);
      }
      assert(cf_ids.size() == static_cast<size_t>(num_no_overwrite_keys));
=======
    // Now do the Knuth shuffle
    int64_t num_no_overwrite_keys = (max_key_ * FLAGS_nooverwritepercent) / 100;
    // Only need to figure out first num_no_overwrite_keys of permutation
    no_overwrite_ids_.reserve(num_no_overwrite_keys);
    for (int64_t i = 0; i < num_no_overwrite_keys; i++) {
      int64_t rand_index = i + rnd.Next() % (max_key_ - i);
      // Swap i and rand_index;
      int64_t temp = permutation[i];
      permutation[i] = permutation[rand_index];
      permutation[rand_index] = temp;
      // Fill no_overwrite_ids_ with the first num_no_overwrite_keys of
      // permutation
      no_overwrite_ids_.insert(permutation[i]);
>>>>>>> 641fae60
    }
    delete[] permutation;

    size_t expected_values_size =
        sizeof(std::atomic<uint32_t>) * FLAGS_column_families * max_key_;
    bool values_init_needed = false;
    Status status;
    if (!FLAGS_expected_values_path.empty()) {
      if (!std::atomic<uint32_t>{}.is_lock_free()) {
        status = Status::InvalidArgument(
            "Cannot use --expected_values_path on platforms without lock-free "
            "std::atomic<uint32_t>");
      }
      if (status.ok() && FLAGS_clear_column_family_one_in > 0) {
        status = Status::InvalidArgument(
            "Cannot use --expected_values_path on when "
            "--clear_column_family_one_in is greater than zero.");
      }
      uint64_t size = 0;
      if (status.ok()) {
        status = FLAGS_env->GetFileSize(FLAGS_expected_values_path, &size);
      }
<<<<<<< HEAD
      unique_ptr<WritableFile> wfile;
=======
      std::unique_ptr<WritableFile> wfile;
>>>>>>> 641fae60
      if (status.ok() && size == 0) {
        const EnvOptions soptions;
        status = FLAGS_env->NewWritableFile(FLAGS_expected_values_path, &wfile,
                                            soptions);
      }
      if (status.ok() && size == 0) {
        std::string buf(expected_values_size, '\0');
        status = wfile->Append(buf);
        values_init_needed = true;
      }
      if (status.ok()) {
        status = FLAGS_env->NewMemoryMappedFileBuffer(
            FLAGS_expected_values_path, &expected_mmap_buffer_);
      }
      if (status.ok()) {
        assert(expected_mmap_buffer_->GetLen() == expected_values_size);
        values_ =
            static_cast<std::atomic<uint32_t>*>(expected_mmap_buffer_->GetBase());
        assert(values_ != nullptr);
      } else {
        fprintf(stderr, "Failed opening shared file '%s' with error: %s\n",
                FLAGS_expected_values_path.c_str(), status.ToString().c_str());
        assert(values_ == nullptr);
      }
    }
    if (values_ == nullptr) {
      values_allocation_.reset(
          new std::atomic<uint32_t>[FLAGS_column_families * max_key_]);
      values_ = &values_allocation_[0];
      values_init_needed = true;
    }
    assert(values_ != nullptr);
    if (values_init_needed) {
      for (int i = 0; i < FLAGS_column_families; ++i) {
        for (int j = 0; j < max_key_; ++j) {
          Delete(i, j, false /* pending */);
        }
      }
    }

    if (FLAGS_test_batches_snapshots) {
      fprintf(stdout, "No lock creation because test_batches_snapshots set\n");
      return;
    }

    long num_locks = static_cast<long>(max_key_ >> log2_keys_per_lock_);
    if (max_key_ & ((1 << log2_keys_per_lock_) - 1)) {
      num_locks++;
    }
    fprintf(stdout, "Creating %ld locks\n", num_locks * FLAGS_column_families);
    key_locks_.resize(FLAGS_column_families);

    for (int i = 0; i < FLAGS_column_families; ++i) {
      key_locks_[i].resize(num_locks);
      for (auto& ptr : key_locks_[i]) {
        ptr.reset(new port::Mutex);
      }
    }
  }

  ~SharedState() {}

  port::Mutex* GetMutex() {
    return &mu_;
  }

  port::CondVar* GetCondVar() {
    return &cv_;
  }

  StressTest* GetStressTest() const {
    return stress_test_;
  }

  int64_t GetMaxKey() const {
    return max_key_;
  }

  uint32_t GetNumThreads() const {
    return num_threads_;
  }

  void IncInitialized() {
    num_initialized_++;
  }

  void IncOperated() {
    num_populated_++;
  }

  void IncDone() {
    num_done_++;
  }

  void IncVotedReopen() {
    vote_reopen_ = (vote_reopen_ + 1) % num_threads_;
  }

  bool AllInitialized() const {
    return num_initialized_ >= num_threads_;
  }

  bool AllOperated() const {
    return num_populated_ >= num_threads_;
  }

  bool AllDone() const {
    return num_done_ >= num_threads_;
  }

  bool AllVotedReopen() {
    return (vote_reopen_ == 0);
  }

  void SetStart() {
    start_ = true;
  }

  void SetStartVerify() {
    start_verify_ = true;
  }

  bool Started() const {
    return start_;
  }

  bool VerifyStarted() const {
    return start_verify_;
  }

  void SetVerificationFailure() { verification_failure_.store(true); }

  bool HasVerificationFailedYet() { return verification_failure_.load(); }

  port::Mutex* GetMutexForKey(int cf, int64_t key) {
    return key_locks_[cf][key >> log2_keys_per_lock_].get();
  }

  void LockColumnFamily(int cf) {
    for (auto& mutex : key_locks_[cf]) {
      mutex->Lock();
    }
  }

  void UnlockColumnFamily(int cf) {
    for (auto& mutex : key_locks_[cf]) {
      mutex->Unlock();
    }
  }

  std::atomic<uint32_t>& Value(int cf, int64_t key) const {
    return values_[cf * max_key_ + key];
  }

  void ClearColumnFamily(int cf) {
    std::fill(&Value(cf, 0 /* key */), &Value(cf + 1, 0 /* key */),
              DELETION_SENTINEL);
  }

  // @param pending True if the update may have started but is not yet
  //    guaranteed finished. This is useful for crash-recovery testing when the
  //    process may crash before updating the expected values array.
  void Put(int cf, int64_t key, uint32_t value_base, bool pending) {
    if (!pending) {
      // prevent expected-value update from reordering before Write
      std::atomic_thread_fence(std::memory_order_release);
    }
    Value(cf, key).store(pending ? UNKNOWN_SENTINEL : value_base,
                         std::memory_order_relaxed);
    if (pending) {
      // prevent Write from reordering before expected-value update
      std::atomic_thread_fence(std::memory_order_release);
    }
  }

  uint32_t Get(int cf, int64_t key) const { return Value(cf, key); }

  // @param pending See comment above Put()
  // Returns true if the key was not yet deleted.
  bool Delete(int cf, int64_t key, bool pending) {
    if (Value(cf, key) == DELETION_SENTINEL) {
      return false;
    }
    Put(cf, key, DELETION_SENTINEL, pending);
    return true;
  }

  // @param pending See comment above Put()
  // Returns true if the key was not yet deleted.
  bool SingleDelete(int cf, int64_t key, bool pending) {
    return Delete(cf, key, pending);
  }

  // @param pending See comment above Put()
  // Returns number of keys deleted by the call.
  int DeleteRange(int cf, int64_t begin_key, int64_t end_key, bool pending) {
    int covered = 0;
    for (int64_t key = begin_key; key < end_key; ++key) {
      if (Delete(cf, key, pending)) {
        ++covered;
      }
    }
    return covered;
  }

  bool AllowsOverwrite(int64_t key) {
    return no_overwrite_ids_.find(key) == no_overwrite_ids_.end();
  }

  bool Exists(int cf, int64_t key) {
    // UNKNOWN_SENTINEL counts as exists. That assures a key for which overwrite
    // is disallowed can't be accidentally added a second time, in which case
    // SingleDelete wouldn't be able to properly delete the key. It does allow
    // the case where a SingleDelete might be added which covers nothing, but
    // that's not a correctness issue.
    uint32_t expected_value = Value(cf, key).load();
    return expected_value != DELETION_SENTINEL;
  }

  uint32_t GetSeed() const { return seed_; }

  void SetShouldStopBgThread() { should_stop_bg_thread_ = true; }

  bool ShoudStopBgThread() { return should_stop_bg_thread_; }

  void SetBgThreadFinish() { bg_thread_finished_ = true; }

  bool BgThreadFinished() const { return bg_thread_finished_; }

  bool ShouldVerifyAtBeginning() const {
    return expected_mmap_buffer_.get() != nullptr;
  }

 private:
  port::Mutex mu_;
  port::CondVar cv_;
  const uint32_t seed_;
  const int64_t max_key_;
  const uint32_t log2_keys_per_lock_;
  const int num_threads_;
  long num_initialized_;
  long num_populated_;
  long vote_reopen_;
  long num_done_;
  bool start_;
  bool start_verify_;
  bool should_stop_bg_thread_;
  bool bg_thread_finished_;
  StressTest* stress_test_;
  std::atomic<bool> verification_failure_;

  // Keys that should not be overwritten
<<<<<<< HEAD
  std::vector<std::unordered_set<size_t> > no_overwrite_ids_;
=======
  std::unordered_set<size_t> no_overwrite_ids_;
>>>>>>> 641fae60

  std::atomic<uint32_t>* values_;
  std::unique_ptr<std::atomic<uint32_t>[]> values_allocation_;
  // Has to make it owned by a smart ptr as port::Mutex is not copyable
  // and storing it in the container may require copying depending on the impl.
  std::vector<std::vector<std::unique_ptr<port::Mutex> > > key_locks_;
  std::unique_ptr<MemoryMappedFileBuffer> expected_mmap_buffer_;
};

const uint32_t SharedState::UNKNOWN_SENTINEL = 0xfffffffe;
const uint32_t SharedState::DELETION_SENTINEL = 0xffffffff;

// Per-thread state for concurrent executions of the same benchmark.
struct ThreadState {
  uint32_t tid;  // 0..n-1
  Random rand;   // Has different seeds for different threads
  SharedState* shared;
  Stats stats;
  struct SnapshotState {
    const Snapshot* snapshot;
    // The cf from which we did a Get at this snapshot
    int cf_at;
    // The name of the cf at the time that we did a read
    std::string cf_at_name;
    // The key with which we did a Get at this snapshot
    std::string key;
    // The status of the Get
    Status status;
    // The value of the Get
    std::string value;
<<<<<<< HEAD
=======
    // optional state of all keys in the db
    std::vector<bool> *key_vec;
>>>>>>> 641fae60
  };
  std::queue<std::pair<uint64_t, SnapshotState> > snapshot_queue;

  ThreadState(uint32_t index, SharedState* _shared)
      : tid(index), rand(1000 + index + _shared->GetSeed()), shared(_shared) {}
};

class DbStressListener : public EventListener {
 public:
  DbStressListener(const std::string& db_name,
                   const std::vector<DbPath>& db_paths,
                   const std::vector<ColumnFamilyDescriptor>& column_families)
<<<<<<< HEAD
      : db_name_(db_name), db_paths_(db_paths),
        column_families_(column_families) {}
  virtual ~DbStressListener() {}
=======
      : db_name_(db_name),
        db_paths_(db_paths),
        column_families_(column_families),
        num_pending_file_creations_(0) {}
  virtual ~DbStressListener() {
    assert(num_pending_file_creations_ == 0);
  }
>>>>>>> 641fae60
#ifndef ROCKSDB_LITE
  virtual void OnFlushCompleted(DB* /*db*/, const FlushJobInfo& info) override {
    assert(IsValidColumnFamilyName(info.cf_name));
    VerifyFilePath(info.file_path);
    // pretending doing some work here
    std::this_thread::sleep_for(
        std::chrono::microseconds(Random::GetTLSInstance()->Uniform(5000)));
  }

  virtual void OnCompactionCompleted(DB* /*db*/,
                                     const CompactionJobInfo& ci) override {
    assert(IsValidColumnFamilyName(ci.cf_name));
    assert(ci.input_files.size() + ci.output_files.size() > 0U);
    for (const auto& file_path : ci.input_files) {
      VerifyFilePath(file_path);
    }
    for (const auto& file_path : ci.output_files) {
      VerifyFilePath(file_path);
    }
    // pretending doing some work here
    std::this_thread::sleep_for(
        std::chrono::microseconds(Random::GetTLSInstance()->Uniform(5000)));
  }

  virtual void OnTableFileCreationStarted(
      const TableFileCreationBriefInfo& /*info*/) override {
    ++num_pending_file_creations_;
  }
  virtual void OnTableFileCreated(const TableFileCreationInfo& info) override {
    assert(info.db_name == db_name_);
    assert(IsValidColumnFamilyName(info.cf_name));
    if (info.file_size) {
      VerifyFilePath(info.file_path);
    }
    assert(info.job_id > 0 || FLAGS_compact_files_one_in > 0);
    if (info.status.ok() && info.file_size > 0) {
      assert(info.table_properties.data_size > 0);
      assert(info.table_properties.raw_key_size > 0);
      assert(info.table_properties.num_entries > 0);
    }
    --num_pending_file_creations_;
  }

 protected:
  bool IsValidColumnFamilyName(const std::string& cf_name) const {
    if (cf_name == kDefaultColumnFamilyName) {
      return true;
    }
    // The column family names in the stress tests are numbers.
    for (size_t i = 0; i < cf_name.size(); ++i) {
      if (cf_name[i] < '0' || cf_name[i] > '9') {
        return false;
      }
    }
    return true;
  }

  void VerifyFileDir(const std::string& file_dir) {
#ifndef NDEBUG
    if (db_name_ == file_dir) {
      return;
    }
    for (const auto& db_path : db_paths_) {
      if (db_path.path == file_dir) {
        return;
      }
    }
    for (auto& cf : column_families_) {
      for (const auto& cf_path : cf.options.cf_paths) {
        if (cf_path.path == file_dir) {
            return;
        }
      }
    }
    assert(false);
#else
    (void)file_dir;
#endif  // !NDEBUG
  }

  void VerifyFileName(const std::string& file_name) {
#ifndef NDEBUG
    uint64_t file_number;
    FileType file_type;
    bool result = ParseFileName(file_name, &file_number, &file_type);
    assert(result);
    assert(file_type == kTableFile);
#else
    (void)file_name;
#endif  // !NDEBUG
  }

  void VerifyFilePath(const std::string& file_path) {
#ifndef NDEBUG
    size_t pos = file_path.find_last_of("/");
    if (pos == std::string::npos) {
      VerifyFileName(file_path);
    } else {
      if (pos > 0) {
        VerifyFileDir(file_path.substr(0, pos));
      }
      VerifyFileName(file_path.substr(pos));
    }
#else
    (void)file_path;
#endif  // !NDEBUG
  }
#endif  // !ROCKSDB_LITE

 private:
  std::string db_name_;
  std::vector<DbPath> db_paths_;
  std::vector<ColumnFamilyDescriptor> column_families_;
<<<<<<< HEAD
=======
  std::atomic<int> num_pending_file_creations_;
>>>>>>> 641fae60
};

}  // namespace

class StressTest {
 public:
  StressTest()
      : cache_(NewCache(FLAGS_cache_size)),
        compressed_cache_(NewLRUCache(FLAGS_compressed_cache_size)),
        filter_policy_(FLAGS_bloom_bits >= 0
                           ? FLAGS_use_block_based_filter
                                 ? NewBloomFilterPolicy(FLAGS_bloom_bits, true)
                                 : NewBloomFilterPolicy(FLAGS_bloom_bits, false)
                           : nullptr),
        db_(nullptr),
#ifndef ROCKSDB_LITE
        txn_db_(nullptr),
#endif
        new_column_family_name_(1),
        num_times_reopened_(0) {
    if (FLAGS_destroy_db_initially) {
      std::vector<std::string> files;
      FLAGS_env->GetChildren(FLAGS_db, &files);
      for (unsigned int i = 0; i < files.size(); i++) {
        if (Slice(files[i]).starts_with("heap-")) {
          FLAGS_env->DeleteFile(FLAGS_db + "/" + files[i]);
        }
      }
      DestroyDB(FLAGS_db, Options());
    }
  }

  virtual ~StressTest() {
    for (auto cf : column_families_) {
      delete cf;
    }
    column_families_.clear();
    delete db_;
  }

  std::shared_ptr<Cache> NewCache(size_t capacity) {
    if (capacity <= 0) {
      return nullptr;
    }
    if (FLAGS_use_clock_cache) {
      auto cache = NewClockCache((size_t)capacity);
      if (!cache) {
        fprintf(stderr, "Clock cache not supported.");
        exit(1);
      }
      return cache;
    } else {
      return NewLRUCache((size_t)capacity);
    }
  }

  bool BuildOptionsTable() {
    if (FLAGS_set_options_one_in <= 0) {
      return true;
    }

    std::unordered_map<std::string, std::vector<std::string> > options_tbl = {
        {"write_buffer_size",
         {ToString(options_.write_buffer_size),
          ToString(options_.write_buffer_size * 2),
          ToString(options_.write_buffer_size * 4)}},
        {"max_write_buffer_number",
         {ToString(options_.max_write_buffer_number),
          ToString(options_.max_write_buffer_number * 2),
          ToString(options_.max_write_buffer_number * 4)}},
        {"arena_block_size",
         {
             ToString(options_.arena_block_size),
             ToString(options_.write_buffer_size / 4),
             ToString(options_.write_buffer_size / 8),
         }},
        {"memtable_huge_page_size", {"0", ToString(2 * 1024 * 1024)}},
        {"max_successive_merges", {"0", "2", "4"}},
        {"inplace_update_num_locks", {"100", "200", "300"}},
        // TODO(ljin): enable test for this option
        // {"disable_auto_compactions", {"100", "200", "300"}},
        {"soft_rate_limit", {"0", "0.5", "0.9"}},
        {"hard_rate_limit", {"0", "1.1", "2.0"}},
        {"level0_file_num_compaction_trigger",
         {
             ToString(options_.level0_file_num_compaction_trigger),
             ToString(options_.level0_file_num_compaction_trigger + 2),
             ToString(options_.level0_file_num_compaction_trigger + 4),
         }},
        {"level0_slowdown_writes_trigger",
         {
             ToString(options_.level0_slowdown_writes_trigger),
             ToString(options_.level0_slowdown_writes_trigger + 2),
             ToString(options_.level0_slowdown_writes_trigger + 4),
         }},
        {"level0_stop_writes_trigger",
         {
             ToString(options_.level0_stop_writes_trigger),
             ToString(options_.level0_stop_writes_trigger + 2),
             ToString(options_.level0_stop_writes_trigger + 4),
         }},
        {"max_compaction_bytes",
         {
             ToString(options_.target_file_size_base * 5),
             ToString(options_.target_file_size_base * 15),
             ToString(options_.target_file_size_base * 100),
         }},
        {"target_file_size_base",
         {
             ToString(options_.target_file_size_base),
             ToString(options_.target_file_size_base * 2),
             ToString(options_.target_file_size_base * 4),
         }},
        {"target_file_size_multiplier",
         {
             ToString(options_.target_file_size_multiplier), "1", "2",
         }},
        {"max_bytes_for_level_base",
         {
             ToString(options_.max_bytes_for_level_base / 2),
             ToString(options_.max_bytes_for_level_base),
             ToString(options_.max_bytes_for_level_base * 2),
         }},
        {"max_bytes_for_level_multiplier",
         {
             ToString(options_.max_bytes_for_level_multiplier), "1", "2",
         }},
        {"max_sequential_skip_in_iterations", {"4", "8", "12"}},
    };

    options_table_ = std::move(options_tbl);

    for (const auto& iter : options_table_) {
      options_index_.push_back(iter.first);
    }
    return true;
  }

  bool Run() {
    uint64_t now = FLAGS_env->NowMicros();
    fprintf(stdout, "%s Initializing db_stress\n",
            FLAGS_env->TimeToString(now / 1000000).c_str());
    PrintEnv();
    Open();
    BuildOptionsTable();
    SharedState shared(this);
    uint32_t n = shared.GetNumThreads();

    now = FLAGS_env->NowMicros();
    fprintf(stdout, "%s Initializing worker threads\n",
            FLAGS_env->TimeToString(now / 1000000).c_str());
    std::vector<ThreadState*> threads(n);
    for (uint32_t i = 0; i < n; i++) {
      threads[i] = new ThreadState(i, &shared);
      FLAGS_env->StartThread(ThreadBody, threads[i]);
    }
    ThreadState bg_thread(0, &shared);
    if (FLAGS_compaction_thread_pool_adjust_interval > 0) {
      FLAGS_env->StartThread(PoolSizeChangeThread, &bg_thread);
    }

    // Each thread goes through the following states:
    // initializing -> wait for others to init -> read/populate/depopulate
    // wait for others to operate -> verify -> done

    {
      MutexLock l(shared.GetMutex());
      while (!shared.AllInitialized()) {
        shared.GetCondVar()->Wait();
      }
      if (shared.ShouldVerifyAtBeginning()) {
        if (shared.HasVerificationFailedYet()) {
          printf("Crash-recovery verification failed :(\n");
        } else {
          printf("Crash-recovery verification passed :)\n");
        }
      }

      now = FLAGS_env->NowMicros();
      fprintf(stdout, "%s Starting database operations\n",
              FLAGS_env->TimeToString(now/1000000).c_str());

      shared.SetStart();
      shared.GetCondVar()->SignalAll();
      while (!shared.AllOperated()) {
        shared.GetCondVar()->Wait();
      }

      now = FLAGS_env->NowMicros();
      if (FLAGS_test_batches_snapshots) {
        fprintf(stdout, "%s Limited verification already done during gets\n",
                FLAGS_env->TimeToString((uint64_t) now/1000000).c_str());
      } else {
        fprintf(stdout, "%s Starting verification\n",
                FLAGS_env->TimeToString((uint64_t) now/1000000).c_str());
      }

      shared.SetStartVerify();
      shared.GetCondVar()->SignalAll();
      while (!shared.AllDone()) {
        shared.GetCondVar()->Wait();
      }
    }

    for (unsigned int i = 1; i < n; i++) {
      threads[0]->stats.Merge(threads[i]->stats);
    }
    threads[0]->stats.Report("Stress Test");

    for (unsigned int i = 0; i < n; i++) {
      delete threads[i];
      threads[i] = nullptr;
    }
    now = FLAGS_env->NowMicros();
    if (!FLAGS_test_batches_snapshots && !shared.HasVerificationFailedYet()) {
      fprintf(stdout, "%s Verification successful\n",
              FLAGS_env->TimeToString(now/1000000).c_str());
    }
    PrintStatistics();

    if (FLAGS_compaction_thread_pool_adjust_interval > 0) {
      MutexLock l(shared.GetMutex());
      shared.SetShouldStopBgThread();
      while (!shared.BgThreadFinished()) {
        shared.GetCondVar()->Wait();
      }
    }

    if (shared.HasVerificationFailedYet()) {
      printf("Verification failed :(\n");
      return false;
    }
    return true;
  }

 protected:
  static void ThreadBody(void* v) {
    ThreadState* thread = reinterpret_cast<ThreadState*>(v);
    SharedState* shared = thread->shared;

    if (shared->ShouldVerifyAtBeginning()) {
      thread->shared->GetStressTest()->VerifyDb(thread);
    }
    {
      MutexLock l(shared->GetMutex());
      shared->IncInitialized();
      if (shared->AllInitialized()) {
        shared->GetCondVar()->SignalAll();
      }
      while (!shared->Started()) {
        shared->GetCondVar()->Wait();
      }
    }
    thread->shared->GetStressTest()->OperateDb(thread);

    {
      MutexLock l(shared->GetMutex());
      shared->IncOperated();
      if (shared->AllOperated()) {
        shared->GetCondVar()->SignalAll();
      }
      while (!shared->VerifyStarted()) {
        shared->GetCondVar()->Wait();
      }
    }

    thread->shared->GetStressTest()->VerifyDb(thread);

    {
      MutexLock l(shared->GetMutex());
      shared->IncDone();
      if (shared->AllDone()) {
        shared->GetCondVar()->SignalAll();
      }
    }
  }

  static void PoolSizeChangeThread(void* v) {
    assert(FLAGS_compaction_thread_pool_adjust_interval > 0);
    ThreadState* thread = reinterpret_cast<ThreadState*>(v);
    SharedState* shared = thread->shared;

    while (true) {
      {
        MutexLock l(shared->GetMutex());
        if (shared->ShoudStopBgThread()) {
          shared->SetBgThreadFinish();
          shared->GetCondVar()->SignalAll();
          return;
        }
      }

      auto thread_pool_size_base = FLAGS_max_background_compactions;
      auto thread_pool_size_var = FLAGS_compaction_thread_pool_variations;
      int new_thread_pool_size =
          thread_pool_size_base - thread_pool_size_var +
          thread->rand.Next() % (thread_pool_size_var * 2 + 1);
      if (new_thread_pool_size < 1) {
        new_thread_pool_size = 1;
      }
      FLAGS_env->SetBackgroundThreads(new_thread_pool_size);
      // Sleep up to 3 seconds
      FLAGS_env->SleepForMicroseconds(
          thread->rand.Next() % FLAGS_compaction_thread_pool_adjust_interval *
              1000 +
          1);
    }
  }

  static void PrintKeyValue(int cf, uint64_t key, const char* value,
      size_t sz) {
    if (!FLAGS_verbose) {
      return;
    }
<<<<<<< HEAD
    fprintf(stdout, "[CF %d] %" PRIi64 " == > (%" ROCKSDB_PRIszt ") ", cf, key, sz);
    for (size_t i = 0; i < sz; i++) {
      fprintf(stdout, "%X", value[i]);
    }
    fprintf(stdout, "\n");
  }

  static int64_t GenerateOneKey(ThreadState* thread, uint64_t iteration) {
    const double completed_ratio =
        static_cast<double>(iteration) / FLAGS_ops_per_thread;
    const int64_t base_key = static_cast<int64_t>(
        completed_ratio * (FLAGS_max_key - FLAGS_active_width));
    return base_key + thread->rand.Next() % FLAGS_active_width;
  }

  static size_t GenerateValue(uint32_t rand, char *v, size_t max_sz) {
    size_t value_sz =
        ((rand % kRandomValueMaxFactor) + 1) * FLAGS_value_size_mult;
    assert(value_sz <= max_sz && value_sz >= sizeof(uint32_t));
    (void) max_sz;
    *((uint32_t*)v) = rand;
    for (size_t i=sizeof(uint32_t); i < value_sz; i++) {
      v[i] = (char)(rand ^ i);
    }
    v[value_sz] = '\0';
    return value_sz; // the size of the value set.
  }

  Status AssertSame(DB* db, ColumnFamilyHandle* cf,
                    ThreadState::SnapshotState& snap_state) {
    Status s;
    if (cf->GetName() != snap_state.cf_at_name) {
      return s;
    }
    ReadOptions ropt;
    ropt.snapshot = snap_state.snapshot;
    PinnableSlice exp_v(&snap_state.value);
    exp_v.PinSelf();
    PinnableSlice v;
    s = db->Get(ropt, cf, snap_state.key, &v);
    if (!s.ok() && !s.IsNotFound()) {
      return s;
    }
    if (snap_state.status != s) {
      return Status::Corruption(
          "The snapshot gave inconsistent results for key " +
          ToString(Hash(snap_state.key.c_str(), snap_state.key.size(), 0)) +
          " in cf " + cf->GetName() + ": (" + snap_state.status.ToString() +
          ") vs. (" + s.ToString() + ")");
    }
    if (s.ok()) {
      if (exp_v != v) {
        return Status::Corruption("The snapshot gave inconsistent values: (" +
                                  exp_v.ToString() + ") vs. (" + v.ToString() +
                                  ")");
      }
    }
    return Status::OK();
=======
    std::string tmp;
    tmp.reserve(sz * 2 + 16);
    char buf[4];
    for (size_t i = 0; i < sz; i++) {
      snprintf(buf, 4, "%X", value[i]);
      tmp.append(buf);
    }
    fprintf(stdout, "[CF %d] %" PRIi64 " == > (%" ROCKSDB_PRIszt ") %s\n", cf,
            key, sz, tmp.c_str());
  }

  static int64_t GenerateOneKey(ThreadState* thread, uint64_t iteration) {
    const double completed_ratio =
        static_cast<double>(iteration) / FLAGS_ops_per_thread;
    const int64_t base_key = static_cast<int64_t>(
        completed_ratio * (FLAGS_max_key - FLAGS_active_width));
    return base_key + thread->rand.Next() % FLAGS_active_width;
  }

  static size_t GenerateValue(uint32_t rand, char *v, size_t max_sz) {
    size_t value_sz =
        ((rand % kRandomValueMaxFactor) + 1) * FLAGS_value_size_mult;
    assert(value_sz <= max_sz && value_sz >= sizeof(uint32_t));
    (void) max_sz;
    *((uint32_t*)v) = rand;
    for (size_t i=sizeof(uint32_t); i < value_sz; i++) {
      v[i] = (char)(rand ^ i);
    }
    v[value_sz] = '\0';
    return value_sz; // the size of the value set.
  }

  Status AssertSame(DB* db, ColumnFamilyHandle* cf,
                    ThreadState::SnapshotState& snap_state) {
    Status s;
    if (cf->GetName() != snap_state.cf_at_name) {
      return s;
    }
    ReadOptions ropt;
    ropt.snapshot = snap_state.snapshot;
    PinnableSlice exp_v(&snap_state.value);
    exp_v.PinSelf();
    PinnableSlice v;
    s = db->Get(ropt, cf, snap_state.key, &v);
    if (!s.ok() && !s.IsNotFound()) {
      return s;
    }
    if (snap_state.status != s) {
      return Status::Corruption(
          "The snapshot gave inconsistent results for key " +
          ToString(Hash(snap_state.key.c_str(), snap_state.key.size(), 0)) +
          " in cf " + cf->GetName() + ": (" + snap_state.status.ToString() +
          ") vs. (" + s.ToString() + ")");
    }
    if (s.ok()) {
      if (exp_v != v) {
        return Status::Corruption("The snapshot gave inconsistent values: (" +
                                  exp_v.ToString() + ") vs. (" + v.ToString() +
                                  ")");
      }
    }
    if (snap_state.key_vec != nullptr) {
      // When `prefix_extractor` is set, seeking to beginning and scanning
      // across prefixes are only supported with `total_order_seek` set.
      ropt.total_order_seek = true;
      std::unique_ptr<Iterator> iterator(db->NewIterator(ropt));
      std::unique_ptr<std::vector<bool>> tmp_bitvec(new std::vector<bool>(FLAGS_max_key));
      for (iterator->SeekToFirst(); iterator->Valid(); iterator->Next()) {
        uint64_t key_val;
        if (GetIntVal(iterator->key().ToString(), &key_val)) {
          (*tmp_bitvec.get())[key_val] = true;
        }
      }
      if (!std::equal(snap_state.key_vec->begin(),
                      snap_state.key_vec->end(),
                      tmp_bitvec.get()->begin())) {
        return Status::Corruption("Found inconsistent keys at this snapshot");
      }
    }
    return Status::OK();
  }

  Status SetOptions(ThreadState* thread) {
    assert(FLAGS_set_options_one_in > 0);
    std::unordered_map<std::string, std::string> opts;
    std::string name = options_index_[
      thread->rand.Next() % options_index_.size()];
    int value_idx = thread->rand.Next() % options_table_[name].size();
    if (name == "soft_rate_limit" || name == "hard_rate_limit") {
      opts["soft_rate_limit"] = options_table_["soft_rate_limit"][value_idx];
      opts["hard_rate_limit"] = options_table_["hard_rate_limit"][value_idx];
    } else if (name == "level0_file_num_compaction_trigger" ||
               name == "level0_slowdown_writes_trigger" ||
               name == "level0_stop_writes_trigger") {
      opts["level0_file_num_compaction_trigger"] =
        options_table_["level0_file_num_compaction_trigger"][value_idx];
      opts["level0_slowdown_writes_trigger"] =
        options_table_["level0_slowdown_writes_trigger"][value_idx];
      opts["level0_stop_writes_trigger"] =
        options_table_["level0_stop_writes_trigger"][value_idx];
    } else {
      opts[name] = options_table_[name][value_idx];
    }

    int rand_cf_idx = thread->rand.Next() % FLAGS_column_families;
    auto cfh = column_families_[rand_cf_idx];
    return db_->SetOptions(cfh, opts);
  }

#ifndef ROCKSDB_LITE
  Status NewTxn(WriteOptions& write_opts, Transaction** txn) {
    if (!FLAGS_use_txn) {
      return Status::InvalidArgument("NewTxn when FLAGS_use_txn is not set");
    }
    static std::atomic<uint64_t> txn_id = {0};
    TransactionOptions txn_options;
    *txn = txn_db_->BeginTransaction(write_opts, txn_options);
    auto istr = std::to_string(txn_id.fetch_add(1));
    Status s = (*txn)->SetName("xid" + istr);
    return s;
  }

  Status CommitTxn(Transaction* txn) {
    if (!FLAGS_use_txn) {
      return Status::InvalidArgument("CommitTxn when FLAGS_use_txn is not set");
    }
    Status s = txn->Prepare();
    if (s.ok()) {
      s = txn->Commit();
    }
    delete txn;
    return s;
>>>>>>> 641fae60
  }
#endif

<<<<<<< HEAD
  Status SetOptions(ThreadState* thread) {
    assert(FLAGS_set_options_one_in > 0);
    std::unordered_map<std::string, std::string> opts;
    std::string name = options_index_[
      thread->rand.Next() % options_index_.size()];
    int value_idx = thread->rand.Next() % options_table_[name].size();
    if (name == "soft_rate_limit" || name == "hard_rate_limit") {
      opts["soft_rate_limit"] = options_table_["soft_rate_limit"][value_idx];
      opts["hard_rate_limit"] = options_table_["hard_rate_limit"][value_idx];
    } else if (name == "level0_file_num_compaction_trigger" ||
               name == "level0_slowdown_writes_trigger" ||
               name == "level0_stop_writes_trigger") {
      opts["level0_file_num_compaction_trigger"] =
        options_table_["level0_file_num_compaction_trigger"][value_idx];
      opts["level0_slowdown_writes_trigger"] =
        options_table_["level0_slowdown_writes_trigger"][value_idx];
      opts["level0_stop_writes_trigger"] =
        options_table_["level0_stop_writes_trigger"][value_idx];
    } else {
      opts[name] = options_table_[name][value_idx];
    }

    int rand_cf_idx = thread->rand.Next() % FLAGS_column_families;
    auto cfh = column_families_[rand_cf_idx];
    return db_->SetOptions(cfh, opts);
  }

#ifndef ROCKSDB_LITE
  Status NewTxn(WriteOptions& write_opts, Transaction** txn) {
    if (!FLAGS_use_txn) {
      return Status::InvalidArgument("NewTxn when FLAGS_use_txn is not set");
    }
    static std::atomic<uint64_t> txn_id = {0};
    TransactionOptions txn_options;
    *txn = txn_db_->BeginTransaction(write_opts, txn_options);
    auto istr = std::to_string(txn_id.fetch_add(1));
    Status s = (*txn)->SetName("xid" + istr);
    return s;
  }

  Status CommitTxn(Transaction* txn) {
    if (!FLAGS_use_txn) {
      return Status::InvalidArgument("CommitTxn when FLAGS_use_txn is not set");
    }
    Status s = txn->Prepare();
    if (s.ok()) {
      s = txn->Commit();
    }
    delete txn;
    return s;
  }
#endif

  virtual void OperateDb(ThreadState* thread) {
    ReadOptions read_opts(FLAGS_verify_checksum, true);
    WriteOptions write_opts;
    auto shared = thread->shared;
    char value[100];
    std::string from_db;
    if (FLAGS_sync) {
      write_opts.sync = true;
    }
=======
  virtual void OperateDb(ThreadState* thread) {
    ReadOptions read_opts(FLAGS_verify_checksum, true);
    WriteOptions write_opts;
    auto shared = thread->shared;
    char value[100];
    std::string from_db;
    if (FLAGS_sync) {
      write_opts.sync = true;
    }
>>>>>>> 641fae60
    write_opts.disableWAL = FLAGS_disable_wal;
    const int prefixBound = (int)FLAGS_readpercent + (int)FLAGS_prefixpercent;
    const int writeBound = prefixBound + (int)FLAGS_writepercent;
    const int delBound = writeBound + (int)FLAGS_delpercent;
    const int delRangeBound = delBound + (int)FLAGS_delrangepercent;

    thread->stats.Start();
    for (uint64_t i = 0; i < FLAGS_ops_per_thread; i++) {
      if (thread->shared->HasVerificationFailedYet()) {
        break;
      }
      if (i != 0 && (i % (FLAGS_ops_per_thread / (FLAGS_reopen + 1))) == 0) {
        {
          thread->stats.FinishedSingleOp();
          MutexLock l(thread->shared->GetMutex());
          while (!thread->snapshot_queue.empty()) {
            db_->ReleaseSnapshot(
                thread->snapshot_queue.front().second.snapshot);
<<<<<<< HEAD
=======
            delete thread->snapshot_queue.front().second.key_vec;
>>>>>>> 641fae60
            thread->snapshot_queue.pop();
          }
          thread->shared->IncVotedReopen();
          if (thread->shared->AllVotedReopen()) {
            thread->shared->GetStressTest()->Reopen();
            thread->shared->GetCondVar()->SignalAll();
          }
          else {
            thread->shared->GetCondVar()->Wait();
          }
          // Commenting this out as we don't want to reset stats on each open.
          // thread->stats.Start();
        }
      }

      // Change Options
      if (FLAGS_set_options_one_in > 0 &&
          thread->rand.OneIn(FLAGS_set_options_one_in)) {
        SetOptions(thread);
      }

      if (FLAGS_set_in_place_one_in > 0 &&
          thread->rand.OneIn(FLAGS_set_in_place_one_in)) {
        options_.inplace_update_support ^= options_.inplace_update_support;
      }

      MaybeClearOneColumnFamily(thread);
<<<<<<< HEAD
=======

#ifndef ROCKSDB_LITE
      if (FLAGS_checkpoint_one_in > 0 &&
          thread->rand.Uniform(FLAGS_checkpoint_one_in) == 0) {
        std::string checkpoint_dir =
            FLAGS_db + "/.checkpoint" + ToString(thread->tid);
        DestroyDB(checkpoint_dir, Options());
        Checkpoint* checkpoint;
        Status s = Checkpoint::Create(db_, &checkpoint);
        if (s.ok()) {
          s = checkpoint->CreateCheckpoint(checkpoint_dir);
        }
        std::vector<std::string> files;
        if (s.ok()) {
          s = FLAGS_env->GetChildren(checkpoint_dir, &files);
        }
        DestroyDB(checkpoint_dir, Options());
        delete checkpoint;
        if (!s.ok()) {
          printf("A checkpoint operation failed with: %s\n",
                 s.ToString().c_str());
        }
      }
>>>>>>> 641fae60

      if (FLAGS_compact_files_one_in > 0 &&
          thread->rand.Uniform(FLAGS_compact_files_one_in) == 0) {
        auto* random_cf =
            column_families_[thread->rand.Next() % FLAGS_column_families];
        rocksdb::ColumnFamilyMetaData cf_meta_data;
        db_->GetColumnFamilyMetaData(random_cf, &cf_meta_data);

        // Randomly compact up to three consecutive files from a level
        const int kMaxRetry = 3;
        for (int attempt = 0; attempt < kMaxRetry; ++attempt) {
          size_t random_level = thread->rand.Uniform(
              static_cast<int>(cf_meta_data.levels.size()));

          const auto& files = cf_meta_data.levels[random_level].files;
          if (files.size() > 0) {
            size_t random_file_index =
                thread->rand.Uniform(static_cast<int>(files.size()));
            if (files[random_file_index].being_compacted) {
              // Retry as the selected file is currently being compacted
              continue;
            }

            std::vector<std::string> input_files;
            input_files.push_back(files[random_file_index].name);
            if (random_file_index > 0 &&
                !files[random_file_index - 1].being_compacted) {
              input_files.push_back(files[random_file_index - 1].name);
            }
            if (random_file_index + 1 < files.size() &&
                !files[random_file_index + 1].being_compacted) {
              input_files.push_back(files[random_file_index + 1].name);
            }

            size_t output_level =
                std::min(random_level + 1, cf_meta_data.levels.size() - 1);
            auto s =
                db_->CompactFiles(CompactionOptions(), random_cf, input_files,
                                  static_cast<int>(output_level));
            if (!s.ok()) {
              fprintf(stdout, "Unable to perform CompactFiles(): %s\n",
                      s.ToString().c_str());
              thread->stats.AddNumCompactFilesFailed(1);
            } else {
              thread->stats.AddNumCompactFilesSucceed(1);
            }
            break;
          }
        }
      }
#endif                // !ROCKSDB_LITE
      int64_t rand_key = GenerateOneKey(thread, i);
      int rand_column_family = thread->rand.Next() % FLAGS_column_families;
      std::string keystr = Key(rand_key);
      Slice key = keystr;
      std::unique_ptr<MutexLock> lock;
      if (ShouldAcquireMutexOnKey()) {
        lock.reset(new MutexLock(
            shared->GetMutexForKey(rand_column_family, rand_key)));
      }

      auto column_family = column_families_[rand_column_family];

<<<<<<< HEAD
=======
      if (FLAGS_compact_range_one_in > 0 &&
          thread->rand.Uniform(FLAGS_compact_range_one_in) == 0) {
        int64_t end_key_num;
        if (port::kMaxInt64 - rand_key < FLAGS_compact_range_width) {
          end_key_num = port::kMaxInt64;
        } else {
          end_key_num = FLAGS_compact_range_width + rand_key;
        }
        std::string end_key_buf = Key(end_key_num);
        Slice end_key(end_key_buf);

        CompactRangeOptions cro;
        cro.exclusive_manual_compaction =
            static_cast<bool>(thread->rand.Next() % 2);
        Status status = db_->CompactRange(cro, column_family, &key, &end_key);
        if (!status.ok()) {
          printf("Unable to perform CompactRange(): %s\n",
                 status.ToString().c_str());
        }
      }

      std::vector<int> rand_column_families =
          GenerateColumnFamilies(FLAGS_column_families, rand_column_family);

      if (FLAGS_flush_one_in > 0 &&
          thread->rand.Uniform(FLAGS_flush_one_in) == 0) {
        FlushOptions flush_opts;
        std::vector<ColumnFamilyHandle*> cfhs;
        std::for_each(
            rand_column_families.begin(), rand_column_families.end(),
            [this, &cfhs](int k) { cfhs.push_back(column_families_[k]); });
        Status status = db_->Flush(flush_opts, cfhs);
        if (!status.ok()) {
          fprintf(stdout, "Unable to perform Flush(): %s\n",
                  status.ToString().c_str());
        }
      }

      std::vector<int64_t> rand_keys = GenerateKeys(rand_key);

      if (FLAGS_ingest_external_file_one_in > 0 &&
          thread->rand.Uniform(FLAGS_ingest_external_file_one_in) == 0) {
        TestIngestExternalFile(thread, rand_column_families, rand_keys, lock);
      }

      if (FLAGS_backup_one_in > 0 &&
          thread->rand.Uniform(FLAGS_backup_one_in) == 0) {
        Status s = TestBackupRestore(thread, rand_column_families, rand_keys);
        if (!s.ok()) {
          VerificationAbort(shared, "Backup/restore gave inconsistent state",
                            s);
        }
      }

>>>>>>> 641fae60
      if (FLAGS_acquire_snapshot_one_in > 0 &&
          thread->rand.Uniform(FLAGS_acquire_snapshot_one_in) == 0) {
        auto snapshot = db_->GetSnapshot();
        ReadOptions ropt;
        ropt.snapshot = snapshot;
        std::string value_at;
        // When taking a snapshot, we also read a key from that snapshot. We
        // will later read the same key before releasing the snapshot and verify
        // that the results are the same.
        auto status_at = db_->Get(ropt, column_family, key, &value_at);
<<<<<<< HEAD
        ThreadState::SnapshotState snap_state = {
            snapshot, rand_column_family, column_family->GetName(),
            keystr,   status_at,          value_at};
=======
        std::vector<bool> *key_vec = nullptr;

        if (FLAGS_compare_full_db_state_snapshot &&
            (thread->tid == 0)) {
          key_vec = new std::vector<bool>(FLAGS_max_key);
          // When `prefix_extractor` is set, seeking to beginning and scanning
          // across prefixes are only supported with `total_order_seek` set.
          ropt.total_order_seek = true;
          std::unique_ptr<Iterator> iterator(db_->NewIterator(ropt));
          for (iterator->SeekToFirst(); iterator->Valid(); iterator->Next()) {
            uint64_t key_val;
            if (GetIntVal(iterator->key().ToString(), &key_val)) {
              (*key_vec)[key_val] = true;
            }
          }
        }

        ThreadState::SnapshotState snap_state = {
            snapshot, rand_column_family, column_family->GetName(),
            keystr,   status_at,          value_at, key_vec};
>>>>>>> 641fae60
        thread->snapshot_queue.emplace(
            std::min(FLAGS_ops_per_thread - 1, i + FLAGS_snapshot_hold_ops),
            snap_state);
      }
      while (!thread->snapshot_queue.empty() &&
          i == thread->snapshot_queue.front().first) {
        auto snap_state = thread->snapshot_queue.front().second;
        assert(snap_state.snapshot);
        // Note: this is unsafe as the cf might be dropped concurrently. But it
        // is ok since unclean cf drop is cunnrently not supported by write
        // prepared transactions.
        Status s =
            AssertSame(db_, column_families_[snap_state.cf_at], snap_state);
        if (!s.ok()) {
          VerificationAbort(shared, "Snapshot gave inconsistent state", s);
        }
        db_->ReleaseSnapshot(snap_state.snapshot);
<<<<<<< HEAD
=======
        delete snap_state.key_vec;
>>>>>>> 641fae60
        thread->snapshot_queue.pop();
      }

      int prob_op = thread->rand.Uniform(100);
      if (prob_op >= 0 && prob_op < (int)FLAGS_readpercent) {
        // OPERATION read
<<<<<<< HEAD
        TestGet(thread, read_opts, {rand_column_family}, {rand_key});
=======
        TestGet(thread, read_opts, rand_column_families, rand_keys);
>>>>>>> 641fae60
      } else if ((int)FLAGS_readpercent <= prob_op && prob_op < prefixBound) {
        // OPERATION prefix scan
        // keys are 8 bytes long, prefix size is FLAGS_prefix_size. There are
        // (8 - FLAGS_prefix_size) bytes besides the prefix. So there will
        // be 2 ^ ((8 - FLAGS_prefix_size) * 8) possible keys with the same
        // prefix
<<<<<<< HEAD
        TestPrefixScan(thread, read_opts, {rand_column_family}, {rand_key});
      } else if (prefixBound <= prob_op && prob_op < writeBound) {
        // OPERATION write
        TestPut(thread, write_opts, read_opts, {rand_column_family}, {rand_key},
            value, lock);
      } else if (writeBound <= prob_op && prob_op < delBound) {
        // OPERATION delete
        TestDelete(thread, write_opts, {rand_column_family}, {rand_key}, lock);
      } else if (delBound <= prob_op && prob_op < delRangeBound) {
        // OPERATION delete range
        TestDeleteRange(thread, write_opts, {rand_column_family}, {rand_key},
            lock);
      } else {
        // OPERATION iterate
        TestIterate(thread, read_opts, {rand_column_family}, {rand_key});
=======
        TestPrefixScan(thread, read_opts, rand_column_families, rand_keys);
      } else if (prefixBound <= prob_op && prob_op < writeBound) {
        // OPERATION write
        TestPut(thread, write_opts, read_opts, rand_column_families, rand_keys,
                value, lock);
      } else if (writeBound <= prob_op && prob_op < delBound) {
        // OPERATION delete
        TestDelete(thread, write_opts, rand_column_families, rand_keys, lock);
      } else if (delBound <= prob_op && prob_op < delRangeBound) {
        // OPERATION delete range
        TestDeleteRange(thread, write_opts, rand_column_families, rand_keys,
                        lock);
      } else {
        // OPERATION iterate
        TestIterate(thread, read_opts, rand_column_families, rand_keys);
>>>>>>> 641fae60
      }
      thread->stats.FinishedSingleOp();
    }

    thread->stats.Stop();
  }

  virtual void VerifyDb(ThreadState* thread) const = 0;

  virtual void MaybeClearOneColumnFamily(ThreadState* /* thread */) {}

  virtual bool ShouldAcquireMutexOnKey() const { return false; }

<<<<<<< HEAD
=======
  virtual std::vector<int> GenerateColumnFamilies(
      const int /* num_column_families */, int rand_column_family) const {
    return {rand_column_family};
  }

  virtual std::vector<int64_t> GenerateKeys(int64_t rand_key) const {
    return {rand_key};
  }

>>>>>>> 641fae60
  virtual Status TestGet(ThreadState* thread,
      const ReadOptions& read_opts,
      const std::vector<int>& rand_column_families,
      const std::vector<int64_t>& rand_keys) = 0;

  virtual Status TestPrefixScan(ThreadState* thread,
      const ReadOptions& read_opts,
      const std::vector<int>& rand_column_families,
      const std::vector<int64_t>& rand_keys) = 0;

  virtual Status TestPut(ThreadState* thread,
      WriteOptions& write_opts, const ReadOptions& read_opts,
      const std::vector<int>& cf_ids, const std::vector<int64_t>& keys,
      char (&value)[100], std::unique_ptr<MutexLock>& lock) = 0;

  virtual Status TestDelete(ThreadState* thread, WriteOptions& write_opts,
      const std::vector<int>& rand_column_families,
      const std::vector<int64_t>& rand_keys,
      std::unique_ptr<MutexLock>& lock) = 0;

  virtual Status TestDeleteRange(ThreadState* thread,
      WriteOptions& write_opts,
      const std::vector<int>& rand_column_families,
      const std::vector<int64_t>& rand_keys,
      std::unique_ptr<MutexLock>& lock) = 0;

<<<<<<< HEAD
=======
  virtual void TestIngestExternalFile(
      ThreadState* thread, const std::vector<int>& rand_column_families,
      const std::vector<int64_t>& rand_keys,
      std::unique_ptr<MutexLock>& lock) = 0;

>>>>>>> 641fae60
  // Given a key K, this creates an iterator which scans to K and then
  // does a random sequence of Next/Prev operations.
  virtual Status TestIterate(ThreadState* thread,
      const ReadOptions& read_opts,
      const std::vector<int>& rand_column_families,
      const std::vector<int64_t>& rand_keys) {
    Status s;
    const Snapshot* snapshot = db_->GetSnapshot();
    ReadOptions readoptionscopy = read_opts;
    readoptionscopy.snapshot = snapshot;
<<<<<<< HEAD
=======

    std::string upper_bound_str;
    Slice upper_bound;
    if (thread->rand.OneIn(16)) {
      // in 1/16 chance, set a iterator upper bound
      int64_t rand_upper_key = GenerateOneKey(thread, FLAGS_ops_per_thread);
      upper_bound_str = Key(rand_upper_key);
      upper_bound = Slice(upper_bound_str);
      // uppder_bound can be smaller than seek key, but the query itself
      // should not crash either.
      readoptionscopy.iterate_upper_bound = &upper_bound;
    }
    std::string lower_bound_str;
    Slice lower_bound;
    if (thread->rand.OneIn(16)) {
      // in 1/16 chance, set a iterator lower bound
      int64_t rand_lower_key = GenerateOneKey(thread, FLAGS_ops_per_thread);
      lower_bound_str = Key(rand_lower_key);
      lower_bound = Slice(lower_bound_str);
      // uppder_bound can be smaller than seek key, but the query itself
      // should not crash either.
      readoptionscopy.iterate_lower_bound = &lower_bound;
    }

>>>>>>> 641fae60
    auto cfh = column_families_[rand_column_families[0]];
    std::unique_ptr<Iterator> iter(db_->NewIterator(readoptionscopy, cfh));

    std::string key_str = Key(rand_keys[0]);
    Slice key = key_str;
    iter->Seek(key);
    for (uint64_t i = 0; i < FLAGS_num_iterations && iter->Valid(); i++) {
      if (thread->rand.OneIn(2)) {
        iter->Next();
      } else {
        iter->Prev();
      }
    }
<<<<<<< HEAD

    if (s.ok()) {
      thread->stats.AddIterations(1);
    } else {
      thread->stats.AddErrors(1);
    }

    db_->ReleaseSnapshot(snapshot);

    return s;
  }

  void VerificationAbort(SharedState* shared, std::string msg, Status s) const {
    printf("Verification failed: %s. Status is %s\n", msg.c_str(),
           s.ToString().c_str());
    shared->SetVerificationFailure();
  }
=======
>>>>>>> 641fae60

    if (s.ok()) {
      thread->stats.AddIterations(1);
    } else {
      thread->stats.AddErrors(1);
    }

    db_->ReleaseSnapshot(snapshot);

    return s;
  }

<<<<<<< HEAD
  void PrintEnv() const {
    fprintf(stdout, "RocksDB version           : %d.%d\n", kMajorVersion,
            kMinorVersion);
    fprintf(stdout, "Format version            : %d\n", FLAGS_format_version);
    fprintf(stdout, "TransactionDB             : %s\n",
            FLAGS_use_txn ? "true" : "false");
    fprintf(stdout, "Column families           : %d\n", FLAGS_column_families);
    if (!FLAGS_test_batches_snapshots) {
      fprintf(stdout, "Clear CFs one in          : %d\n",
              FLAGS_clear_column_family_one_in);
    }
=======
#ifdef ROCKSDB_LITE
  virtual Status TestBackupRestore(
      ThreadState* /* thread */,
      const std::vector<int>& /* rand_column_families */,
      const std::vector<int64_t>& /* rand_keys */) {
    assert(false);
    fprintf(stderr,
            "RocksDB lite does not support "
            "TestBackupRestore\n");
    std::terminate();
  }
#else  // ROCKSDB_LITE
  virtual Status TestBackupRestore(ThreadState* thread,
                                   const std::vector<int>& rand_column_families,
                                   const std::vector<int64_t>& rand_keys) {
    // Note the column families chosen by `rand_column_families` cannot be
    // dropped while the locks for `rand_keys` are held. So we should not have
    // to worry about accessing those column families throughout this function.
    assert(rand_column_families.size() == rand_keys.size());
    std::string backup_dir = FLAGS_db + "/.backup" + ToString(thread->tid);
    std::string restore_dir = FLAGS_db + "/.restore" + ToString(thread->tid);
    BackupableDBOptions backup_opts(backup_dir);
    BackupEngine* backup_engine = nullptr;
    Status s = BackupEngine::Open(FLAGS_env, backup_opts, &backup_engine);
    if (s.ok()) {
      s = backup_engine->CreateNewBackup(db_);
    }
    if (s.ok()) {
      delete backup_engine;
      backup_engine = nullptr;
      s = BackupEngine::Open(FLAGS_env, backup_opts, &backup_engine);
    }
    if (s.ok()) {
      s = backup_engine->RestoreDBFromLatestBackup(restore_dir /* db_dir */,
                                                   restore_dir /* wal_dir */);
    }
    if (s.ok()) {
      s = backup_engine->PurgeOldBackups(0 /* num_backups_to_keep */);
    }
    DB* restored_db = nullptr;
    std::vector<ColumnFamilyHandle*> restored_cf_handles;
    if (s.ok()) {
      Options restore_options(options_);
      restore_options.listeners.clear();
      std::vector<ColumnFamilyDescriptor> cf_descriptors;
      // TODO(ajkr): `column_family_names_` is not safe to access here when
      // `clear_column_family_one_in != 0`. But we can't easily switch to
      // `ListColumnFamilies` to get names because it won't necessarily give
      // the same order as `column_family_names_`.
      assert(FLAGS_clear_column_family_one_in == 0);
      for (auto name : column_family_names_) {
        cf_descriptors.emplace_back(name, ColumnFamilyOptions(restore_options));
      }
      s = DB::Open(DBOptions(restore_options), restore_dir, cf_descriptors,
                   &restored_cf_handles, &restored_db);
    }
    // for simplicity, currently only verifies existence/non-existence of a few
    // keys
    for (size_t i = 0; s.ok() && i < rand_column_families.size(); ++i) {
      std::string key_str = Key(rand_keys[i]);
      Slice key = key_str;
      std::string restored_value;
      Status get_status = restored_db->Get(
          ReadOptions(), restored_cf_handles[rand_column_families[i]], key,
          &restored_value);
      bool exists =
          thread->shared->Exists(rand_column_families[i], rand_keys[i]);
      if (get_status.ok()) {
        if (!exists) {
          s = Status::Corruption(
              "key exists in restore but not in original db");
        }
      } else if (get_status.IsNotFound()) {
        if (exists) {
          s = Status::Corruption(
              "key exists in original db but not in restore");
        }
      } else {
        s = get_status;
      }
    }
    if (backup_engine != nullptr) {
      delete backup_engine;
      backup_engine = nullptr;
    }
    if (restored_db != nullptr) {
      for (auto* cf_handle : restored_cf_handles) {
        restored_db->DestroyColumnFamilyHandle(cf_handle);
      }
      delete restored_db;
      restored_db = nullptr;
    }
    if (!s.ok()) {
      printf("A backup/restore operation failed with: %s\n",
             s.ToString().c_str());
    }
    return s;
  }
#endif  // ROCKSDB_LITE

  void VerificationAbort(SharedState* shared, std::string msg, Status s) const {
    printf("Verification failed: %s. Status is %s\n", msg.c_str(),
           s.ToString().c_str());
    shared->SetVerificationFailure();
  }

  void VerificationAbort(SharedState* shared, std::string msg, int cf,
                         int64_t key) const {
    printf("Verification failed for column family %d key %" PRIi64 ": %s\n", cf, key,
           msg.c_str());
    shared->SetVerificationFailure();
  }

  void PrintEnv() const {
    fprintf(stdout, "RocksDB version           : %d.%d\n", kMajorVersion,
            kMinorVersion);
    fprintf(stdout, "Format version            : %d\n", FLAGS_format_version);
    fprintf(stdout, "TransactionDB             : %s\n",
            FLAGS_use_txn ? "true" : "false");
    fprintf(stdout, "Atomic flush              : %s\n",
            FLAGS_atomic_flush ? "true" : "false");
    fprintf(stdout, "Column families           : %d\n", FLAGS_column_families);
    if (!FLAGS_test_batches_snapshots) {
      fprintf(stdout, "Clear CFs one in          : %d\n",
              FLAGS_clear_column_family_one_in);
    }
>>>>>>> 641fae60
    fprintf(stdout, "Number of threads         : %d\n", FLAGS_threads);
    fprintf(stdout, "Ops per thread            : %lu\n",
            (unsigned long)FLAGS_ops_per_thread);
    std::string ttl_state("unused");
    if (FLAGS_ttl > 0) {
      ttl_state = NumberToString(FLAGS_ttl);
    }
    fprintf(stdout, "Time to live(sec)         : %s\n", ttl_state.c_str());
    fprintf(stdout, "Read percentage           : %d%%\n", FLAGS_readpercent);
    fprintf(stdout, "Prefix percentage         : %d%%\n", FLAGS_prefixpercent);
    fprintf(stdout, "Write percentage          : %d%%\n", FLAGS_writepercent);
    fprintf(stdout, "Delete percentage         : %d%%\n", FLAGS_delpercent);
    fprintf(stdout, "Delete range percentage   : %d%%\n", FLAGS_delrangepercent);
    fprintf(stdout, "No overwrite percentage   : %d%%\n",
            FLAGS_nooverwritepercent);
    fprintf(stdout, "Iterate percentage        : %d%%\n", FLAGS_iterpercent);
    fprintf(stdout, "DB-write-buffer-size      : %" PRIu64 "\n",
            FLAGS_db_write_buffer_size);
    fprintf(stdout, "Write-buffer-size         : %d\n",
            FLAGS_write_buffer_size);
    fprintf(stdout, "Iterations                : %lu\n",
            (unsigned long)FLAGS_num_iterations);
    fprintf(stdout, "Max key                   : %lu\n",
            (unsigned long)FLAGS_max_key);
    fprintf(stdout, "Ratio #ops/#keys          : %f\n",
            (1.0 * FLAGS_ops_per_thread * FLAGS_threads) / FLAGS_max_key);
    fprintf(stdout, "Num times DB reopens      : %d\n", FLAGS_reopen);
    fprintf(stdout, "Batches/snapshots         : %d\n",
            FLAGS_test_batches_snapshots);
    fprintf(stdout, "Do update in place        : %d\n", FLAGS_in_place_update);
    fprintf(stdout, "Num keys per lock         : %d\n",
            1 << FLAGS_log2_keys_per_lock);
    std::string compression = CompressionTypeToString(FLAGS_compression_type_e);
    fprintf(stdout, "Compression               : %s\n", compression.c_str());
    std::string checksum = ChecksumTypeToString(FLAGS_checksum_type_e);
    fprintf(stdout, "Checksum type             : %s\n", checksum.c_str());
    fprintf(stdout, "Max subcompactions        : %" PRIu64 "\n",
            FLAGS_subcompactions);

    const char* memtablerep = "";
    switch (FLAGS_rep_factory) {
      case kSkipList:
        memtablerep = "skip_list";
        break;
      case kHashSkipList:
        memtablerep = "prefix_hash";
        break;
      case kVectorRep:
        memtablerep = "vector";
        break;
    }

    fprintf(stdout, "Memtablerep               : %s\n", memtablerep);

    fprintf(stdout, "Test kill odd             : %d\n", rocksdb_kill_odds);
    if (!rocksdb_kill_prefix_blacklist.empty()) {
      fprintf(stdout, "Skipping kill points prefixes:\n");
      for (auto& p : rocksdb_kill_prefix_blacklist) {
        fprintf(stdout, "  %s\n", p.c_str());
      }
    }

    fprintf(stdout, "------------------------------------------------\n");
  }

  void Open() {
    assert(db_ == nullptr);
#ifndef ROCKSDB_LITE
    assert(txn_db_ == nullptr);
#endif
    if (FLAGS_options_file.empty()) {
      BlockBasedTableOptions block_based_options;
      block_based_options.block_cache = cache_;
      block_based_options.block_cache_compressed = compressed_cache_;
      block_based_options.checksum = FLAGS_checksum_type_e;
      block_based_options.block_size = FLAGS_block_size;
      block_based_options.format_version =
          static_cast<uint32_t>(FLAGS_format_version);
      block_based_options.index_block_restart_interval =
          static_cast<int32_t>(FLAGS_index_block_restart_interval);
      block_based_options.filter_policy = filter_policy_;
      options_.table_factory.reset(
          NewBlockBasedTableFactory(block_based_options));
      options_.db_write_buffer_size = FLAGS_db_write_buffer_size;
      options_.write_buffer_size = FLAGS_write_buffer_size;
      options_.max_write_buffer_number = FLAGS_max_write_buffer_number;
      options_.min_write_buffer_number_to_merge =
          FLAGS_min_write_buffer_number_to_merge;
      options_.max_write_buffer_number_to_maintain =
          FLAGS_max_write_buffer_number_to_maintain;
      options_.memtable_prefix_bloom_size_ratio =
          FLAGS_memtable_prefix_bloom_size_ratio;
      options_.max_background_compactions = FLAGS_max_background_compactions;
      options_.max_background_flushes = FLAGS_max_background_flushes;
      options_.compaction_style =
          static_cast<rocksdb::CompactionStyle>(FLAGS_compaction_style);
      options_.prefix_extractor.reset(
          NewFixedPrefixTransform(FLAGS_prefix_size));
      options_.max_open_files = FLAGS_open_files;
      options_.statistics = dbstats;
      options_.env = FLAGS_env;
      options_.use_fsync = FLAGS_use_fsync;
      options_.compaction_readahead_size = FLAGS_compaction_readahead_size;
      options_.allow_mmap_reads = FLAGS_mmap_read;
      options_.allow_mmap_writes = FLAGS_mmap_write;
      options_.use_direct_reads = FLAGS_use_direct_reads;
      options_.use_direct_io_for_flush_and_compaction =
          FLAGS_use_direct_io_for_flush_and_compaction;
      options_.target_file_size_base = FLAGS_target_file_size_base;
      options_.target_file_size_multiplier = FLAGS_target_file_size_multiplier;
      options_.max_bytes_for_level_base = FLAGS_max_bytes_for_level_base;
      options_.max_bytes_for_level_multiplier =
          FLAGS_max_bytes_for_level_multiplier;
      options_.level0_stop_writes_trigger = FLAGS_level0_stop_writes_trigger;
      options_.level0_slowdown_writes_trigger =
          FLAGS_level0_slowdown_writes_trigger;
      options_.level0_file_num_compaction_trigger =
          FLAGS_level0_file_num_compaction_trigger;
      options_.compression = FLAGS_compression_type_e;
      options_.compression_opts.max_dict_bytes =
          FLAGS_compression_max_dict_bytes;
      options_.compression_opts.zstd_max_train_bytes =
          FLAGS_compression_zstd_max_train_bytes;
      options_.create_if_missing = true;
      options_.max_manifest_file_size = FLAGS_max_manifest_file_size;
      options_.inplace_update_support = FLAGS_in_place_update;
      options_.max_subcompactions = static_cast<uint32_t>(FLAGS_subcompactions);
      options_.allow_concurrent_memtable_write =
          FLAGS_allow_concurrent_memtable_write;
      options_.enable_pipelined_write = FLAGS_enable_pipelined_write;
      options_.enable_write_thread_adaptive_yield =
          FLAGS_enable_write_thread_adaptive_yield;
      options_.compaction_options_universal.size_ratio =
          FLAGS_universal_size_ratio;
      options_.compaction_options_universal.min_merge_width =
          FLAGS_universal_min_merge_width;
      options_.compaction_options_universal.max_merge_width =
          FLAGS_universal_max_merge_width;
      options_.compaction_options_universal.max_size_amplification_percent =
          FLAGS_universal_max_size_amplification_percent;
      options_.atomic_flush = FLAGS_atomic_flush;
    } else {
#ifdef ROCKSDB_LITE
      fprintf(stderr, "--options_file not supported in lite mode\n");
      exit(1);
#else
      DBOptions db_options;
      std::vector<ColumnFamilyDescriptor> cf_descriptors;
      Status s = LoadOptionsFromFile(FLAGS_options_file, Env::Default(),
                                     &db_options, &cf_descriptors);
      if (!s.ok()) {
        fprintf(stderr, "Unable to load options file %s --- %s\n",
                FLAGS_options_file.c_str(), s.ToString().c_str());
        exit(1);
      }
      options_ = Options(db_options, cf_descriptors[0].options);
#endif  // ROCKSDB_LITE
    }

    if (FLAGS_rate_limiter_bytes_per_sec > 0) {
      options_.rate_limiter.reset(NewGenericRateLimiter(
          FLAGS_rate_limiter_bytes_per_sec, 1000 /* refill_period_us */,
          10 /* fairness */,
          FLAGS_rate_limit_bg_reads ? RateLimiter::Mode::kReadsOnly
                                    : RateLimiter::Mode::kWritesOnly));
      if (FLAGS_rate_limit_bg_reads) {
        options_.new_table_reader_for_compaction_inputs = true;
      }
    }

    if (FLAGS_prefix_size == 0 && FLAGS_rep_factory == kHashSkipList) {
      fprintf(stderr,
              "prefeix_size cannot be zero if memtablerep == prefix_hash\n");
      exit(1);
    }
    if (FLAGS_prefix_size != 0 && FLAGS_rep_factory != kHashSkipList) {
      fprintf(stderr,
              "WARNING: prefix_size is non-zero but "
              "memtablerep != prefix_hash\n");
    }
    switch (FLAGS_rep_factory) {
      case kSkipList:
        // no need to do anything
        break;
#ifndef ROCKSDB_LITE
      case kHashSkipList:
        options_.memtable_factory.reset(NewHashSkipListRepFactory(10000));
        break;
      case kVectorRep:
        options_.memtable_factory.reset(new VectorRepFactory());
        break;
#else
      default:
        fprintf(stderr,
                "RocksdbLite only supports skip list mem table. Skip "
                "--rep_factory\n");
#endif  // ROCKSDB_LITE
    }

    if (FLAGS_use_full_merge_v1) {
      options_.merge_operator = MergeOperators::CreateDeprecatedPutOperator();
    } else {
      options_.merge_operator = MergeOperators::CreatePutOperator();
    }

    fprintf(stdout, "DB path: [%s]\n", FLAGS_db.c_str());

    Status s;
    if (FLAGS_ttl == -1) {
      std::vector<std::string> existing_column_families;
      s = DB::ListColumnFamilies(DBOptions(options_), FLAGS_db,
                                 &existing_column_families);  // ignore errors
      if (!s.ok()) {
        // DB doesn't exist
        assert(existing_column_families.empty());
        assert(column_family_names_.empty());
        column_family_names_.push_back(kDefaultColumnFamilyName);
      } else if (column_family_names_.empty()) {
        // this is the first call to the function Open()
        column_family_names_ = existing_column_families;
      } else {
        // this is a reopen. just assert that existing column_family_names are
        // equivalent to what we remember
        auto sorted_cfn = column_family_names_;
        std::sort(sorted_cfn.begin(), sorted_cfn.end());
        std::sort(existing_column_families.begin(),
                  existing_column_families.end());
        if (sorted_cfn != existing_column_families) {
          fprintf(stderr,
                  "Expected column families differ from the existing:\n");
          printf("Expected: {");
          for (auto cf : sorted_cfn) {
            printf("%s ", cf.c_str());
          }
          printf("}\n");
          printf("Existing: {");
          for (auto cf : existing_column_families) {
            printf("%s ", cf.c_str());
          }
          printf("}\n");
        }
        assert(sorted_cfn == existing_column_families);
      }
      std::vector<ColumnFamilyDescriptor> cf_descriptors;
      for (auto name : column_family_names_) {
        if (name != kDefaultColumnFamilyName) {
          new_column_family_name_ =
              std::max(new_column_family_name_.load(), std::stoi(name) + 1);
        }
        cf_descriptors.emplace_back(name, ColumnFamilyOptions(options_));
      }
      while (cf_descriptors.size() < (size_t)FLAGS_column_families) {
        std::string name = ToString(new_column_family_name_.load());
        new_column_family_name_++;
        cf_descriptors.emplace_back(name, ColumnFamilyOptions(options_));
        column_family_names_.push_back(name);
      }
      options_.listeners.clear();
      options_.listeners.emplace_back(
          new DbStressListener(FLAGS_db, options_.db_paths, cf_descriptors));
      options_.create_missing_column_families = true;
      if (!FLAGS_use_txn) {
        s = DB::Open(DBOptions(options_), FLAGS_db, cf_descriptors,
                     &column_families_, &db_);
      } else {
#ifndef ROCKSDB_LITE
        TransactionDBOptions txn_db_options;
        // For the moment it is sufficient to test WRITE_PREPARED policy
        txn_db_options.write_policy = TxnDBWritePolicy::WRITE_PREPARED;
        s = TransactionDB::Open(options_, txn_db_options, FLAGS_db,
                                cf_descriptors, &column_families_, &txn_db_);
        db_ = txn_db_;
        // after a crash, rollback to commit recovered transactions
        std::vector<Transaction*> trans;
        txn_db_->GetAllPreparedTransactions(&trans);
        Random rand(static_cast<uint32_t>(FLAGS_seed));
        for (auto txn : trans) {
          if (rand.OneIn(2)) {
            s = txn->Commit();
            assert(s.ok());
          } else {
            s = txn->Rollback();
            assert(s.ok());
          }
          delete txn;
        }
        trans.clear();
        txn_db_->GetAllPreparedTransactions(&trans);
        assert(trans.size() == 0);
#endif
      }
      assert(!s.ok() || column_families_.size() ==
                            static_cast<size_t>(FLAGS_column_families));
    } else {
#ifndef ROCKSDB_LITE
      DBWithTTL* db_with_ttl;
      s = DBWithTTL::Open(options_, FLAGS_db, &db_with_ttl, FLAGS_ttl);
      db_ = db_with_ttl;
#else
      fprintf(stderr, "TTL is not supported in RocksDBLite\n");
      exit(1);
#endif
    }
    if (!s.ok()) {
      fprintf(stderr, "open error: %s\n", s.ToString().c_str());
      exit(1);
    }
  }

  void Reopen() {
    for (auto cf : column_families_) {
      delete cf;
    }
    column_families_.clear();
    delete db_;
    db_ = nullptr;
#ifndef ROCKSDB_LITE
    txn_db_ = nullptr;
#endif

    num_times_reopened_++;
    auto now = FLAGS_env->NowMicros();
    fprintf(stdout, "%s Reopening database for the %dth time\n",
            FLAGS_env->TimeToString(now/1000000).c_str(),
            num_times_reopened_);
    Open();
  }

  void PrintStatistics() {
    if (dbstats) {
      fprintf(stdout, "STATISTICS:\n%s\n", dbstats->ToString().c_str());
    }
  }

  std::shared_ptr<Cache> cache_;
  std::shared_ptr<Cache> compressed_cache_;
  std::shared_ptr<const FilterPolicy> filter_policy_;
  DB* db_;
#ifndef ROCKSDB_LITE
  TransactionDB* txn_db_;
#endif
  Options options_;
  std::vector<ColumnFamilyHandle*> column_families_;
  std::vector<std::string> column_family_names_;
  std::atomic<int> new_column_family_name_;
  int num_times_reopened_;
  std::unordered_map<std::string, std::vector<std::string>> options_table_;
  std::vector<std::string> options_index_;
};

class NonBatchedOpsStressTest : public StressTest {
 public:
  NonBatchedOpsStressTest() {}

  virtual ~NonBatchedOpsStressTest() {}

  virtual void VerifyDb(ThreadState* thread) const {
    ReadOptions options(FLAGS_verify_checksum, true);
    auto shared = thread->shared;
    const int64_t max_key = shared->GetMaxKey();
    const int64_t keys_per_thread = max_key / shared->GetNumThreads();
    int64_t start = keys_per_thread * thread->tid;
    int64_t end = start + keys_per_thread;
    if (thread->tid == shared->GetNumThreads() - 1) {
      end = max_key;
    }
    for (size_t cf = 0; cf < column_families_.size(); ++cf) {
      if (thread->shared->HasVerificationFailedYet()) {
        break;
      }
      if (!thread->rand.OneIn(2)) {
        // Use iterator to verify this range
        std::unique_ptr<Iterator> iter(
            db_->NewIterator(options, column_families_[cf]));
        iter->Seek(Key(start));
        for (auto i = start; i < end; i++) {
          if (thread->shared->HasVerificationFailedYet()) {
            break;
          }
          // TODO(ljin): update "long" to uint64_t
          // Reseek when the prefix changes
          if (i % (static_cast<int64_t>(1) << 8 * (8 - FLAGS_prefix_size)) ==
              0) {
            iter->Seek(Key(i));
          }
          std::string from_db;
          std::string keystr = Key(i);
          Slice k = keystr;
          Status s = iter->status();
          if (iter->Valid()) {
            if (iter->key().compare(k) > 0) {
              s = Status::NotFound(Slice());
            } else if (iter->key().compare(k) == 0) {
              from_db = iter->value().ToString();
              iter->Next();
            } else if (iter->key().compare(k) < 0) {
              VerificationAbort(shared, "An out of range key was found",
                                static_cast<int>(cf), i);
            }
          } else {
            // The iterator found no value for the key in question, so do not
            // move to the next item in the iterator
            s = Status::NotFound(Slice());
          }
          VerifyValue(static_cast<int>(cf), i, options, shared, from_db, s,
                      true);
          if (from_db.length()) {
            PrintKeyValue(static_cast<int>(cf), static_cast<uint32_t>(i),
                          from_db.data(), from_db.length());
          }
        }
      } else {
        // Use Get to verify this range
        for (auto i = start; i < end; i++) {
          if (thread->shared->HasVerificationFailedYet()) {
            break;
          }
          std::string from_db;
          std::string keystr = Key(i);
          Slice k = keystr;
          Status s = db_->Get(options, column_families_[cf], k, &from_db);
          VerifyValue(static_cast<int>(cf), i, options, shared, from_db, s,
                      true);
          if (from_db.length()) {
            PrintKeyValue(static_cast<int>(cf), static_cast<uint32_t>(i),
                          from_db.data(), from_db.length());
          }
        }
      }
    }
  }

  virtual void MaybeClearOneColumnFamily(ThreadState* thread) {
    if (FLAGS_clear_column_family_one_in != 0 && FLAGS_column_families > 1) {
      if (thread->rand.OneIn(FLAGS_clear_column_family_one_in)) {
        // drop column family and then create it again (can't drop default)
        int cf = thread->rand.Next() % (FLAGS_column_families - 1) + 1;
        std::string new_name =
            ToString(new_column_family_name_.fetch_add(1));
        {
          MutexLock l(thread->shared->GetMutex());
          fprintf(
              stdout,
              "[CF %d] Dropping and recreating column family. new name: %s\n",
              cf, new_name.c_str());
        }
        thread->shared->LockColumnFamily(cf);
        Status s = db_->DropColumnFamily(column_families_[cf]);
        delete column_families_[cf];
        if (!s.ok()) {
          fprintf(stderr, "dropping column family error: %s\n",
              s.ToString().c_str());
          std::terminate();
        }
        s = db_->CreateColumnFamily(ColumnFamilyOptions(options_), new_name,
                                    &column_families_[cf]);
        column_family_names_[cf] = new_name;
        thread->shared->ClearColumnFamily(cf);
        if (!s.ok()) {
          fprintf(stderr, "creating column family error: %s\n",
              s.ToString().c_str());
          std::terminate();
        }
        thread->shared->UnlockColumnFamily(cf);
      }
    }
  }

  virtual bool ShouldAcquireMutexOnKey() const { return true; }

  virtual Status TestGet(ThreadState* thread,
      const ReadOptions& read_opts,
      const std::vector<int>& rand_column_families,
      const std::vector<int64_t>& rand_keys) {
    auto cfh = column_families_[rand_column_families[0]];
    std::string key_str = Key(rand_keys[0]);
    Slice key = key_str;
    std::string from_db;
    Status s = db_->Get(read_opts, cfh, key, &from_db);
    if (s.ok()) {
      // found case
      thread->stats.AddGets(1, 1);
    } else if (s.IsNotFound()) {
      // not found case
      thread->stats.AddGets(1, 0);
    } else {
      // errors case
      thread->stats.AddErrors(1);
    }
    return s;
  }

  virtual Status TestPrefixScan(ThreadState* thread,
      const ReadOptions& read_opts,
      const std::vector<int>& rand_column_families,
      const std::vector<int64_t>& rand_keys) {
    auto cfh = column_families_[rand_column_families[0]];
    std::string key_str = Key(rand_keys[0]);
    Slice key = key_str;
    Slice prefix = Slice(key.data(), FLAGS_prefix_size);

    std::string upper_bound;
    Slice ub_slice;
    ReadOptions ro_copy = read_opts;
    if (thread->rand.OneIn(2) && GetNextPrefix(prefix, &upper_bound)) {
      // For half of the time, set the upper bound to the next prefix
      ub_slice = Slice(upper_bound);
      ro_copy.iterate_upper_bound = &ub_slice;
    }

    Iterator* iter = db_->NewIterator(ro_copy, cfh);
    long count = 0;
    for (iter->Seek(prefix);
        iter->Valid() && iter->key().starts_with(prefix); iter->Next()) {
      ++count;
    }
    assert(count <= (static_cast<long>(1) << ((8 - FLAGS_prefix_size) * 8)));
    Status s = iter->status();
    if (iter->status().ok()) {
      thread->stats.AddPrefixes(1, count);
    } else {
      thread->stats.AddErrors(1);
    }
    delete iter;
    return s;
  }

  virtual Status TestPut(ThreadState* thread,
      WriteOptions& write_opts, const ReadOptions& read_opts,
      const std::vector<int>& rand_column_families,
      const std::vector<int64_t>& rand_keys,
      char (&value) [100], std::unique_ptr<MutexLock>& lock) {
    auto shared = thread->shared;
    int64_t max_key = shared->GetMaxKey();
    int64_t rand_key = rand_keys[0];
    int rand_column_family = rand_column_families[0];
    while (!shared->AllowsOverwrite(rand_key) &&
           (FLAGS_use_merge || shared->Exists(rand_column_family, rand_key))) {
      lock.reset();
      rand_key = thread->rand.Next() % max_key;
      rand_column_family = thread->rand.Next() % FLAGS_column_families;
      lock.reset(new MutexLock(
          shared->GetMutexForKey(rand_column_family, rand_key)));
    }

    std::string key_str = Key(rand_key);
    Slice key = key_str;
    ColumnFamilyHandle* cfh = column_families_[rand_column_family];

    if (FLAGS_verify_before_write) {
      std::string key_str2 = Key(rand_key);
      Slice k = key_str2;
      std::string from_db;
      Status s = db_->Get(read_opts, cfh, k, &from_db);
      if (!VerifyValue(rand_column_family, rand_key, read_opts, shared,
            from_db, s, true)) {
        return s;
      }
    }
    uint32_t value_base = thread->rand.Next() % shared->UNKNOWN_SENTINEL;
    size_t sz = GenerateValue(value_base, value, sizeof(value));
    Slice v(value, sz);
    shared->Put(rand_column_family, rand_key, value_base, true /* pending */);
    Status s;
    if (FLAGS_use_merge) {
      if (!FLAGS_use_txn) {
        s = db_->Merge(write_opts, cfh, key, v);
      } else {
#ifndef ROCKSDB_LITE
        Transaction* txn;
        s = NewTxn(write_opts, &txn);
        if (s.ok()) {
          s = txn->Merge(cfh, key, v);
          if (s.ok()) {
            s = CommitTxn(txn);
          }
        }
#endif
      }
    } else {
      if (!FLAGS_use_txn) {
        s = db_->Put(write_opts, cfh, key, v);
      } else {
#ifndef ROCKSDB_LITE
        Transaction* txn;
        s = NewTxn(write_opts, &txn);
        if (s.ok()) {
          s = txn->Put(cfh, key, v);
          if (s.ok()) {
            s = CommitTxn(txn);
          }
        }
#endif
      }
    }
    shared->Put(rand_column_family, rand_key, value_base, false /* pending */);
    if (!s.ok()) {
      fprintf(stderr, "put or merge error: %s\n", s.ToString().c_str());
      std::terminate();
    }
    thread->stats.AddBytesForWrites(1, sz);
    PrintKeyValue(rand_column_family, static_cast<uint32_t>(rand_key),
        value, sz);
    return s;
  }

  virtual Status TestDelete(ThreadState* thread, WriteOptions& write_opts,
      const std::vector<int>& rand_column_families,
      const std::vector<int64_t>& rand_keys,
      std::unique_ptr<MutexLock>& lock) {
    int64_t rand_key = rand_keys[0];
    int rand_column_family = rand_column_families[0];
    auto shared = thread->shared;
    int64_t max_key = shared->GetMaxKey();

    // OPERATION delete
    // If the chosen key does not allow overwrite and it does not exist,
    // choose another key.
    while (!shared->AllowsOverwrite(rand_key) &&
           !shared->Exists(rand_column_family, rand_key)) {
      lock.reset();
      rand_key = thread->rand.Next() % max_key;
      rand_column_family = thread->rand.Next() % FLAGS_column_families;
      lock.reset(new MutexLock(
          shared->GetMutexForKey(rand_column_family, rand_key)));
    }

    std::string key_str = Key(rand_key);
    Slice key = key_str;
    auto cfh = column_families_[rand_column_family];

    // Use delete if the key may be overwritten and a single deletion
    // otherwise.
    Status s;
    if (shared->AllowsOverwrite(rand_key)) {
      shared->Delete(rand_column_family, rand_key, true /* pending */);
      if (!FLAGS_use_txn) {
        s = db_->Delete(write_opts, cfh, key);
      } else {
#ifndef ROCKSDB_LITE
        Transaction* txn;
        s = NewTxn(write_opts, &txn);
        if (s.ok()) {
          s = txn->Delete(cfh, key);
          if (s.ok()) {
            s = CommitTxn(txn);
          }
        }
#endif
      }
      shared->Delete(rand_column_family, rand_key, false /* pending */);
      thread->stats.AddDeletes(1);
      if (!s.ok()) {
        fprintf(stderr, "delete error: %s\n", s.ToString().c_str());
        std::terminate();
      }
    } else {
      shared->SingleDelete(rand_column_family, rand_key, true /* pending */);
      if (!FLAGS_use_txn) {
        s = db_->SingleDelete(write_opts, cfh, key);
      } else {
#ifndef ROCKSDB_LITE
        Transaction* txn;
        s = NewTxn(write_opts, &txn);
        if (s.ok()) {
          s = txn->SingleDelete(cfh, key);
          if (s.ok()) {
            s = CommitTxn(txn);
          }
        }
#endif
      }
      shared->SingleDelete(rand_column_family, rand_key, false /* pending */);
      thread->stats.AddSingleDeletes(1);
      if (!s.ok()) {
        fprintf(stderr, "single delete error: %s\n",
                s.ToString().c_str());
        std::terminate();
      }
    }
    return s;
  }

  virtual Status TestDeleteRange(ThreadState* thread,
      WriteOptions& write_opts,
      const std::vector<int>& rand_column_families,
      const std::vector<int64_t>& rand_keys,
      std::unique_ptr<MutexLock>& lock) {
    // OPERATION delete range
    std::vector<std::unique_ptr<MutexLock>> range_locks;
    // delete range does not respect disallowed overwrites. the keys for
    // which overwrites are disallowed are randomly distributed so it
    // could be expensive to find a range where each key allows
    // overwrites.
    int64_t rand_key = rand_keys[0];
    int rand_column_family = rand_column_families[0];
    auto shared = thread->shared;
    int64_t max_key = shared->GetMaxKey();
    if (rand_key > max_key - FLAGS_range_deletion_width) {
      lock.reset();
      rand_key = thread->rand.Next() %
                 (max_key - FLAGS_range_deletion_width + 1);
      range_locks.emplace_back(new MutexLock(
          shared->GetMutexForKey(rand_column_family, rand_key)));
    } else {
      range_locks.emplace_back(std::move(lock));
    }
    for (int j = 1; j < FLAGS_range_deletion_width; ++j) {
      if (((rand_key + j) & ((1 << FLAGS_log2_keys_per_lock) - 1)) == 0) {
        range_locks.emplace_back(new MutexLock(
              shared->GetMutexForKey(rand_column_family, rand_key + j)));
      }
    }
    shared->DeleteRange(rand_column_family, rand_key,
                        rand_key + FLAGS_range_deletion_width,
                        true /* pending */);

    std::string keystr = Key(rand_key);
    Slice key = keystr;
    auto cfh = column_families_[rand_column_family];
    std::string end_keystr = Key(rand_key + FLAGS_range_deletion_width);
    Slice end_key = end_keystr;
    Status s = db_->DeleteRange(write_opts, cfh, key, end_key);
    if (!s.ok()) {
      fprintf(stderr, "delete range error: %s\n",
              s.ToString().c_str());
      std::terminate();
    }
    int covered = shared->DeleteRange(
        rand_column_family, rand_key,
        rand_key + FLAGS_range_deletion_width, false /* pending */);
    thread->stats.AddRangeDeletions(1);
    thread->stats.AddCoveredByRangeDeletions(covered);
    return s;
  }

#ifdef ROCKSDB_LITE
  virtual void TestIngestExternalFile(
      ThreadState* /* thread */,
      const std::vector<int>& /* rand_column_families */,
      const std::vector<int64_t>& /* rand_keys */,
      std::unique_ptr<MutexLock>& /* lock */) {
    assert(false);
    fprintf(stderr,
            "RocksDB lite does not support "
            "TestIngestExternalFile\n");
    std::terminate();
  }
#else
  virtual void TestIngestExternalFile(
      ThreadState* thread, const std::vector<int>& rand_column_families,
      const std::vector<int64_t>& rand_keys, std::unique_ptr<MutexLock>& lock) {
    const std::string sst_filename =
        FLAGS_db + "/." + ToString(thread->tid) + ".sst";
    Status s;
    if (FLAGS_env->FileExists(sst_filename).ok()) {
      // Maybe we terminated abnormally before, so cleanup to give this file
      // ingestion a clean slate
      s = FLAGS_env->DeleteFile(sst_filename);
    }

    SstFileWriter sst_file_writer(EnvOptions(), options_);
    if (s.ok()) {
      s = sst_file_writer.Open(sst_filename);
    }
    int64_t key_base = rand_keys[0];
    int column_family = rand_column_families[0];
    std::vector<std::unique_ptr<MutexLock> > range_locks;
    std::vector<uint32_t> values;
    SharedState* shared = thread->shared;

    // Grab locks, set pending state on expected values, and add keys
    for (int64_t key = key_base;
         s.ok() && key < std::min(key_base + FLAGS_ingest_external_file_width,
                                  shared->GetMaxKey());
         ++key) {
      if (key == key_base) {
        range_locks.emplace_back(std::move(lock));
      } else if ((key & ((1 << FLAGS_log2_keys_per_lock) - 1)) == 0) {
        range_locks.emplace_back(
            new MutexLock(shared->GetMutexForKey(column_family, key)));
      }

      uint32_t value_base = thread->rand.Next() % shared->UNKNOWN_SENTINEL;
      values.push_back(value_base);
      shared->Put(column_family, key, value_base, true /* pending */);

      char value[100];
      size_t value_len = GenerateValue(value_base, value, sizeof(value));
      auto key_str = Key(key);
      s = sst_file_writer.Put(Slice(key_str), Slice(value, value_len));
    }

    if (s.ok()) {
      s = sst_file_writer.Finish();
    }
    if (s.ok()) {
      s = db_->IngestExternalFile(column_families_[column_family],
                                  {sst_filename}, IngestExternalFileOptions());
    }
    if (!s.ok()) {
      fprintf(stderr, "file ingestion error: %s\n", s.ToString().c_str());
      std::terminate();
    }
    int64_t key = key_base;
    for (int32_t value : values) {
      shared->Put(column_family, key, value, false /* pending */);
      ++key;
    }
  }
#endif  // ROCKSDB_LITE

  bool VerifyValue(int cf, int64_t key, const ReadOptions& /*opts*/,
                   SharedState* shared, const std::string& value_from_db,
                   Status s, bool strict = false) const {
    if (shared->HasVerificationFailedYet()) {
      return false;
    }
    // compare value_from_db with the value in the shared state
    char value[kValueMaxLen];
    uint32_t value_base = shared->Get(cf, key);
    if (value_base == SharedState::UNKNOWN_SENTINEL) {
      return true;
    }
    if (value_base == SharedState::DELETION_SENTINEL && !strict) {
      return true;
    }

    if (s.ok()) {
      if (value_base == SharedState::DELETION_SENTINEL) {
        VerificationAbort(shared, "Unexpected value found", cf, key);
        return false;
      }
      size_t sz = GenerateValue(value_base, value, sizeof(value));
      if (value_from_db.length() != sz) {
        VerificationAbort(shared, "Length of value read is not equal", cf, key);
        return false;
      }
      if (memcmp(value_from_db.data(), value, sz) != 0) {
        VerificationAbort(shared, "Contents of value read don't match", cf,
                          key);
        return false;
      }
    } else {
      if (value_base != SharedState::DELETION_SENTINEL) {
        VerificationAbort(shared, "Value not found: " + s.ToString(), cf, key);
        return false;
      }
    }
    return true;
  }
};

class BatchedOpsStressTest : public StressTest {
 public:
  BatchedOpsStressTest() {}
  virtual ~BatchedOpsStressTest() {}

  // Given a key K and value V, this puts ("0"+K, "0"+V), ("1"+K, "1"+V), ...
  // ("9"+K, "9"+V) in DB atomically i.e in a single batch.
  // Also refer BatchedOpsStressTest::TestGet
  virtual Status TestPut(ThreadState* thread,
      WriteOptions& write_opts, const ReadOptions& /* read_opts */,
      const std::vector<int>& rand_column_families, const std::vector<int64_t>& rand_keys,
      char (&value)[100], std::unique_ptr<MutexLock>& /* lock */) {
    uint32_t value_base =
        thread->rand.Next() % thread->shared->UNKNOWN_SENTINEL;
    size_t sz = GenerateValue(value_base, value, sizeof(value));
    Slice v(value, sz);
    std::string keys[10] = {"9", "8", "7", "6", "5",
                            "4", "3", "2", "1", "0"};
    std::string values[10] = {"9", "8", "7", "6", "5",
                              "4", "3", "2", "1", "0"};
    Slice value_slices[10];
    WriteBatch batch;
    Status s;
    auto cfh = column_families_[rand_column_families[0]];
    std::string key_str = Key(rand_keys[0]);
    for (int i = 0; i < 10; i++) {
      keys[i] += key_str;
      values[i] += v.ToString();
      value_slices[i] = values[i];
      if (FLAGS_use_merge) {
        batch.Merge(cfh, keys[i], value_slices[i]);
      } else {
        batch.Put(cfh, keys[i], value_slices[i]);
      }
    }

    s = db_->Write(write_opts, &batch);
    if (!s.ok()) {
      fprintf(stderr, "multiput error: %s\n", s.ToString().c_str());
      thread->stats.AddErrors(1);
    } else {
      // we did 10 writes each of size sz + 1
      thread->stats.AddBytesForWrites(10, (sz + 1) * 10);
    }

    return s;
  }

  // Given a key K, this deletes ("0"+K), ("1"+K),... ("9"+K)
  // in DB atomically i.e in a single batch. Also refer MultiGet.
  virtual Status TestDelete(ThreadState* thread, WriteOptions& writeoptions,
      const std::vector<int>& rand_column_families,
      const std::vector<int64_t>& rand_keys,
      std::unique_ptr<MutexLock>& /* lock */) {
    std::string keys[10] = {"9", "7", "5", "3", "1",
                            "8", "6", "4", "2", "0"};

    WriteBatch batch;
    Status s;
    auto cfh = column_families_[rand_column_families[0]];
    std::string key_str = Key(rand_keys[0]);
    for (int i = 0; i < 10; i++) {
      keys[i] += key_str;
      batch.Delete(cfh, keys[i]);
    }

    s = db_->Write(writeoptions, &batch);
    if (!s.ok()) {
      fprintf(stderr, "multidelete error: %s\n", s.ToString().c_str());
      thread->stats.AddErrors(1);
    } else {
      thread->stats.AddDeletes(10);
    }

    return s;
  }

  virtual Status TestDeleteRange(ThreadState* /* thread */,
      WriteOptions& /* write_opts */,
      const std::vector<int>& /* rand_column_families */,
      const std::vector<int64_t>& /* rand_keys */,
      std::unique_ptr<MutexLock>& /* lock */) {
    assert(false);
    return Status::NotSupported("BatchedOpsStressTest does not support "
        "TestDeleteRange");
  }

  virtual void TestIngestExternalFile(
      ThreadState* /* thread */,
      const std::vector<int>& /* rand_column_families */,
      const std::vector<int64_t>& /* rand_keys */,
      std::unique_ptr<MutexLock>& /* lock */) {
    assert(false);
    fprintf(stderr,
            "BatchedOpsStressTest does not support "
            "TestIngestExternalFile\n");
    std::terminate();
  }

  // Given a key K, this gets values for "0"+K, "1"+K,..."9"+K
  // in the same snapshot, and verifies that all the values are of the form
  // "0"+V, "1"+V,..."9"+V.
  // ASSUMES that BatchedOpsStressTest::TestPut was used to put (K, V) into
  // the DB.
  virtual Status TestGet(ThreadState* thread, const ReadOptions& readoptions,
      const std::vector<int>& rand_column_families,
      const std::vector<int64_t>& rand_keys) {
    std::string keys[10] = {"0", "1", "2", "3", "4", "5", "6", "7", "8", "9"};
    Slice key_slices[10];
    std::string values[10];
    ReadOptions readoptionscopy = readoptions;
    readoptionscopy.snapshot = db_->GetSnapshot();
    std::string key_str = Key(rand_keys[0]);
    Slice key = key_str;
    auto cfh = column_families_[rand_column_families[0]];
    std::string from_db;
    Status s;
    for (int i = 0; i < 10; i++) {
      keys[i] += key.ToString();
      key_slices[i] = keys[i];
      s = db_->Get(readoptionscopy, cfh, key_slices[i], &from_db);
      if (!s.ok() && !s.IsNotFound()) {
        fprintf(stderr, "get error: %s\n", s.ToString().c_str());
        values[i] = "";
        thread->stats.AddErrors(1);
        // we continue after error rather than exiting so that we can
        // find more errors if any
      } else if (s.IsNotFound()) {
        values[i] = "";
        thread->stats.AddGets(1, 0);
      } else {
        values[i] = from_db;

        char expected_prefix = (keys[i])[0];
        char actual_prefix = (values[i])[0];
        if (actual_prefix != expected_prefix) {
          fprintf(stderr, "error expected prefix = %c actual = %c\n",
                  expected_prefix, actual_prefix);
        }
        (values[i])[0] = ' '; // blank out the differing character
        thread->stats.AddGets(1, 1);
      }
    }
    db_->ReleaseSnapshot(readoptionscopy.snapshot);

    // Now that we retrieved all values, check that they all match
    for (int i = 1; i < 10; i++) {
      if (values[i] != values[0]) {
        fprintf(stderr, "error : inconsistent values for key %s: %s, %s\n",
                key.ToString(true).c_str(), StringToHex(values[0]).c_str(),
                StringToHex(values[i]).c_str());
      // we continue after error rather than exiting so that we can
      // find more errors if any
      }
    }

    return s;
  }

  // Given a key, this does prefix scans for "0"+P, "1"+P,..."9"+P
  // in the same snapshot where P is the first FLAGS_prefix_size - 1 bytes
  // of the key. Each of these 10 scans returns a series of values;
  // each series should be the same length, and it is verified for each
  // index i that all the i'th values are of the form "0"+V, "1"+V,..."9"+V.
  // ASSUMES that MultiPut was used to put (K, V)
  virtual Status TestPrefixScan(ThreadState* thread, const ReadOptions& readoptions,
      const std::vector<int>& rand_column_families,
      const std::vector<int64_t>& rand_keys) {
    std::string key_str = Key(rand_keys[0]);
    Slice key = key_str;
    auto cfh = column_families_[rand_column_families[0]];
    std::string prefixes[10] = {"0", "1", "2", "3", "4",
                                "5", "6", "7", "8", "9"};
    Slice prefix_slices[10];
    ReadOptions readoptionscopy[10];
    const Snapshot* snapshot = db_->GetSnapshot();
    Iterator* iters[10];
    std::string upper_bounds[10];
    Slice ub_slices[10];
    Status s = Status::OK();
    for (int i = 0; i < 10; i++) {
      prefixes[i] += key.ToString();
      prefixes[i].resize(FLAGS_prefix_size);
      prefix_slices[i] = Slice(prefixes[i]);
      readoptionscopy[i] = readoptions;
      readoptionscopy[i].snapshot = snapshot;
      if (thread->rand.OneIn(2) &&
          GetNextPrefix(prefix_slices[i], &(upper_bounds[i]))) {
        // For half of the time, set the upper bound to the next prefix
        ub_slices[i] = Slice(upper_bounds[i]);
        readoptionscopy[i].iterate_upper_bound = &(ub_slices[i]);
      }
      iters[i] = db_->NewIterator(readoptionscopy[i], cfh);
      iters[i]->Seek(prefix_slices[i]);
    }

    long count = 0;
    while (iters[0]->Valid() && iters[0]->key().starts_with(prefix_slices[0])) {
      count++;
      std::string values[10];
      // get list of all values for this iteration
      for (int i = 0; i < 10; i++) {
        // no iterator should finish before the first one
        assert(iters[i]->Valid() &&
               iters[i]->key().starts_with(prefix_slices[i]));
        values[i] = iters[i]->value().ToString();

        char expected_first = (prefixes[i])[0];
        char actual_first = (values[i])[0];

        if (actual_first != expected_first) {
          fprintf(stderr, "error expected first = %c actual = %c\n",
                  expected_first, actual_first);
        }
        (values[i])[0] = ' '; // blank out the differing character
      }
      // make sure all values are equivalent
      for (int i = 0; i < 10; i++) {
        if (values[i] != values[0]) {
          fprintf(stderr, "error : %d, inconsistent values for prefix %s: %s, %s\n",
                  i, prefixes[i].c_str(), StringToHex(values[0]).c_str(),
                  StringToHex(values[i]).c_str());
          // we continue after error rather than exiting so that we can
          // find more errors if any
        }
        iters[i]->Next();
      }
    }

    // cleanup iterators and snapshot
    for (int i = 0; i < 10; i++) {
      // if the first iterator finished, they should have all finished
      assert(!iters[i]->Valid() ||
             !iters[i]->key().starts_with(prefix_slices[i]));
      assert(iters[i]->status().ok());
      delete iters[i];
    }
    db_->ReleaseSnapshot(snapshot);

    if (s.ok()) {
      thread->stats.AddPrefixes(1, count);
    } else {
      thread->stats.AddErrors(1);
    }

    return s;
  }

<<<<<<< HEAD
  void Open() {
    assert(db_ == nullptr);
#ifndef ROCKSDB_LITE
    assert(txn_db_ == nullptr);
#endif
    if (FLAGS_options_file.empty()) {
      BlockBasedTableOptions block_based_options;
      block_based_options.block_cache = cache_;
      block_based_options.block_cache_compressed = compressed_cache_;
      block_based_options.checksum = FLAGS_checksum_type_e;
      block_based_options.block_size = FLAGS_block_size;
      block_based_options.format_version =
          static_cast<uint32_t>(FLAGS_format_version);
      block_based_options.filter_policy = filter_policy_;
      options_.table_factory.reset(
          NewBlockBasedTableFactory(block_based_options));
      options_.db_write_buffer_size = FLAGS_db_write_buffer_size;
      options_.write_buffer_size = FLAGS_write_buffer_size;
      options_.max_write_buffer_number = FLAGS_max_write_buffer_number;
      options_.min_write_buffer_number_to_merge =
          FLAGS_min_write_buffer_number_to_merge;
      options_.max_write_buffer_number_to_maintain =
          FLAGS_max_write_buffer_number_to_maintain;
      options_.memtable_prefix_bloom_size_ratio =
          FLAGS_memtable_prefix_bloom_size_ratio;
      options_.max_background_compactions = FLAGS_max_background_compactions;
      options_.max_background_flushes = FLAGS_max_background_flushes;
      options_.compaction_style =
          static_cast<rocksdb::CompactionStyle>(FLAGS_compaction_style);
      options_.prefix_extractor.reset(
          NewFixedPrefixTransform(FLAGS_prefix_size));
      options_.max_open_files = FLAGS_open_files;
      options_.statistics = dbstats;
      options_.env = FLAGS_env;
      options_.use_fsync = FLAGS_use_fsync;
      options_.compaction_readahead_size = FLAGS_compaction_readahead_size;
      options_.allow_mmap_reads = FLAGS_mmap_read;
      options_.allow_mmap_writes = FLAGS_mmap_write;
      options_.use_direct_reads = FLAGS_use_direct_reads;
      options_.use_direct_io_for_flush_and_compaction =
          FLAGS_use_direct_io_for_flush_and_compaction;
      options_.target_file_size_base = FLAGS_target_file_size_base;
      options_.target_file_size_multiplier = FLAGS_target_file_size_multiplier;
      options_.max_bytes_for_level_base = FLAGS_max_bytes_for_level_base;
      options_.max_bytes_for_level_multiplier =
          FLAGS_max_bytes_for_level_multiplier;
      options_.level0_stop_writes_trigger = FLAGS_level0_stop_writes_trigger;
      options_.level0_slowdown_writes_trigger =
          FLAGS_level0_slowdown_writes_trigger;
      options_.level0_file_num_compaction_trigger =
          FLAGS_level0_file_num_compaction_trigger;
      options_.compression = FLAGS_compression_type_e;
      options_.create_if_missing = true;
      options_.max_manifest_file_size = FLAGS_max_manifest_file_size;
      options_.inplace_update_support = FLAGS_in_place_update;
      options_.max_subcompactions = static_cast<uint32_t>(FLAGS_subcompactions);
      options_.allow_concurrent_memtable_write =
          FLAGS_allow_concurrent_memtable_write;
      options_.enable_write_thread_adaptive_yield =
          FLAGS_enable_write_thread_adaptive_yield;
      options_.compaction_options_universal.size_ratio =
          FLAGS_universal_size_ratio;
      options_.compaction_options_universal.min_merge_width =
          FLAGS_universal_min_merge_width;
      options_.compaction_options_universal.max_merge_width =
          FLAGS_universal_max_merge_width;
      options_.compaction_options_universal.max_size_amplification_percent =
          FLAGS_universal_max_size_amplification_percent;
    } else {
#ifdef ROCKSDB_LITE
      fprintf(stderr, "--options_file not supported in lite mode\n");
      exit(1);
#else
      DBOptions db_options;
      std::vector<ColumnFamilyDescriptor> cf_descriptors;
      Status s = LoadOptionsFromFile(FLAGS_options_file, Env::Default(),
                                     &db_options, &cf_descriptors);
      if (!s.ok()) {
        fprintf(stderr, "Unable to load options file %s --- %s\n",
                FLAGS_options_file.c_str(), s.ToString().c_str());
        exit(1);
      }
      options_ = Options(db_options, cf_descriptors[0].options);
#endif  // ROCKSDB_LITE
    }

    if (FLAGS_rate_limiter_bytes_per_sec > 0) {
      options_.rate_limiter.reset(NewGenericRateLimiter(
          FLAGS_rate_limiter_bytes_per_sec, 1000 /* refill_period_us */,
          10 /* fairness */,
          FLAGS_rate_limit_bg_reads ? RateLimiter::Mode::kReadsOnly
                                    : RateLimiter::Mode::kWritesOnly));
      if (FLAGS_rate_limit_bg_reads) {
        options_.new_table_reader_for_compaction_inputs = true;
      }
    }
=======
  virtual void VerifyDb(ThreadState* /* thread */) const {}
};
>>>>>>> 641fae60

class AtomicFlushStressTest : public StressTest {
 public:
  AtomicFlushStressTest() : batch_id_(0) {}

  virtual ~AtomicFlushStressTest() {}

  virtual Status TestPut(ThreadState* thread, WriteOptions& write_opts,
                         const ReadOptions& /* read_opts */,
                         const std::vector<int>& rand_column_families,
                         const std::vector<int64_t>& rand_keys,
                         char (&value)[100],
                         std::unique_ptr<MutexLock>& /* lock */) {
    std::string key_str = Key(rand_keys[0]);
    Slice key = key_str;
    uint64_t value_base = batch_id_.fetch_add(1);
    size_t sz =
        GenerateValue(static_cast<uint32_t>(value_base), value, sizeof(value));
    Slice v(value, sz);
    WriteBatch batch;
    for (auto cf : rand_column_families) {
      ColumnFamilyHandle* cfh = column_families_[cf];
      if (FLAGS_use_merge) {
        batch.Merge(cfh, key, v);
      } else { /* !FLAGS_use_merge */
        batch.Put(cfh, key, v);
      }
    }
    Status s = db_->Write(write_opts, &batch);
    if (!s.ok()) {
      fprintf(stderr, "multi put or merge error: %s\n", s.ToString().c_str());
      thread->stats.AddErrors(1);
    } else {
      auto num = static_cast<long>(rand_column_families.size());
      thread->stats.AddBytesForWrites(num, (sz + 1) * num);
    }

    return s;
  }

  virtual Status TestDelete(ThreadState* thread, WriteOptions& write_opts,
                            const std::vector<int>& rand_column_families,
                            const std::vector<int64_t>& rand_keys,
                            std::unique_ptr<MutexLock>& /* lock */) {
    std::string key_str = Key(rand_keys[0]);
    Slice key = key_str;
    WriteBatch batch;
    for (auto cf : rand_column_families) {
      ColumnFamilyHandle* cfh = column_families_[cf];
      batch.Delete(cfh, key);
    }
    Status s = db_->Write(write_opts, &batch);
    if (!s.ok()) {
      fprintf(stderr, "multidel error: %s\n", s.ToString().c_str());
      thread->stats.AddErrors(1);
    } else {
      thread->stats.AddDeletes(static_cast<long>(rand_column_families.size()));
    }
    return s;
  }

<<<<<<< HEAD
    fprintf(stdout, "DB path: [%s]\n", FLAGS_db.c_str());
=======
  virtual Status TestDeleteRange(ThreadState* thread, WriteOptions& write_opts,
                                 const std::vector<int>& rand_column_families,
                                 const std::vector<int64_t>& rand_keys,
                                 std::unique_ptr<MutexLock>& /* lock */) {
    int64_t rand_key = rand_keys[0];
    auto shared = thread->shared;
    int64_t max_key = shared->GetMaxKey();
    if (rand_key > max_key - FLAGS_range_deletion_width) {
      rand_key =
          thread->rand.Next() % (max_key - FLAGS_range_deletion_width + 1);
    }
    std::string key_str = Key(rand_key);
    Slice key = key_str;
    std::string end_key_str = Key(rand_key + FLAGS_range_deletion_width);
    Slice end_key = end_key_str;
    WriteBatch batch;
    for (auto cf : rand_column_families) {
      ColumnFamilyHandle* cfh = column_families_[rand_column_families[cf]];
      batch.DeleteRange(cfh, key, end_key);
    }
    Status s = db_->Write(write_opts, &batch);
    if (!s.ok()) {
      fprintf(stderr, "multi del range error: %s\n", s.ToString().c_str());
      thread->stats.AddErrors(1);
    } else {
      thread->stats.AddRangeDeletions(
          static_cast<long>(rand_column_families.size()));
    }
    return s;
  }

  virtual void TestIngestExternalFile(
      ThreadState* /* thread */,
      const std::vector<int>& /* rand_column_families */,
      const std::vector<int64_t>& /* rand_keys */,
      std::unique_ptr<MutexLock>& /* lock */) {
    assert(false);
    fprintf(stderr,
            "AtomicFlushStressTest does not support TestIngestExternalFile "
            "because it's not possible to verify the result\n");
    std::terminate();
  }

  virtual Status TestGet(ThreadState* thread, const ReadOptions& readoptions,
                         const std::vector<int>& rand_column_families,
                         const std::vector<int64_t>& rand_keys) {
    std::string key_str = Key(rand_keys[0]);
    Slice key = key_str;
    auto cfh =
        column_families_[rand_column_families[thread->rand.Next() %
                                              rand_column_families.size()]];
    std::string from_db;
    Status s = db_->Get(readoptions, cfh, key, &from_db);
    if (s.ok()) {
      thread->stats.AddGets(1, 1);
    } else if (s.IsNotFound()) {
      thread->stats.AddGets(1, 0);
    } else {
      thread->stats.AddErrors(1);
    }
    return s;
  }

  virtual Status TestPrefixScan(ThreadState* thread,
                                const ReadOptions& readoptions,
                                const std::vector<int>& rand_column_families,
                                const std::vector<int64_t>& rand_keys) {
    std::string key_str = Key(rand_keys[0]);
    Slice key = key_str;
    Slice prefix = Slice(key.data(), FLAGS_prefix_size);

    std::string upper_bound;
    Slice ub_slice;
    ReadOptions ro_copy = readoptions;
    if (thread->rand.OneIn(2) && GetNextPrefix(prefix, &upper_bound)) {
      ub_slice = Slice(upper_bound);
      ro_copy.iterate_upper_bound = &ub_slice;
    }
    auto cfh =
        column_families_[rand_column_families[thread->rand.Next() %
                                              rand_column_families.size()]];
    Iterator* iter = db_->NewIterator(ro_copy, cfh);
    long count = 0;
    for (iter->Seek(prefix); iter->Valid() && iter->key().starts_with(prefix);
         iter->Next()) {
      ++count;
    }
    assert(count <= (static_cast<long>(1) << ((8 - FLAGS_prefix_size) * 8)));
    Status s = iter->status();
    if (s.ok()) {
      thread->stats.AddPrefixes(1, count);
    } else {
      thread->stats.AddErrors(1);
    }
    delete iter;
    return s;
  }
>>>>>>> 641fae60

  virtual void VerifyDb(ThreadState* thread) const {
    ReadOptions options(FLAGS_verify_checksum, true);
    // We must set total_order_seek to true because we are doing a SeekToFirst
    // on a column family whose memtables may support (by default) prefix-based
    // iterator. In this case, NewIterator with options.total_order_seek being
    // false returns a prefix-based iterator. Calling SeekToFirst using this
    // iterator causes the iterator to become invalid. That means we cannot
    // iterate the memtable using this iterator any more, although the memtable
    // contains the most up-to-date key-values.
    options.total_order_seek = true;
    assert(thread != nullptr);
    auto shared = thread->shared;
    std::vector<std::unique_ptr<Iterator> > iters(column_families_.size());
    for (size_t i = 0; i != column_families_.size(); ++i) {
      iters[i].reset(db_->NewIterator(options, column_families_[i]));
    }
    for (auto& iter : iters) {
      iter->SeekToFirst();
    }
    size_t num = column_families_.size();
    assert(num == iters.size());
    std::vector<Status> statuses(num, Status::OK());
    do {
      size_t valid_cnt = 0;
      size_t idx = 0;
      for (auto& iter : iters) {
        if (iter->Valid()) {
          ++valid_cnt;
        } else {
          statuses[idx] = iter->status();
        }
        ++idx;
      }
      if (valid_cnt == 0) {
        Status status;
        for (size_t i = 0; i != num; ++i) {
          const auto& s = statuses[i];
          if (!s.ok()) {
            status = s;
            fprintf(stderr, "Iterator on cf %s has error: %s\n",
                    column_families_[i]->GetName().c_str(),
                    s.ToString().c_str());
            shared->SetVerificationFailure();
          }
        }
        if (status.ok()) {
          fprintf(stdout, "Finished scanning all column families.\n");
        }
        break;
      } else if (valid_cnt != iters.size()) {
        for (size_t i = 0; i != num; ++i) {
          if (!iters[i]->Valid()) {
            if (statuses[i].ok()) {
              fprintf(stderr, "Finished scanning cf %s\n",
                      column_families_[i]->GetName().c_str());
            } else {
              fprintf(stderr, "Iterator on cf %s has error: %s\n",
                      column_families_[i]->GetName().c_str(),
                      statuses[i].ToString().c_str());
            }
          } else {
            fprintf(stderr, "cf %s has remaining data to scan\n",
                    column_families_[i]->GetName().c_str());
          }
        }
        shared->SetVerificationFailure();
        break;
      }
      // If the program reaches here, then all column families' iterators are
      // still valid.
      Slice key;
      Slice value;
      for (size_t i = 0; i != num; ++i) {
        if (i == 0) {
          key = iters[i]->key();
          value = iters[i]->value();
        } else {
          if (key.compare(iters[i]->key()) != 0) {
            fprintf(stderr, "Verification failed\n");
            fprintf(stderr, "cf%s: %s => %s\n",
                    column_families_[0]->GetName().c_str(),
                    key.ToString(true /* hex */).c_str(),
                    value.ToString(/* hex */).c_str());
            fprintf(stderr, "cf%s: %s => %s\n",
                    column_families_[i]->GetName().c_str(),
                    iters[i]->key().ToString(true /* hex */).c_str(),
                    iters[i]->value().ToString(true /* hex */).c_str());
            shared->SetVerificationFailure();
          }
        }
      }
      for (auto& iter : iters) {
        iter->Next();
      }
<<<<<<< HEAD
      options_.listeners.clear();
      options_.listeners.emplace_back(
          new DbStressListener(FLAGS_db, options_.db_paths, cf_descriptors));
      options_.create_missing_column_families = true;
      if (!FLAGS_use_txn) {
        s = DB::Open(DBOptions(options_), FLAGS_db, cf_descriptors,
                     &column_families_, &db_);
      } else {
#ifndef ROCKSDB_LITE
        TransactionDBOptions txn_db_options;
        // For the moment it is sufficient to test WRITE_PREPARED policy
        txn_db_options.write_policy = TxnDBWritePolicy::WRITE_PREPARED;
        s = TransactionDB::Open(options_, txn_db_options, FLAGS_db,
                                cf_descriptors, &column_families_, &txn_db_);
        db_ = txn_db_;
        // after a crash, rollback to commit recovered transactions
        std::vector<Transaction*> trans;
        txn_db_->GetAllPreparedTransactions(&trans);
        Random rand(static_cast<uint32_t>(FLAGS_seed));
        for (auto txn : trans) {
          if (rand.OneIn(2)) {
            s = txn->Commit();
            assert(s.ok());
          } else {
            s = txn->Rollback();
            assert(s.ok());
          }
          delete txn;
        }
        trans.clear();
        txn_db_->GetAllPreparedTransactions(&trans);
        assert(trans.size() == 0);
#endif
      }
      assert(!s.ok() || column_families_.size() ==
                            static_cast<size_t>(FLAGS_column_families));
    } else {
#ifndef ROCKSDB_LITE
      DBWithTTL* db_with_ttl;
      s = DBWithTTL::Open(options_, FLAGS_db, &db_with_ttl, FLAGS_ttl);
      db_ = db_with_ttl;
#else
      fprintf(stderr, "TTL is not supported in RocksDBLite\n");
      exit(1);
#endif
    }
    if (!s.ok()) {
      fprintf(stderr, "open error: %s\n", s.ToString().c_str());
      exit(1);
    }
  }

  void Reopen() {
    for (auto cf : column_families_) {
      delete cf;
    }
    column_families_.clear();
    delete db_;
    db_ = nullptr;
#ifndef ROCKSDB_LITE
    txn_db_ = nullptr;
#endif

    num_times_reopened_++;
    auto now = FLAGS_env->NowMicros();
    fprintf(stdout, "%s Reopening database for the %dth time\n",
            FLAGS_env->TimeToString(now/1000000).c_str(),
            num_times_reopened_);
    Open();
=======
    } while (true);
>>>>>>> 641fae60
  }

  virtual std::vector<int> GenerateColumnFamilies(
      const int /* num_column_families */, int /* rand_column_family */) const {
    std::vector<int> ret;
    int num = static_cast<int>(column_families_.size());
    int k = 0;
    std::generate_n(back_inserter(ret), num, [&k]() -> int { return k++; });
    return ret;
  }

<<<<<<< HEAD
  std::shared_ptr<Cache> cache_;
  std::shared_ptr<Cache> compressed_cache_;
  std::shared_ptr<const FilterPolicy> filter_policy_;
  DB* db_;
#ifndef ROCKSDB_LITE
  TransactionDB* txn_db_;
#endif
  Options options_;
  std::vector<ColumnFamilyHandle*> column_families_;
  std::vector<std::string> column_family_names_;
  std::atomic<int> new_column_family_name_;
  int num_times_reopened_;
  std::unordered_map<std::string, std::vector<std::string>> options_table_;
  std::vector<std::string> options_index_;
=======
 private:
  std::atomic<int64_t> batch_id_;
>>>>>>> 641fae60
};

class NonBatchedOpsStressTest : public StressTest {
 public:
  NonBatchedOpsStressTest() {}

  virtual ~NonBatchedOpsStressTest() {}

  virtual void VerifyDb(ThreadState* thread) const {
    ReadOptions options(FLAGS_verify_checksum, true);
    auto shared = thread->shared;
    const int64_t max_key = shared->GetMaxKey();
    const int64_t keys_per_thread = max_key / shared->GetNumThreads();
    int64_t start = keys_per_thread * thread->tid;
    int64_t end = start + keys_per_thread;
    if (thread->tid == shared->GetNumThreads() - 1) {
      end = max_key;
    }
    for (size_t cf = 0; cf < column_families_.size(); ++cf) {
      if (thread->shared->HasVerificationFailedYet()) {
        break;
      }
      if (!thread->rand.OneIn(2)) {
        // Use iterator to verify this range
        unique_ptr<Iterator> iter(
            db_->NewIterator(options, column_families_[cf]));
        iter->Seek(Key(start));
        for (auto i = start; i < end; i++) {
          if (thread->shared->HasVerificationFailedYet()) {
            break;
          }
          // TODO(ljin): update "long" to uint64_t
          // Reseek when the prefix changes
          if (i % (static_cast<int64_t>(1) << 8 * (8 - FLAGS_prefix_size)) ==
              0) {
            iter->Seek(Key(i));
          }
          std::string from_db;
          std::string keystr = Key(i);
          Slice k = keystr;
          Status s = iter->status();
          if (iter->Valid()) {
            if (iter->key().compare(k) > 0) {
              s = Status::NotFound(Slice());
            } else if (iter->key().compare(k) == 0) {
              from_db = iter->value().ToString();
              iter->Next();
            } else if (iter->key().compare(k) < 0) {
              VerificationAbort(shared, "An out of range key was found",
                                static_cast<int>(cf), i);
            }
          } else {
            // The iterator found no value for the key in question, so do not
            // move to the next item in the iterator
            s = Status::NotFound(Slice());
          }
          VerifyValue(static_cast<int>(cf), i, options, shared, from_db, s,
                      true);
          if (from_db.length()) {
            PrintKeyValue(static_cast<int>(cf), static_cast<uint32_t>(i),
                          from_db.data(), from_db.length());
          }
        }
      } else {
        // Use Get to verify this range
        for (auto i = start; i < end; i++) {
          if (thread->shared->HasVerificationFailedYet()) {
            break;
          }
          std::string from_db;
          std::string keystr = Key(i);
          Slice k = keystr;
          Status s = db_->Get(options, column_families_[cf], k, &from_db);
          VerifyValue(static_cast<int>(cf), i, options, shared, from_db, s,
                      true);
          if (from_db.length()) {
            PrintKeyValue(static_cast<int>(cf), static_cast<uint32_t>(i),
                          from_db.data(), from_db.length());
          }
        }
      }
    }
  }

  virtual void MaybeClearOneColumnFamily(ThreadState* thread) {
    if (FLAGS_clear_column_family_one_in != 0 && FLAGS_column_families > 1) {
      if (thread->rand.OneIn(FLAGS_clear_column_family_one_in)) {
        // drop column family and then create it again (can't drop default)
        int cf = thread->rand.Next() % (FLAGS_column_families - 1) + 1;
        std::string new_name =
            ToString(new_column_family_name_.fetch_add(1));
        {
          MutexLock l(thread->shared->GetMutex());
          fprintf(
              stdout,
              "[CF %d] Dropping and recreating column family. new name: %s\n",
              cf, new_name.c_str());
        }
        thread->shared->LockColumnFamily(cf);
        Status s = db_->DropColumnFamily(column_families_[cf]);
        delete column_families_[cf];
        if (!s.ok()) {
          fprintf(stderr, "dropping column family error: %s\n",
              s.ToString().c_str());
          std::terminate();
        }
        s = db_->CreateColumnFamily(ColumnFamilyOptions(options_), new_name,
                                    &column_families_[cf]);
        column_family_names_[cf] = new_name;
        thread->shared->ClearColumnFamily(cf);
        if (!s.ok()) {
          fprintf(stderr, "creating column family error: %s\n",
              s.ToString().c_str());
          std::terminate();
        }
        thread->shared->UnlockColumnFamily(cf);
      }
    }
  }

  virtual bool ShouldAcquireMutexOnKey() const { return true; }

  virtual Status TestGet(ThreadState* thread,
      const ReadOptions& read_opts,
      const std::vector<int>& rand_column_families,
      const std::vector<int64_t>& rand_keys) {
    auto cfh = column_families_[rand_column_families[0]];
    std::string key_str = Key(rand_keys[0]);
    Slice key = key_str;
    std::string from_db;
    Status s = db_->Get(read_opts, cfh, key, &from_db);
    if (s.ok()) {
      // found case
      thread->stats.AddGets(1, 1);
    } else if (s.IsNotFound()) {
      // not found case
      thread->stats.AddGets(1, 0);
    } else {
      // errors case
      thread->stats.AddErrors(1);
    }
    return s;
  }

  virtual Status TestPrefixScan(ThreadState* thread,
      const ReadOptions& read_opts,
      const std::vector<int>& rand_column_families,
      const std::vector<int64_t>& rand_keys) {
    auto cfh = column_families_[rand_column_families[0]];
    std::string key_str = Key(rand_keys[0]);
    Slice key = key_str;
    Slice prefix = Slice(key.data(), FLAGS_prefix_size);
    Iterator* iter = db_->NewIterator(read_opts, cfh);
    int64_t count = 0;
    for (iter->Seek(prefix);
        iter->Valid() && iter->key().starts_with(prefix); iter->Next()) {
      ++count;
    }
    assert(count <=
        (static_cast<int64_t>(1) << ((8 - FLAGS_prefix_size) * 8)));
    Status s = iter->status();
    if (iter->status().ok()) {
      thread->stats.AddPrefixes(1, static_cast<int>(count));
    } else {
      thread->stats.AddErrors(1);
    }
    delete iter;
    return s;
  }

  virtual Status TestPut(ThreadState* thread,
      WriteOptions& write_opts, const ReadOptions& read_opts,
      const std::vector<int>& rand_column_families,
      const std::vector<int64_t>& rand_keys,
      char (&value) [100], std::unique_ptr<MutexLock>& lock) {
    auto shared = thread->shared;
    int64_t max_key = shared->GetMaxKey();
    int64_t rand_key = rand_keys[0];
    int rand_column_family = rand_column_families[0];
    while (!shared->AllowsOverwrite(rand_column_family, rand_key) &&
        (FLAGS_use_merge || shared->Exists(rand_column_family, rand_key))) {
      lock.reset();
      rand_key = thread->rand.Next() % max_key;
      rand_column_family = thread->rand.Next() % FLAGS_column_families;
      lock.reset(new MutexLock(
          shared->GetMutexForKey(rand_column_family, rand_key)));
    }

    std::string key_str = Key(rand_key);
    Slice key = key_str;
    ColumnFamilyHandle* cfh = column_families_[rand_column_family];

    if (FLAGS_verify_before_write) {
      std::string key_str2 = Key(rand_key);
      Slice k = key_str2;
      std::string from_db;
      Status s = db_->Get(read_opts, cfh, k, &from_db);
      if (!VerifyValue(rand_column_family, rand_key, read_opts, shared,
            from_db, s, true)) {
        return s;
      }
    }
    uint32_t value_base = thread->rand.Next() % shared->UNKNOWN_SENTINEL;
    size_t sz = GenerateValue(value_base, value, sizeof(value));
    Slice v(value, sz);
    shared->Put(rand_column_family, rand_key, value_base, true /* pending */);
    Status s;
    if (FLAGS_use_merge) {
      if (!FLAGS_use_txn) {
        s = db_->Merge(write_opts, cfh, key, v);
      } else {
#ifndef ROCKSDB_LITE
        Transaction* txn;
        s = NewTxn(write_opts, &txn);
        if (s.ok()) {
          s = txn->Merge(cfh, key, v);
          if (s.ok()) {
            s = CommitTxn(txn);
          }
        }
#endif
      }
    } else {
      if (!FLAGS_use_txn) {
        s = db_->Put(write_opts, cfh, key, v);
      } else {
#ifndef ROCKSDB_LITE
        Transaction* txn;
        s = NewTxn(write_opts, &txn);
        if (s.ok()) {
          s = txn->Put(cfh, key, v);
          if (s.ok()) {
            s = CommitTxn(txn);
          }
        }
#endif
      }
    }
    shared->Put(rand_column_family, rand_key, value_base, false /* pending */);
    if (!s.ok()) {
      fprintf(stderr, "put or merge error: %s\n", s.ToString().c_str());
      std::terminate();
    }
    thread->stats.AddBytesForWrites(1, sz);
    PrintKeyValue(rand_column_family, static_cast<uint32_t>(rand_key),
        value, sz);
    return s;
  }

  virtual Status TestDelete(ThreadState* thread, WriteOptions& write_opts,
      const std::vector<int>& rand_column_families,
      const std::vector<int64_t>& rand_keys,
      std::unique_ptr<MutexLock>& lock) {
    int64_t rand_key = rand_keys[0];
    int rand_column_family = rand_column_families[0];
    auto shared = thread->shared;
    int64_t max_key = shared->GetMaxKey();

    // OPERATION delete
    // If the chosen key does not allow overwrite and it does not exist,
    // choose another key.
    while (!shared->AllowsOverwrite(rand_column_family, rand_key) &&
        !shared->Exists(rand_column_family, rand_key)) {
      lock.reset();
      rand_key = thread->rand.Next() % max_key;
      rand_column_family = thread->rand.Next() % FLAGS_column_families;
      lock.reset(new MutexLock(
          shared->GetMutexForKey(rand_column_family, rand_key)));
    }

    std::string key_str = Key(rand_key);
    Slice key = key_str;
    auto cfh = column_families_[rand_column_family];

    // Use delete if the key may be overwritten and a single deletion
    // otherwise.
    Status s;
    if (shared->AllowsOverwrite(rand_column_family, rand_key)) {
      shared->Delete(rand_column_family, rand_key, true /* pending */);
      if (!FLAGS_use_txn) {
        s = db_->Delete(write_opts, cfh, key);
      } else {
#ifndef ROCKSDB_LITE
        Transaction* txn;
        s = NewTxn(write_opts, &txn);
        if (s.ok()) {
          s = txn->Delete(cfh, key);
          if (s.ok()) {
            s = CommitTxn(txn);
          }
        }
#endif
      }
      shared->Delete(rand_column_family, rand_key, false /* pending */);
      thread->stats.AddDeletes(1);
      if (!s.ok()) {
        fprintf(stderr, "delete error: %s\n", s.ToString().c_str());
        std::terminate();
      }
    } else {
      shared->SingleDelete(rand_column_family, rand_key, true /* pending */);
      if (!FLAGS_use_txn) {
        s = db_->SingleDelete(write_opts, cfh, key);
      } else {
#ifndef ROCKSDB_LITE
        Transaction* txn;
        s = NewTxn(write_opts, &txn);
        if (s.ok()) {
          s = txn->SingleDelete(cfh, key);
          if (s.ok()) {
            s = CommitTxn(txn);
          }
        }
#endif
      }
      shared->SingleDelete(rand_column_family, rand_key, false /* pending */);
      thread->stats.AddSingleDeletes(1);
      if (!s.ok()) {
        fprintf(stderr, "single delete error: %s\n",
                s.ToString().c_str());
        std::terminate();
      }
    }
    return s;
  }

  virtual Status TestDeleteRange(ThreadState* thread,
      WriteOptions& write_opts,
      const std::vector<int>& rand_column_families,
      const std::vector<int64_t>& rand_keys,
      std::unique_ptr<MutexLock>& lock) {
    // OPERATION delete range
    std::vector<std::unique_ptr<MutexLock>> range_locks;
    // delete range does not respect disallowed overwrites. the keys for
    // which overwrites are disallowed are randomly distributed so it
    // could be expensive to find a range where each key allows
    // overwrites.
    int64_t rand_key = rand_keys[0];
    int rand_column_family = rand_column_families[0];
    auto shared = thread->shared;
    int64_t max_key = shared->GetMaxKey();
    if (rand_key > max_key - FLAGS_range_deletion_width) {
      lock.reset();
      rand_key = thread->rand.Next() %
                 (max_key - FLAGS_range_deletion_width + 1);
      range_locks.emplace_back(new MutexLock(
          shared->GetMutexForKey(rand_column_family, rand_key)));
    } else {
      range_locks.emplace_back(std::move(lock));
    }
    for (int j = 1; j < FLAGS_range_deletion_width; ++j) {
      if (((rand_key + j) & ((1 << FLAGS_log2_keys_per_lock) - 1)) == 0) {
        range_locks.emplace_back(new MutexLock(
              shared->GetMutexForKey(rand_column_family, rand_key + j)));
      }
    }
    shared->DeleteRange(rand_column_family, rand_key,
                        rand_key + FLAGS_range_deletion_width,
                        true /* pending */);

    std::string keystr = Key(rand_key);
    Slice key = keystr;
    auto cfh = column_families_[rand_column_family];
    std::string end_keystr = Key(rand_key + FLAGS_range_deletion_width);
    Slice end_key = end_keystr;
    Status s = db_->DeleteRange(write_opts, cfh, key, end_key);
    if (!s.ok()) {
      fprintf(stderr, "delete range error: %s\n",
              s.ToString().c_str());
      std::terminate();
    }
    int covered = shared->DeleteRange(
        rand_column_family, rand_key,
        rand_key + FLAGS_range_deletion_width, false /* pending */);
    thread->stats.AddRangeDeletions(1);
    thread->stats.AddCoveredByRangeDeletions(covered);
    return s;
  }

  bool VerifyValue(int cf, int64_t key, const ReadOptions& /*opts*/,
                   SharedState* shared, const std::string& value_from_db,
                   Status s, bool strict = false) const {
    if (shared->HasVerificationFailedYet()) {
      return false;
    }
    // compare value_from_db with the value in the shared state
    char value[kValueMaxLen];
    uint32_t value_base = shared->Get(cf, key);
    if (value_base == SharedState::UNKNOWN_SENTINEL) {
      return true;
    }
    if (value_base == SharedState::DELETION_SENTINEL && !strict) {
      return true;
    }

    if (s.ok()) {
      if (value_base == SharedState::DELETION_SENTINEL) {
        VerificationAbort(shared, "Unexpected value found", cf, key);
        return false;
      }
      size_t sz = GenerateValue(value_base, value, sizeof(value));
      if (value_from_db.length() != sz) {
        VerificationAbort(shared, "Length of value read is not equal", cf, key);
        return false;
      }
      if (memcmp(value_from_db.data(), value, sz) != 0) {
        VerificationAbort(shared, "Contents of value read don't match", cf,
                          key);
        return false;
      }
    } else {
      if (value_base != SharedState::DELETION_SENTINEL) {
        VerificationAbort(shared, "Value not found: " + s.ToString(), cf, key);
        return false;
      }
    }
    return true;
  }
};

class BatchedOpsStressTest : public StressTest {
 public:
  BatchedOpsStressTest() {}
  virtual ~BatchedOpsStressTest() {}

  // Given a key K and value V, this puts ("0"+K, "0"+V), ("1"+K, "1"+V), ...
  // ("9"+K, "9"+V) in DB atomically i.e in a single batch.
  // Also refer BatchedOpsStressTest::TestGet
  virtual Status TestPut(ThreadState* thread,
      WriteOptions& write_opts, const ReadOptions& /* read_opts */,
      const std::vector<int>& rand_column_families, const std::vector<int64_t>& rand_keys,
      char (&value)[100], std::unique_ptr<MutexLock>& /* lock */) {
    uint32_t value_base =
        thread->rand.Next() % thread->shared->UNKNOWN_SENTINEL;
    size_t sz = GenerateValue(value_base, value, sizeof(value));
    Slice v(value, sz);
    std::string keys[10] = {"9", "8", "7", "6", "5",
                            "4", "3", "2", "1", "0"};
    std::string values[10] = {"9", "8", "7", "6", "5",
                              "4", "3", "2", "1", "0"};
    Slice value_slices[10];
    WriteBatch batch;
    Status s;
    auto cfh = column_families_[rand_column_families[0]];
    std::string key_str = Key(rand_keys[0]);
    for (int i = 0; i < 10; i++) {
      keys[i] += key_str;
      values[i] += v.ToString();
      value_slices[i] = values[i];
      if (FLAGS_use_merge) {
        batch.Merge(cfh, keys[i], value_slices[i]);
      } else {
        batch.Put(cfh, keys[i], value_slices[i]);
      }
    }

    s = db_->Write(write_opts, &batch);
    if (!s.ok()) {
      fprintf(stderr, "multiput error: %s\n", s.ToString().c_str());
      thread->stats.AddErrors(1);
    } else {
      // we did 10 writes each of size sz + 1
      thread->stats.AddBytesForWrites(10, (sz + 1) * 10);
    }

    return s;
  }

  // Given a key K, this deletes ("0"+K), ("1"+K),... ("9"+K)
  // in DB atomically i.e in a single batch. Also refer MultiGet.
  virtual Status TestDelete(ThreadState* thread, WriteOptions& writeoptions,
      const std::vector<int>& rand_column_families,
      const std::vector<int64_t>& rand_keys,
      std::unique_ptr<MutexLock>& /* lock */) {
    std::string keys[10] = {"9", "7", "5", "3", "1",
                            "8", "6", "4", "2", "0"};

    WriteBatch batch;
    Status s;
    auto cfh = column_families_[rand_column_families[0]];
    std::string key_str = Key(rand_keys[0]);
    for (int i = 0; i < 10; i++) {
      keys[i] += key_str;
      batch.Delete(cfh, keys[i]);
    }

    s = db_->Write(writeoptions, &batch);
    if (!s.ok()) {
      fprintf(stderr, "multidelete error: %s\n", s.ToString().c_str());
      thread->stats.AddErrors(1);
    } else {
      thread->stats.AddDeletes(10);
    }

    return s;
  }

  virtual Status TestDeleteRange(ThreadState* /* thread */,
      WriteOptions& /* write_opts */,
      const std::vector<int>& /* rand_column_families */,
      const std::vector<int64_t>& /* rand_keys */,
      std::unique_ptr<MutexLock>& /* lock */) {
    assert(false);
    return Status::NotSupported("BatchedOpsStressTest does not support "
        "TestDeleteRange");
  }

  // Given a key K, this gets values for "0"+K, "1"+K,..."9"+K
  // in the same snapshot, and verifies that all the values are of the form
  // "0"+V, "1"+V,..."9"+V.
  // ASSUMES that BatchedOpsStressTest::TestPut was used to put (K, V) into
  // the DB.
  virtual Status TestGet(ThreadState* thread, const ReadOptions& readoptions,
      const std::vector<int>& rand_column_families,
      const std::vector<int64_t>& rand_keys) {
    std::string keys[10] = {"0", "1", "2", "3", "4", "5", "6", "7", "8", "9"};
    Slice key_slices[10];
    std::string values[10];
    ReadOptions readoptionscopy = readoptions;
    readoptionscopy.snapshot = db_->GetSnapshot();
    std::string key_str = Key(rand_keys[0]);
    Slice key = key_str;
    auto cfh = column_families_[rand_column_families[0]];
    std::string from_db;
    Status s;
    for (int i = 0; i < 10; i++) {
      keys[i] += key.ToString();
      key_slices[i] = keys[i];
      s = db_->Get(readoptionscopy, cfh, key_slices[i], &from_db);
      if (!s.ok() && !s.IsNotFound()) {
        fprintf(stderr, "get error: %s\n", s.ToString().c_str());
        values[i] = "";
        thread->stats.AddErrors(1);
        // we continue after error rather than exiting so that we can
        // find more errors if any
      } else if (s.IsNotFound()) {
        values[i] = "";
        thread->stats.AddGets(1, 0);
      } else {
        values[i] = from_db;

        char expected_prefix = (keys[i])[0];
        char actual_prefix = (values[i])[0];
        if (actual_prefix != expected_prefix) {
          fprintf(stderr, "error expected prefix = %c actual = %c\n",
                  expected_prefix, actual_prefix);
        }
        (values[i])[0] = ' '; // blank out the differing character
        thread->stats.AddGets(1, 1);
      }
    }
    db_->ReleaseSnapshot(readoptionscopy.snapshot);

    // Now that we retrieved all values, check that they all match
    for (int i = 1; i < 10; i++) {
      if (values[i] != values[0]) {
        fprintf(stderr, "error : inconsistent values for key %s: %s, %s\n",
                key.ToString(true).c_str(), StringToHex(values[0]).c_str(),
                StringToHex(values[i]).c_str());
      // we continue after error rather than exiting so that we can
      // find more errors if any
      }
    }

    return s;
  }

  // Given a key, this does prefix scans for "0"+P, "1"+P,..."9"+P
  // in the same snapshot where P is the first FLAGS_prefix_size - 1 bytes
  // of the key. Each of these 10 scans returns a series of values;
  // each series should be the same length, and it is verified for each
  // index i that all the i'th values are of the form "0"+V, "1"+V,..."9"+V.
  // ASSUMES that MultiPut was used to put (K, V)
  virtual Status TestPrefixScan(ThreadState* thread, const ReadOptions& readoptions,
      const std::vector<int>& rand_column_families,
      const std::vector<int64_t>& rand_keys) {
    std::string key_str = Key(rand_keys[0]);
    Slice key = key_str;
    auto cfh = column_families_[rand_column_families[0]];
    std::string prefixes[10] = {"0", "1", "2", "3", "4",
                                "5", "6", "7", "8", "9"};
    Slice prefix_slices[10];
    ReadOptions readoptionscopy[10];
    const Snapshot* snapshot = db_->GetSnapshot();
    Iterator* iters[10];
    Status s = Status::OK();
    for (int i = 0; i < 10; i++) {
      prefixes[i] += key.ToString();
      prefixes[i].resize(FLAGS_prefix_size);
      prefix_slices[i] = Slice(prefixes[i]);
      readoptionscopy[i] = readoptions;
      readoptionscopy[i].snapshot = snapshot;
      iters[i] = db_->NewIterator(readoptionscopy[i], cfh);
      iters[i]->Seek(prefix_slices[i]);
    }

    int count = 0;
    while (iters[0]->Valid() && iters[0]->key().starts_with(prefix_slices[0])) {
      count++;
      std::string values[10];
      // get list of all values for this iteration
      for (int i = 0; i < 10; i++) {
        // no iterator should finish before the first one
        assert(iters[i]->Valid() &&
               iters[i]->key().starts_with(prefix_slices[i]));
        values[i] = iters[i]->value().ToString();

        char expected_first = (prefixes[i])[0];
        char actual_first = (values[i])[0];

        if (actual_first != expected_first) {
          fprintf(stderr, "error expected first = %c actual = %c\n",
                  expected_first, actual_first);
        }
        (values[i])[0] = ' '; // blank out the differing character
      }
      // make sure all values are equivalent
      for (int i = 0; i < 10; i++) {
        if (values[i] != values[0]) {
          fprintf(stderr, "error : %d, inconsistent values for prefix %s: %s, %s\n",
                  i, prefixes[i].c_str(), StringToHex(values[0]).c_str(),
                  StringToHex(values[i]).c_str());
          // we continue after error rather than exiting so that we can
          // find more errors if any
        }
        iters[i]->Next();
      }
    }

    // cleanup iterators and snapshot
    for (int i = 0; i < 10; i++) {
      // if the first iterator finished, they should have all finished
      assert(!iters[i]->Valid() ||
             !iters[i]->key().starts_with(prefix_slices[i]));
      assert(iters[i]->status().ok());
      delete iters[i];
    }
    db_->ReleaseSnapshot(snapshot);

    if (s.ok()) {
      thread->stats.AddPrefixes(1, count);
    } else {
      thread->stats.AddErrors(1);
    }

    return s;
  }

  virtual void VerifyDb(ThreadState* /* thread */) const {}
};

}  // namespace rocksdb

int main(int argc, char** argv) {
  SetUsageMessage(std::string("\nUSAGE:\n") + std::string(argv[0]) +
                  " [OPTIONS]...");
  ParseCommandLineFlags(&argc, &argv, true);

  if (FLAGS_statistics) {
    dbstats = rocksdb::CreateDBStatistics();
  }
  FLAGS_compression_type_e =
    StringToCompressionType(FLAGS_compression_type.c_str());
  FLAGS_checksum_type_e = StringToChecksumType(FLAGS_checksum_type.c_str());
  if (!FLAGS_hdfs.empty()) {
    FLAGS_env  = new rocksdb::HdfsEnv(FLAGS_hdfs);
  }
  FLAGS_rep_factory = StringToRepFactory(FLAGS_memtablerep.c_str());

  // The number of background threads should be at least as much the
  // max number of concurrent compactions.
  FLAGS_env->SetBackgroundThreads(FLAGS_max_background_compactions);
  FLAGS_env->SetBackgroundThreads(FLAGS_num_bottom_pri_threads,
                                  rocksdb::Env::Priority::BOTTOM);
  if (FLAGS_prefixpercent > 0 && FLAGS_prefix_size <= 0) {
    fprintf(stderr,
            "Error: prefixpercent is non-zero while prefix_size is "
            "not positive!\n");
    exit(1);
  }
  if (FLAGS_test_batches_snapshots && FLAGS_prefix_size <= 0) {
    fprintf(stderr,
            "Error: please specify prefix_size for "
            "test_batches_snapshots test!\n");
    exit(1);
  }
  if (FLAGS_memtable_prefix_bloom_size_ratio > 0.0 && FLAGS_prefix_size <= 0) {
    fprintf(stderr,
            "Error: please specify positive prefix_size in order to use "
            "memtable_prefix_bloom_size_ratio\n");
    exit(1);
  }
  if ((FLAGS_readpercent + FLAGS_prefixpercent +
       FLAGS_writepercent + FLAGS_delpercent + FLAGS_delrangepercent +
       FLAGS_iterpercent) != 100) {
      fprintf(stderr,
              "Error: Read+Prefix+Write+Delete+DeleteRange+Iterate percents != "
              "100!\n");
      exit(1);
  }
  if (FLAGS_disable_wal == 1 && FLAGS_reopen > 0) {
    fprintf(stderr, "Error: Db cannot reopen safely with disable_wal set!\n");
    exit(1);
  }
  if ((unsigned)FLAGS_reopen >= FLAGS_ops_per_thread) {
      fprintf(stderr,
              "Error: #DB-reopens should be < ops_per_thread\n"
              "Provided reopens = %d and ops_per_thread = %lu\n",
              FLAGS_reopen,
              (unsigned long)FLAGS_ops_per_thread);
      exit(1);
  }
  if (FLAGS_test_batches_snapshots && FLAGS_delrangepercent > 0) {
    fprintf(stderr, "Error: nonzero delrangepercent unsupported in "
                    "test_batches_snapshots mode\n");
    exit(1);
  }
  if (FLAGS_active_width > FLAGS_max_key) {
    fprintf(stderr, "Error: active_width can be at most max_key\n");
    exit(1);
  } else if (FLAGS_active_width == 0) {
    FLAGS_active_width = FLAGS_max_key;
  }
  if (FLAGS_value_size_mult * kRandomValueMaxFactor > kValueMaxLen) {
    fprintf(stderr, "Error: value_size_mult can be at most %d\n",
            kValueMaxLen / kRandomValueMaxFactor);
    exit(1);
  }
  if (FLAGS_use_merge && FLAGS_nooverwritepercent == 100) {
    fprintf(
        stderr,
        "Error: nooverwritepercent must not be 100 when using merge operands");
    exit(1);
  }
<<<<<<< HEAD
=======
  if (FLAGS_ingest_external_file_one_in > 0 && FLAGS_nooverwritepercent > 0) {
    fprintf(stderr,
            "Error: nooverwritepercent must be 0 when using file ingestion\n");
    exit(1);
  }
  if (FLAGS_clear_column_family_one_in > 0 && FLAGS_backup_one_in > 0) {
    fprintf(stderr,
            "Error: clear_column_family_one_in must be 0 when using backup\n");
    exit(1);
  }
>>>>>>> 641fae60

  // Choose a location for the test database if none given with --db=<path>
  if (FLAGS_db.empty()) {
      std::string default_db_path;
      rocksdb::Env::Default()->GetTestDirectory(&default_db_path);
      default_db_path += "/dbstress";
      FLAGS_db = default_db_path;
  }

  rocksdb_kill_odds = FLAGS_kill_random_test;
  rocksdb_kill_prefix_blacklist = SplitString(FLAGS_kill_prefix_blacklist);

  std::unique_ptr<rocksdb::StressTest> stress;
<<<<<<< HEAD
  if (FLAGS_test_batches_snapshots) {
=======
  if (FLAGS_atomic_flush) {
    stress.reset(new rocksdb::AtomicFlushStressTest());
  } else if (FLAGS_test_batches_snapshots) {
>>>>>>> 641fae60
    stress.reset(new rocksdb::BatchedOpsStressTest());
  } else {
    stress.reset(new rocksdb::NonBatchedOpsStressTest());
  }
  if (stress->Run()) {
    return 0;
  } else {
    return 1;
  }
}

#endif  // GFLAGS<|MERGE_RESOLUTION|>--- conflicted
+++ resolved
@@ -234,14 +234,11 @@
     static_cast<int32_t>(rocksdb::BlockBasedTableOptions().format_version),
     "Format version of SST files.");
 
-<<<<<<< HEAD
-=======
 DEFINE_int32(index_block_restart_interval,
              rocksdb::BlockBasedTableOptions().index_block_restart_interval,
              "Number of keys between restart points "
              "for delta encoding of keys in index block.");
 
->>>>>>> 641fae60
 DEFINE_int32(max_background_compactions,
              rocksdb::Options().max_background_compactions,
              "The maximum number of concurrent background compactions "
@@ -396,9 +393,6 @@
             "Use TransactionDB. Currently the default write policy is "
             "TxnDBWritePolicy::WRITE_PREPARED");
 
-<<<<<<< HEAD
-// Temporarily disable this to allows it to detect new bugs
-=======
 DEFINE_int32(backup_one_in, 0,
              "If non-zero, then CreateNewBackup() will be called once for "
              "every N operations on average.  0 indicates CreateNewBackup() "
@@ -417,7 +411,6 @@
 DEFINE_int32(ingest_external_file_width, 1000,
              "The width of the ingested external files.");
 
->>>>>>> 641fae60
 DEFINE_int32(compact_files_one_in, 0,
              "If non-zero, then CompactFiles() will be called once for every N "
              "operations on average.  0 indicates CompactFiles() is disabled.");
@@ -911,28 +904,7 @@
     int64_t *permutation = new int64_t[max_key_];
     for (int64_t i = 0; i < max_key_; i++) {
       permutation[i] = i;
-    }
-<<<<<<< HEAD
-
-    for (auto& cf_ids : no_overwrite_ids_) {
-      // Now do the Knuth shuffle
-      int64_t num_no_overwrite_keys = (max_key_ * FLAGS_nooverwritepercent) / 100;
-      // Only need to figure out first num_no_overwrite_keys of permutation
-      for (int64_t i = 0; i < num_no_overwrite_keys; i++) {
-        int64_t rand_index = i + rnd.Next() % (max_key_ - 1 - i);
-        // Swap i and rand_index;
-        int64_t temp = permutation[i];
-        permutation[i] = permutation[rand_index];
-        permutation[rand_index] = temp;
-      }
-
-      // Now fill cf_ids with the first num_no_overwrite_keys of permutation
-      cf_ids.reserve(num_no_overwrite_keys);
-      for (int64_t i = 0; i < num_no_overwrite_keys; i++) {
-        cf_ids.insert(permutation[i]);
-      }
-      assert(cf_ids.size() == static_cast<size_t>(num_no_overwrite_keys));
-=======
+      }
     // Now do the Knuth shuffle
     int64_t num_no_overwrite_keys = (max_key_ * FLAGS_nooverwritepercent) / 100;
     // Only need to figure out first num_no_overwrite_keys of permutation
@@ -946,8 +918,7 @@
       // Fill no_overwrite_ids_ with the first num_no_overwrite_keys of
       // permutation
       no_overwrite_ids_.insert(permutation[i]);
->>>>>>> 641fae60
-    }
+      }
     delete[] permutation;
 
     size_t expected_values_size =
@@ -969,11 +940,7 @@
       if (status.ok()) {
         status = FLAGS_env->GetFileSize(FLAGS_expected_values_path, &size);
       }
-<<<<<<< HEAD
-      unique_ptr<WritableFile> wfile;
-=======
       std::unique_ptr<WritableFile> wfile;
->>>>>>> 641fae60
       if (status.ok() && size == 0) {
         const EnvOptions soptions;
         status = FLAGS_env->NewWritableFile(FLAGS_expected_values_path, &wfile,
@@ -1226,11 +1193,7 @@
   std::atomic<bool> verification_failure_;
 
   // Keys that should not be overwritten
-<<<<<<< HEAD
-  std::vector<std::unordered_set<size_t> > no_overwrite_ids_;
-=======
   std::unordered_set<size_t> no_overwrite_ids_;
->>>>>>> 641fae60
 
   std::atomic<uint32_t>* values_;
   std::unique_ptr<std::atomic<uint32_t>[]> values_allocation_;
@@ -1261,11 +1224,8 @@
     Status status;
     // The value of the Get
     std::string value;
-<<<<<<< HEAD
-=======
     // optional state of all keys in the db
     std::vector<bool> *key_vec;
->>>>>>> 641fae60
   };
   std::queue<std::pair<uint64_t, SnapshotState> > snapshot_queue;
 
@@ -1278,11 +1238,6 @@
   DbStressListener(const std::string& db_name,
                    const std::vector<DbPath>& db_paths,
                    const std::vector<ColumnFamilyDescriptor>& column_families)
-<<<<<<< HEAD
-      : db_name_(db_name), db_paths_(db_paths),
-        column_families_(column_families) {}
-  virtual ~DbStressListener() {}
-=======
       : db_name_(db_name),
         db_paths_(db_paths),
         column_families_(column_families),
@@ -1290,7 +1245,6 @@
   virtual ~DbStressListener() {
     assert(num_pending_file_creations_ == 0);
   }
->>>>>>> 641fae60
 #ifndef ROCKSDB_LITE
   virtual void OnFlushCompleted(DB* /*db*/, const FlushJobInfo& info) override {
     assert(IsValidColumnFamilyName(info.cf_name));
@@ -1323,7 +1277,7 @@
     assert(info.db_name == db_name_);
     assert(IsValidColumnFamilyName(info.cf_name));
     if (info.file_size) {
-      VerifyFilePath(info.file_path);
+    VerifyFilePath(info.file_path);
     }
     assert(info.job_id > 0 || FLAGS_compact_files_one_in > 0);
     if (info.status.ok() && info.file_size > 0) {
@@ -1404,10 +1358,7 @@
   std::string db_name_;
   std::vector<DbPath> db_paths_;
   std::vector<ColumnFamilyDescriptor> column_families_;
-<<<<<<< HEAD
-=======
   std::atomic<int> num_pending_file_creations_;
->>>>>>> 641fae60
 };
 
 }  // namespace
@@ -1722,66 +1673,6 @@
     if (!FLAGS_verbose) {
       return;
     }
-<<<<<<< HEAD
-    fprintf(stdout, "[CF %d] %" PRIi64 " == > (%" ROCKSDB_PRIszt ") ", cf, key, sz);
-    for (size_t i = 0; i < sz; i++) {
-      fprintf(stdout, "%X", value[i]);
-    }
-    fprintf(stdout, "\n");
-  }
-
-  static int64_t GenerateOneKey(ThreadState* thread, uint64_t iteration) {
-    const double completed_ratio =
-        static_cast<double>(iteration) / FLAGS_ops_per_thread;
-    const int64_t base_key = static_cast<int64_t>(
-        completed_ratio * (FLAGS_max_key - FLAGS_active_width));
-    return base_key + thread->rand.Next() % FLAGS_active_width;
-  }
-
-  static size_t GenerateValue(uint32_t rand, char *v, size_t max_sz) {
-    size_t value_sz =
-        ((rand % kRandomValueMaxFactor) + 1) * FLAGS_value_size_mult;
-    assert(value_sz <= max_sz && value_sz >= sizeof(uint32_t));
-    (void) max_sz;
-    *((uint32_t*)v) = rand;
-    for (size_t i=sizeof(uint32_t); i < value_sz; i++) {
-      v[i] = (char)(rand ^ i);
-    }
-    v[value_sz] = '\0';
-    return value_sz; // the size of the value set.
-  }
-
-  Status AssertSame(DB* db, ColumnFamilyHandle* cf,
-                    ThreadState::SnapshotState& snap_state) {
-    Status s;
-    if (cf->GetName() != snap_state.cf_at_name) {
-      return s;
-    }
-    ReadOptions ropt;
-    ropt.snapshot = snap_state.snapshot;
-    PinnableSlice exp_v(&snap_state.value);
-    exp_v.PinSelf();
-    PinnableSlice v;
-    s = db->Get(ropt, cf, snap_state.key, &v);
-    if (!s.ok() && !s.IsNotFound()) {
-      return s;
-    }
-    if (snap_state.status != s) {
-      return Status::Corruption(
-          "The snapshot gave inconsistent results for key " +
-          ToString(Hash(snap_state.key.c_str(), snap_state.key.size(), 0)) +
-          " in cf " + cf->GetName() + ": (" + snap_state.status.ToString() +
-          ") vs. (" + s.ToString() + ")");
-    }
-    if (s.ok()) {
-      if (exp_v != v) {
-        return Status::Corruption("The snapshot gave inconsistent values: (" +
-                                  exp_v.ToString() + ") vs. (" + v.ToString() +
-                                  ")");
-      }
-    }
-    return Status::OK();
-=======
     std::string tmp;
     tmp.reserve(sz * 2 + 16);
     char buf[4];
@@ -1914,61 +1805,6 @@
     }
     delete txn;
     return s;
->>>>>>> 641fae60
-  }
-#endif
-
-<<<<<<< HEAD
-  Status SetOptions(ThreadState* thread) {
-    assert(FLAGS_set_options_one_in > 0);
-    std::unordered_map<std::string, std::string> opts;
-    std::string name = options_index_[
-      thread->rand.Next() % options_index_.size()];
-    int value_idx = thread->rand.Next() % options_table_[name].size();
-    if (name == "soft_rate_limit" || name == "hard_rate_limit") {
-      opts["soft_rate_limit"] = options_table_["soft_rate_limit"][value_idx];
-      opts["hard_rate_limit"] = options_table_["hard_rate_limit"][value_idx];
-    } else if (name == "level0_file_num_compaction_trigger" ||
-               name == "level0_slowdown_writes_trigger" ||
-               name == "level0_stop_writes_trigger") {
-      opts["level0_file_num_compaction_trigger"] =
-        options_table_["level0_file_num_compaction_trigger"][value_idx];
-      opts["level0_slowdown_writes_trigger"] =
-        options_table_["level0_slowdown_writes_trigger"][value_idx];
-      opts["level0_stop_writes_trigger"] =
-        options_table_["level0_stop_writes_trigger"][value_idx];
-    } else {
-      opts[name] = options_table_[name][value_idx];
-    }
-
-    int rand_cf_idx = thread->rand.Next() % FLAGS_column_families;
-    auto cfh = column_families_[rand_cf_idx];
-    return db_->SetOptions(cfh, opts);
-  }
-
-#ifndef ROCKSDB_LITE
-  Status NewTxn(WriteOptions& write_opts, Transaction** txn) {
-    if (!FLAGS_use_txn) {
-      return Status::InvalidArgument("NewTxn when FLAGS_use_txn is not set");
-    }
-    static std::atomic<uint64_t> txn_id = {0};
-    TransactionOptions txn_options;
-    *txn = txn_db_->BeginTransaction(write_opts, txn_options);
-    auto istr = std::to_string(txn_id.fetch_add(1));
-    Status s = (*txn)->SetName("xid" + istr);
-    return s;
-  }
-
-  Status CommitTxn(Transaction* txn) {
-    if (!FLAGS_use_txn) {
-      return Status::InvalidArgument("CommitTxn when FLAGS_use_txn is not set");
-    }
-    Status s = txn->Prepare();
-    if (s.ok()) {
-      s = txn->Commit();
-    }
-    delete txn;
-    return s;
   }
 #endif
 
@@ -1981,17 +1817,6 @@
     if (FLAGS_sync) {
       write_opts.sync = true;
     }
-=======
-  virtual void OperateDb(ThreadState* thread) {
-    ReadOptions read_opts(FLAGS_verify_checksum, true);
-    WriteOptions write_opts;
-    auto shared = thread->shared;
-    char value[100];
-    std::string from_db;
-    if (FLAGS_sync) {
-      write_opts.sync = true;
-    }
->>>>>>> 641fae60
     write_opts.disableWAL = FLAGS_disable_wal;
     const int prefixBound = (int)FLAGS_readpercent + (int)FLAGS_prefixpercent;
     const int writeBound = prefixBound + (int)FLAGS_writepercent;
@@ -2010,10 +1835,7 @@
           while (!thread->snapshot_queue.empty()) {
             db_->ReleaseSnapshot(
                 thread->snapshot_queue.front().second.snapshot);
-<<<<<<< HEAD
-=======
             delete thread->snapshot_queue.front().second.key_vec;
->>>>>>> 641fae60
             thread->snapshot_queue.pop();
           }
           thread->shared->IncVotedReopen();
@@ -2041,8 +1863,6 @@
       }
 
       MaybeClearOneColumnFamily(thread);
-<<<<<<< HEAD
-=======
 
 #ifndef ROCKSDB_LITE
       if (FLAGS_checkpoint_one_in > 0 &&
@@ -2066,7 +1886,6 @@
                  s.ToString().c_str());
         }
       }
->>>>>>> 641fae60
 
       if (FLAGS_compact_files_one_in > 0 &&
           thread->rand.Uniform(FLAGS_compact_files_one_in) == 0) {
@@ -2108,7 +1927,7 @@
                                   static_cast<int>(output_level));
             if (!s.ok()) {
               fprintf(stdout, "Unable to perform CompactFiles(): %s\n",
-                      s.ToString().c_str());
+                     s.ToString().c_str());
               thread->stats.AddNumCompactFilesFailed(1);
             } else {
               thread->stats.AddNumCompactFilesSucceed(1);
@@ -2130,8 +1949,6 @@
 
       auto column_family = column_families_[rand_column_family];
 
-<<<<<<< HEAD
-=======
       if (FLAGS_compact_range_one_in > 0 &&
           thread->rand.Uniform(FLAGS_compact_range_one_in) == 0) {
         int64_t end_key_num;
@@ -2186,7 +2003,6 @@
         }
       }
 
->>>>>>> 641fae60
       if (FLAGS_acquire_snapshot_one_in > 0 &&
           thread->rand.Uniform(FLAGS_acquire_snapshot_one_in) == 0) {
         auto snapshot = db_->GetSnapshot();
@@ -2197,11 +2013,6 @@
         // will later read the same key before releasing the snapshot and verify
         // that the results are the same.
         auto status_at = db_->Get(ropt, column_family, key, &value_at);
-<<<<<<< HEAD
-        ThreadState::SnapshotState snap_state = {
-            snapshot, rand_column_family, column_family->GetName(),
-            keystr,   status_at,          value_at};
-=======
         std::vector<bool> *key_vec = nullptr;
 
         if (FLAGS_compare_full_db_state_snapshot &&
@@ -2222,7 +2033,6 @@
         ThreadState::SnapshotState snap_state = {
             snapshot, rand_column_family, column_family->GetName(),
             keystr,   status_at,          value_at, key_vec};
->>>>>>> 641fae60
         thread->snapshot_queue.emplace(
             std::min(FLAGS_ops_per_thread - 1, i + FLAGS_snapshot_hold_ops),
             snap_state);
@@ -2240,44 +2050,20 @@
           VerificationAbort(shared, "Snapshot gave inconsistent state", s);
         }
         db_->ReleaseSnapshot(snap_state.snapshot);
-<<<<<<< HEAD
-=======
         delete snap_state.key_vec;
->>>>>>> 641fae60
         thread->snapshot_queue.pop();
       }
 
       int prob_op = thread->rand.Uniform(100);
       if (prob_op >= 0 && prob_op < (int)FLAGS_readpercent) {
         // OPERATION read
-<<<<<<< HEAD
-        TestGet(thread, read_opts, {rand_column_family}, {rand_key});
-=======
         TestGet(thread, read_opts, rand_column_families, rand_keys);
->>>>>>> 641fae60
       } else if ((int)FLAGS_readpercent <= prob_op && prob_op < prefixBound) {
         // OPERATION prefix scan
         // keys are 8 bytes long, prefix size is FLAGS_prefix_size. There are
         // (8 - FLAGS_prefix_size) bytes besides the prefix. So there will
         // be 2 ^ ((8 - FLAGS_prefix_size) * 8) possible keys with the same
         // prefix
-<<<<<<< HEAD
-        TestPrefixScan(thread, read_opts, {rand_column_family}, {rand_key});
-      } else if (prefixBound <= prob_op && prob_op < writeBound) {
-        // OPERATION write
-        TestPut(thread, write_opts, read_opts, {rand_column_family}, {rand_key},
-            value, lock);
-      } else if (writeBound <= prob_op && prob_op < delBound) {
-        // OPERATION delete
-        TestDelete(thread, write_opts, {rand_column_family}, {rand_key}, lock);
-      } else if (delBound <= prob_op && prob_op < delRangeBound) {
-        // OPERATION delete range
-        TestDeleteRange(thread, write_opts, {rand_column_family}, {rand_key},
-            lock);
-      } else {
-        // OPERATION iterate
-        TestIterate(thread, read_opts, {rand_column_family}, {rand_key});
-=======
         TestPrefixScan(thread, read_opts, rand_column_families, rand_keys);
       } else if (prefixBound <= prob_op && prob_op < writeBound) {
         // OPERATION write
@@ -2293,7 +2079,6 @@
       } else {
         // OPERATION iterate
         TestIterate(thread, read_opts, rand_column_families, rand_keys);
->>>>>>> 641fae60
       }
       thread->stats.FinishedSingleOp();
     }
@@ -2307,8 +2092,6 @@
 
   virtual bool ShouldAcquireMutexOnKey() const { return false; }
 
-<<<<<<< HEAD
-=======
   virtual std::vector<int> GenerateColumnFamilies(
       const int /* num_column_families */, int rand_column_family) const {
     return {rand_column_family};
@@ -2318,7 +2101,6 @@
     return {rand_key};
   }
 
->>>>>>> 641fae60
   virtual Status TestGet(ThreadState* thread,
       const ReadOptions& read_opts,
       const std::vector<int>& rand_column_families,
@@ -2345,14 +2127,11 @@
       const std::vector<int64_t>& rand_keys,
       std::unique_ptr<MutexLock>& lock) = 0;
 
-<<<<<<< HEAD
-=======
   virtual void TestIngestExternalFile(
       ThreadState* thread, const std::vector<int>& rand_column_families,
       const std::vector<int64_t>& rand_keys,
       std::unique_ptr<MutexLock>& lock) = 0;
 
->>>>>>> 641fae60
   // Given a key K, this creates an iterator which scans to K and then
   // does a random sequence of Next/Prev operations.
   virtual Status TestIterate(ThreadState* thread,
@@ -2363,8 +2142,6 @@
     const Snapshot* snapshot = db_->GetSnapshot();
     ReadOptions readoptionscopy = read_opts;
     readoptionscopy.snapshot = snapshot;
-<<<<<<< HEAD
-=======
 
     std::string upper_bound_str;
     Slice upper_bound;
@@ -2389,7 +2166,6 @@
       readoptionscopy.iterate_lower_bound = &lower_bound;
     }
 
->>>>>>> 641fae60
     auto cfh = column_families_[rand_column_families[0]];
     std::unique_ptr<Iterator> iter(db_->NewIterator(readoptionscopy, cfh));
 
@@ -2403,7 +2179,6 @@
         iter->Prev();
       }
     }
-<<<<<<< HEAD
 
     if (s.ok()) {
       thread->stats.AddIterations(1);
@@ -2416,38 +2191,6 @@
     return s;
   }
 
-  void VerificationAbort(SharedState* shared, std::string msg, Status s) const {
-    printf("Verification failed: %s. Status is %s\n", msg.c_str(),
-           s.ToString().c_str());
-    shared->SetVerificationFailure();
-  }
-=======
->>>>>>> 641fae60
-
-    if (s.ok()) {
-      thread->stats.AddIterations(1);
-    } else {
-      thread->stats.AddErrors(1);
-    }
-
-    db_->ReleaseSnapshot(snapshot);
-
-    return s;
-  }
-
-<<<<<<< HEAD
-  void PrintEnv() const {
-    fprintf(stdout, "RocksDB version           : %d.%d\n", kMajorVersion,
-            kMinorVersion);
-    fprintf(stdout, "Format version            : %d\n", FLAGS_format_version);
-    fprintf(stdout, "TransactionDB             : %s\n",
-            FLAGS_use_txn ? "true" : "false");
-    fprintf(stdout, "Column families           : %d\n", FLAGS_column_families);
-    if (!FLAGS_test_batches_snapshots) {
-      fprintf(stdout, "Clear CFs one in          : %d\n",
-              FLAGS_clear_column_family_one_in);
-    }
-=======
 #ifdef ROCKSDB_LITE
   virtual Status TestBackupRestore(
       ThreadState* /* thread */,
@@ -2486,7 +2229,7 @@
     }
     if (s.ok()) {
       s = backup_engine->PurgeOldBackups(0 /* num_backups_to_keep */);
-    }
+  }
     DB* restored_db = nullptr;
     std::vector<ColumnFamilyHandle*> restored_cf_handles;
     if (s.ok()) {
@@ -2574,7 +2317,6 @@
       fprintf(stdout, "Clear CFs one in          : %d\n",
               FLAGS_clear_column_family_one_in);
     }
->>>>>>> 641fae60
     fprintf(stdout, "Number of threads         : %d\n", FLAGS_threads);
     fprintf(stdout, "Ops per thread            : %lu\n",
             (unsigned long)FLAGS_ops_per_thread);
@@ -3676,107 +3418,8 @@
     return s;
   }
 
-<<<<<<< HEAD
-  void Open() {
-    assert(db_ == nullptr);
-#ifndef ROCKSDB_LITE
-    assert(txn_db_ == nullptr);
-#endif
-    if (FLAGS_options_file.empty()) {
-      BlockBasedTableOptions block_based_options;
-      block_based_options.block_cache = cache_;
-      block_based_options.block_cache_compressed = compressed_cache_;
-      block_based_options.checksum = FLAGS_checksum_type_e;
-      block_based_options.block_size = FLAGS_block_size;
-      block_based_options.format_version =
-          static_cast<uint32_t>(FLAGS_format_version);
-      block_based_options.filter_policy = filter_policy_;
-      options_.table_factory.reset(
-          NewBlockBasedTableFactory(block_based_options));
-      options_.db_write_buffer_size = FLAGS_db_write_buffer_size;
-      options_.write_buffer_size = FLAGS_write_buffer_size;
-      options_.max_write_buffer_number = FLAGS_max_write_buffer_number;
-      options_.min_write_buffer_number_to_merge =
-          FLAGS_min_write_buffer_number_to_merge;
-      options_.max_write_buffer_number_to_maintain =
-          FLAGS_max_write_buffer_number_to_maintain;
-      options_.memtable_prefix_bloom_size_ratio =
-          FLAGS_memtable_prefix_bloom_size_ratio;
-      options_.max_background_compactions = FLAGS_max_background_compactions;
-      options_.max_background_flushes = FLAGS_max_background_flushes;
-      options_.compaction_style =
-          static_cast<rocksdb::CompactionStyle>(FLAGS_compaction_style);
-      options_.prefix_extractor.reset(
-          NewFixedPrefixTransform(FLAGS_prefix_size));
-      options_.max_open_files = FLAGS_open_files;
-      options_.statistics = dbstats;
-      options_.env = FLAGS_env;
-      options_.use_fsync = FLAGS_use_fsync;
-      options_.compaction_readahead_size = FLAGS_compaction_readahead_size;
-      options_.allow_mmap_reads = FLAGS_mmap_read;
-      options_.allow_mmap_writes = FLAGS_mmap_write;
-      options_.use_direct_reads = FLAGS_use_direct_reads;
-      options_.use_direct_io_for_flush_and_compaction =
-          FLAGS_use_direct_io_for_flush_and_compaction;
-      options_.target_file_size_base = FLAGS_target_file_size_base;
-      options_.target_file_size_multiplier = FLAGS_target_file_size_multiplier;
-      options_.max_bytes_for_level_base = FLAGS_max_bytes_for_level_base;
-      options_.max_bytes_for_level_multiplier =
-          FLAGS_max_bytes_for_level_multiplier;
-      options_.level0_stop_writes_trigger = FLAGS_level0_stop_writes_trigger;
-      options_.level0_slowdown_writes_trigger =
-          FLAGS_level0_slowdown_writes_trigger;
-      options_.level0_file_num_compaction_trigger =
-          FLAGS_level0_file_num_compaction_trigger;
-      options_.compression = FLAGS_compression_type_e;
-      options_.create_if_missing = true;
-      options_.max_manifest_file_size = FLAGS_max_manifest_file_size;
-      options_.inplace_update_support = FLAGS_in_place_update;
-      options_.max_subcompactions = static_cast<uint32_t>(FLAGS_subcompactions);
-      options_.allow_concurrent_memtable_write =
-          FLAGS_allow_concurrent_memtable_write;
-      options_.enable_write_thread_adaptive_yield =
-          FLAGS_enable_write_thread_adaptive_yield;
-      options_.compaction_options_universal.size_ratio =
-          FLAGS_universal_size_ratio;
-      options_.compaction_options_universal.min_merge_width =
-          FLAGS_universal_min_merge_width;
-      options_.compaction_options_universal.max_merge_width =
-          FLAGS_universal_max_merge_width;
-      options_.compaction_options_universal.max_size_amplification_percent =
-          FLAGS_universal_max_size_amplification_percent;
-    } else {
-#ifdef ROCKSDB_LITE
-      fprintf(stderr, "--options_file not supported in lite mode\n");
-      exit(1);
-#else
-      DBOptions db_options;
-      std::vector<ColumnFamilyDescriptor> cf_descriptors;
-      Status s = LoadOptionsFromFile(FLAGS_options_file, Env::Default(),
-                                     &db_options, &cf_descriptors);
-      if (!s.ok()) {
-        fprintf(stderr, "Unable to load options file %s --- %s\n",
-                FLAGS_options_file.c_str(), s.ToString().c_str());
-        exit(1);
-      }
-      options_ = Options(db_options, cf_descriptors[0].options);
-#endif  // ROCKSDB_LITE
-    }
-
-    if (FLAGS_rate_limiter_bytes_per_sec > 0) {
-      options_.rate_limiter.reset(NewGenericRateLimiter(
-          FLAGS_rate_limiter_bytes_per_sec, 1000 /* refill_period_us */,
-          10 /* fairness */,
-          FLAGS_rate_limit_bg_reads ? RateLimiter::Mode::kReadsOnly
-                                    : RateLimiter::Mode::kWritesOnly));
-      if (FLAGS_rate_limit_bg_reads) {
-        options_.new_table_reader_for_compaction_inputs = true;
-      }
-    }
-=======
   virtual void VerifyDb(ThreadState* /* thread */) const {}
 };
->>>>>>> 641fae60
 
 class AtomicFlushStressTest : public StressTest {
  public:
@@ -3838,9 +3481,6 @@
     return s;
   }
 
-<<<<<<< HEAD
-    fprintf(stdout, "DB path: [%s]\n", FLAGS_db.c_str());
-=======
   virtual Status TestDeleteRange(ThreadState* thread, WriteOptions& write_opts,
                                  const std::vector<int>& rand_column_families,
                                  const std::vector<int64_t>& rand_keys,
@@ -3938,7 +3578,6 @@
     delete iter;
     return s;
   }
->>>>>>> 641fae60
 
   virtual void VerifyDb(ThreadState* thread) const {
     ReadOptions options(FLAGS_verify_checksum, true);
@@ -4034,79 +3673,7 @@
       for (auto& iter : iters) {
         iter->Next();
       }
-<<<<<<< HEAD
-      options_.listeners.clear();
-      options_.listeners.emplace_back(
-          new DbStressListener(FLAGS_db, options_.db_paths, cf_descriptors));
-      options_.create_missing_column_families = true;
-      if (!FLAGS_use_txn) {
-        s = DB::Open(DBOptions(options_), FLAGS_db, cf_descriptors,
-                     &column_families_, &db_);
-      } else {
-#ifndef ROCKSDB_LITE
-        TransactionDBOptions txn_db_options;
-        // For the moment it is sufficient to test WRITE_PREPARED policy
-        txn_db_options.write_policy = TxnDBWritePolicy::WRITE_PREPARED;
-        s = TransactionDB::Open(options_, txn_db_options, FLAGS_db,
-                                cf_descriptors, &column_families_, &txn_db_);
-        db_ = txn_db_;
-        // after a crash, rollback to commit recovered transactions
-        std::vector<Transaction*> trans;
-        txn_db_->GetAllPreparedTransactions(&trans);
-        Random rand(static_cast<uint32_t>(FLAGS_seed));
-        for (auto txn : trans) {
-          if (rand.OneIn(2)) {
-            s = txn->Commit();
-            assert(s.ok());
-          } else {
-            s = txn->Rollback();
-            assert(s.ok());
-          }
-          delete txn;
-        }
-        trans.clear();
-        txn_db_->GetAllPreparedTransactions(&trans);
-        assert(trans.size() == 0);
-#endif
-      }
-      assert(!s.ok() || column_families_.size() ==
-                            static_cast<size_t>(FLAGS_column_families));
-    } else {
-#ifndef ROCKSDB_LITE
-      DBWithTTL* db_with_ttl;
-      s = DBWithTTL::Open(options_, FLAGS_db, &db_with_ttl, FLAGS_ttl);
-      db_ = db_with_ttl;
-#else
-      fprintf(stderr, "TTL is not supported in RocksDBLite\n");
-      exit(1);
-#endif
-    }
-    if (!s.ok()) {
-      fprintf(stderr, "open error: %s\n", s.ToString().c_str());
-      exit(1);
-    }
-  }
-
-  void Reopen() {
-    for (auto cf : column_families_) {
-      delete cf;
-    }
-    column_families_.clear();
-    delete db_;
-    db_ = nullptr;
-#ifndef ROCKSDB_LITE
-    txn_db_ = nullptr;
-#endif
-
-    num_times_reopened_++;
-    auto now = FLAGS_env->NowMicros();
-    fprintf(stdout, "%s Reopening database for the %dth time\n",
-            FLAGS_env->TimeToString(now/1000000).c_str(),
-            num_times_reopened_);
-    Open();
-=======
     } while (true);
->>>>>>> 641fae60
   }
 
   virtual std::vector<int> GenerateColumnFamilies(
@@ -4118,674 +3685,8 @@
     return ret;
   }
 
-<<<<<<< HEAD
-  std::shared_ptr<Cache> cache_;
-  std::shared_ptr<Cache> compressed_cache_;
-  std::shared_ptr<const FilterPolicy> filter_policy_;
-  DB* db_;
-#ifndef ROCKSDB_LITE
-  TransactionDB* txn_db_;
-#endif
-  Options options_;
-  std::vector<ColumnFamilyHandle*> column_families_;
-  std::vector<std::string> column_family_names_;
-  std::atomic<int> new_column_family_name_;
-  int num_times_reopened_;
-  std::unordered_map<std::string, std::vector<std::string>> options_table_;
-  std::vector<std::string> options_index_;
-=======
  private:
   std::atomic<int64_t> batch_id_;
->>>>>>> 641fae60
-};
-
-class NonBatchedOpsStressTest : public StressTest {
- public:
-  NonBatchedOpsStressTest() {}
-
-  virtual ~NonBatchedOpsStressTest() {}
-
-  virtual void VerifyDb(ThreadState* thread) const {
-    ReadOptions options(FLAGS_verify_checksum, true);
-    auto shared = thread->shared;
-    const int64_t max_key = shared->GetMaxKey();
-    const int64_t keys_per_thread = max_key / shared->GetNumThreads();
-    int64_t start = keys_per_thread * thread->tid;
-    int64_t end = start + keys_per_thread;
-    if (thread->tid == shared->GetNumThreads() - 1) {
-      end = max_key;
-    }
-    for (size_t cf = 0; cf < column_families_.size(); ++cf) {
-      if (thread->shared->HasVerificationFailedYet()) {
-        break;
-      }
-      if (!thread->rand.OneIn(2)) {
-        // Use iterator to verify this range
-        unique_ptr<Iterator> iter(
-            db_->NewIterator(options, column_families_[cf]));
-        iter->Seek(Key(start));
-        for (auto i = start; i < end; i++) {
-          if (thread->shared->HasVerificationFailedYet()) {
-            break;
-          }
-          // TODO(ljin): update "long" to uint64_t
-          // Reseek when the prefix changes
-          if (i % (static_cast<int64_t>(1) << 8 * (8 - FLAGS_prefix_size)) ==
-              0) {
-            iter->Seek(Key(i));
-          }
-          std::string from_db;
-          std::string keystr = Key(i);
-          Slice k = keystr;
-          Status s = iter->status();
-          if (iter->Valid()) {
-            if (iter->key().compare(k) > 0) {
-              s = Status::NotFound(Slice());
-            } else if (iter->key().compare(k) == 0) {
-              from_db = iter->value().ToString();
-              iter->Next();
-            } else if (iter->key().compare(k) < 0) {
-              VerificationAbort(shared, "An out of range key was found",
-                                static_cast<int>(cf), i);
-            }
-          } else {
-            // The iterator found no value for the key in question, so do not
-            // move to the next item in the iterator
-            s = Status::NotFound(Slice());
-          }
-          VerifyValue(static_cast<int>(cf), i, options, shared, from_db, s,
-                      true);
-          if (from_db.length()) {
-            PrintKeyValue(static_cast<int>(cf), static_cast<uint32_t>(i),
-                          from_db.data(), from_db.length());
-          }
-        }
-      } else {
-        // Use Get to verify this range
-        for (auto i = start; i < end; i++) {
-          if (thread->shared->HasVerificationFailedYet()) {
-            break;
-          }
-          std::string from_db;
-          std::string keystr = Key(i);
-          Slice k = keystr;
-          Status s = db_->Get(options, column_families_[cf], k, &from_db);
-          VerifyValue(static_cast<int>(cf), i, options, shared, from_db, s,
-                      true);
-          if (from_db.length()) {
-            PrintKeyValue(static_cast<int>(cf), static_cast<uint32_t>(i),
-                          from_db.data(), from_db.length());
-          }
-        }
-      }
-    }
-  }
-
-  virtual void MaybeClearOneColumnFamily(ThreadState* thread) {
-    if (FLAGS_clear_column_family_one_in != 0 && FLAGS_column_families > 1) {
-      if (thread->rand.OneIn(FLAGS_clear_column_family_one_in)) {
-        // drop column family and then create it again (can't drop default)
-        int cf = thread->rand.Next() % (FLAGS_column_families - 1) + 1;
-        std::string new_name =
-            ToString(new_column_family_name_.fetch_add(1));
-        {
-          MutexLock l(thread->shared->GetMutex());
-          fprintf(
-              stdout,
-              "[CF %d] Dropping and recreating column family. new name: %s\n",
-              cf, new_name.c_str());
-        }
-        thread->shared->LockColumnFamily(cf);
-        Status s = db_->DropColumnFamily(column_families_[cf]);
-        delete column_families_[cf];
-        if (!s.ok()) {
-          fprintf(stderr, "dropping column family error: %s\n",
-              s.ToString().c_str());
-          std::terminate();
-        }
-        s = db_->CreateColumnFamily(ColumnFamilyOptions(options_), new_name,
-                                    &column_families_[cf]);
-        column_family_names_[cf] = new_name;
-        thread->shared->ClearColumnFamily(cf);
-        if (!s.ok()) {
-          fprintf(stderr, "creating column family error: %s\n",
-              s.ToString().c_str());
-          std::terminate();
-        }
-        thread->shared->UnlockColumnFamily(cf);
-      }
-    }
-  }
-
-  virtual bool ShouldAcquireMutexOnKey() const { return true; }
-
-  virtual Status TestGet(ThreadState* thread,
-      const ReadOptions& read_opts,
-      const std::vector<int>& rand_column_families,
-      const std::vector<int64_t>& rand_keys) {
-    auto cfh = column_families_[rand_column_families[0]];
-    std::string key_str = Key(rand_keys[0]);
-    Slice key = key_str;
-    std::string from_db;
-    Status s = db_->Get(read_opts, cfh, key, &from_db);
-    if (s.ok()) {
-      // found case
-      thread->stats.AddGets(1, 1);
-    } else if (s.IsNotFound()) {
-      // not found case
-      thread->stats.AddGets(1, 0);
-    } else {
-      // errors case
-      thread->stats.AddErrors(1);
-    }
-    return s;
-  }
-
-  virtual Status TestPrefixScan(ThreadState* thread,
-      const ReadOptions& read_opts,
-      const std::vector<int>& rand_column_families,
-      const std::vector<int64_t>& rand_keys) {
-    auto cfh = column_families_[rand_column_families[0]];
-    std::string key_str = Key(rand_keys[0]);
-    Slice key = key_str;
-    Slice prefix = Slice(key.data(), FLAGS_prefix_size);
-    Iterator* iter = db_->NewIterator(read_opts, cfh);
-    int64_t count = 0;
-    for (iter->Seek(prefix);
-        iter->Valid() && iter->key().starts_with(prefix); iter->Next()) {
-      ++count;
-    }
-    assert(count <=
-        (static_cast<int64_t>(1) << ((8 - FLAGS_prefix_size) * 8)));
-    Status s = iter->status();
-    if (iter->status().ok()) {
-      thread->stats.AddPrefixes(1, static_cast<int>(count));
-    } else {
-      thread->stats.AddErrors(1);
-    }
-    delete iter;
-    return s;
-  }
-
-  virtual Status TestPut(ThreadState* thread,
-      WriteOptions& write_opts, const ReadOptions& read_opts,
-      const std::vector<int>& rand_column_families,
-      const std::vector<int64_t>& rand_keys,
-      char (&value) [100], std::unique_ptr<MutexLock>& lock) {
-    auto shared = thread->shared;
-    int64_t max_key = shared->GetMaxKey();
-    int64_t rand_key = rand_keys[0];
-    int rand_column_family = rand_column_families[0];
-    while (!shared->AllowsOverwrite(rand_column_family, rand_key) &&
-        (FLAGS_use_merge || shared->Exists(rand_column_family, rand_key))) {
-      lock.reset();
-      rand_key = thread->rand.Next() % max_key;
-      rand_column_family = thread->rand.Next() % FLAGS_column_families;
-      lock.reset(new MutexLock(
-          shared->GetMutexForKey(rand_column_family, rand_key)));
-    }
-
-    std::string key_str = Key(rand_key);
-    Slice key = key_str;
-    ColumnFamilyHandle* cfh = column_families_[rand_column_family];
-
-    if (FLAGS_verify_before_write) {
-      std::string key_str2 = Key(rand_key);
-      Slice k = key_str2;
-      std::string from_db;
-      Status s = db_->Get(read_opts, cfh, k, &from_db);
-      if (!VerifyValue(rand_column_family, rand_key, read_opts, shared,
-            from_db, s, true)) {
-        return s;
-      }
-    }
-    uint32_t value_base = thread->rand.Next() % shared->UNKNOWN_SENTINEL;
-    size_t sz = GenerateValue(value_base, value, sizeof(value));
-    Slice v(value, sz);
-    shared->Put(rand_column_family, rand_key, value_base, true /* pending */);
-    Status s;
-    if (FLAGS_use_merge) {
-      if (!FLAGS_use_txn) {
-        s = db_->Merge(write_opts, cfh, key, v);
-      } else {
-#ifndef ROCKSDB_LITE
-        Transaction* txn;
-        s = NewTxn(write_opts, &txn);
-        if (s.ok()) {
-          s = txn->Merge(cfh, key, v);
-          if (s.ok()) {
-            s = CommitTxn(txn);
-          }
-        }
-#endif
-      }
-    } else {
-      if (!FLAGS_use_txn) {
-        s = db_->Put(write_opts, cfh, key, v);
-      } else {
-#ifndef ROCKSDB_LITE
-        Transaction* txn;
-        s = NewTxn(write_opts, &txn);
-        if (s.ok()) {
-          s = txn->Put(cfh, key, v);
-          if (s.ok()) {
-            s = CommitTxn(txn);
-          }
-        }
-#endif
-      }
-    }
-    shared->Put(rand_column_family, rand_key, value_base, false /* pending */);
-    if (!s.ok()) {
-      fprintf(stderr, "put or merge error: %s\n", s.ToString().c_str());
-      std::terminate();
-    }
-    thread->stats.AddBytesForWrites(1, sz);
-    PrintKeyValue(rand_column_family, static_cast<uint32_t>(rand_key),
-        value, sz);
-    return s;
-  }
-
-  virtual Status TestDelete(ThreadState* thread, WriteOptions& write_opts,
-      const std::vector<int>& rand_column_families,
-      const std::vector<int64_t>& rand_keys,
-      std::unique_ptr<MutexLock>& lock) {
-    int64_t rand_key = rand_keys[0];
-    int rand_column_family = rand_column_families[0];
-    auto shared = thread->shared;
-    int64_t max_key = shared->GetMaxKey();
-
-    // OPERATION delete
-    // If the chosen key does not allow overwrite and it does not exist,
-    // choose another key.
-    while (!shared->AllowsOverwrite(rand_column_family, rand_key) &&
-        !shared->Exists(rand_column_family, rand_key)) {
-      lock.reset();
-      rand_key = thread->rand.Next() % max_key;
-      rand_column_family = thread->rand.Next() % FLAGS_column_families;
-      lock.reset(new MutexLock(
-          shared->GetMutexForKey(rand_column_family, rand_key)));
-    }
-
-    std::string key_str = Key(rand_key);
-    Slice key = key_str;
-    auto cfh = column_families_[rand_column_family];
-
-    // Use delete if the key may be overwritten and a single deletion
-    // otherwise.
-    Status s;
-    if (shared->AllowsOverwrite(rand_column_family, rand_key)) {
-      shared->Delete(rand_column_family, rand_key, true /* pending */);
-      if (!FLAGS_use_txn) {
-        s = db_->Delete(write_opts, cfh, key);
-      } else {
-#ifndef ROCKSDB_LITE
-        Transaction* txn;
-        s = NewTxn(write_opts, &txn);
-        if (s.ok()) {
-          s = txn->Delete(cfh, key);
-          if (s.ok()) {
-            s = CommitTxn(txn);
-          }
-        }
-#endif
-      }
-      shared->Delete(rand_column_family, rand_key, false /* pending */);
-      thread->stats.AddDeletes(1);
-      if (!s.ok()) {
-        fprintf(stderr, "delete error: %s\n", s.ToString().c_str());
-        std::terminate();
-      }
-    } else {
-      shared->SingleDelete(rand_column_family, rand_key, true /* pending */);
-      if (!FLAGS_use_txn) {
-        s = db_->SingleDelete(write_opts, cfh, key);
-      } else {
-#ifndef ROCKSDB_LITE
-        Transaction* txn;
-        s = NewTxn(write_opts, &txn);
-        if (s.ok()) {
-          s = txn->SingleDelete(cfh, key);
-          if (s.ok()) {
-            s = CommitTxn(txn);
-          }
-        }
-#endif
-      }
-      shared->SingleDelete(rand_column_family, rand_key, false /* pending */);
-      thread->stats.AddSingleDeletes(1);
-      if (!s.ok()) {
-        fprintf(stderr, "single delete error: %s\n",
-                s.ToString().c_str());
-        std::terminate();
-      }
-    }
-    return s;
-  }
-
-  virtual Status TestDeleteRange(ThreadState* thread,
-      WriteOptions& write_opts,
-      const std::vector<int>& rand_column_families,
-      const std::vector<int64_t>& rand_keys,
-      std::unique_ptr<MutexLock>& lock) {
-    // OPERATION delete range
-    std::vector<std::unique_ptr<MutexLock>> range_locks;
-    // delete range does not respect disallowed overwrites. the keys for
-    // which overwrites are disallowed are randomly distributed so it
-    // could be expensive to find a range where each key allows
-    // overwrites.
-    int64_t rand_key = rand_keys[0];
-    int rand_column_family = rand_column_families[0];
-    auto shared = thread->shared;
-    int64_t max_key = shared->GetMaxKey();
-    if (rand_key > max_key - FLAGS_range_deletion_width) {
-      lock.reset();
-      rand_key = thread->rand.Next() %
-                 (max_key - FLAGS_range_deletion_width + 1);
-      range_locks.emplace_back(new MutexLock(
-          shared->GetMutexForKey(rand_column_family, rand_key)));
-    } else {
-      range_locks.emplace_back(std::move(lock));
-    }
-    for (int j = 1; j < FLAGS_range_deletion_width; ++j) {
-      if (((rand_key + j) & ((1 << FLAGS_log2_keys_per_lock) - 1)) == 0) {
-        range_locks.emplace_back(new MutexLock(
-              shared->GetMutexForKey(rand_column_family, rand_key + j)));
-      }
-    }
-    shared->DeleteRange(rand_column_family, rand_key,
-                        rand_key + FLAGS_range_deletion_width,
-                        true /* pending */);
-
-    std::string keystr = Key(rand_key);
-    Slice key = keystr;
-    auto cfh = column_families_[rand_column_family];
-    std::string end_keystr = Key(rand_key + FLAGS_range_deletion_width);
-    Slice end_key = end_keystr;
-    Status s = db_->DeleteRange(write_opts, cfh, key, end_key);
-    if (!s.ok()) {
-      fprintf(stderr, "delete range error: %s\n",
-              s.ToString().c_str());
-      std::terminate();
-    }
-    int covered = shared->DeleteRange(
-        rand_column_family, rand_key,
-        rand_key + FLAGS_range_deletion_width, false /* pending */);
-    thread->stats.AddRangeDeletions(1);
-    thread->stats.AddCoveredByRangeDeletions(covered);
-    return s;
-  }
-
-  bool VerifyValue(int cf, int64_t key, const ReadOptions& /*opts*/,
-                   SharedState* shared, const std::string& value_from_db,
-                   Status s, bool strict = false) const {
-    if (shared->HasVerificationFailedYet()) {
-      return false;
-    }
-    // compare value_from_db with the value in the shared state
-    char value[kValueMaxLen];
-    uint32_t value_base = shared->Get(cf, key);
-    if (value_base == SharedState::UNKNOWN_SENTINEL) {
-      return true;
-    }
-    if (value_base == SharedState::DELETION_SENTINEL && !strict) {
-      return true;
-    }
-
-    if (s.ok()) {
-      if (value_base == SharedState::DELETION_SENTINEL) {
-        VerificationAbort(shared, "Unexpected value found", cf, key);
-        return false;
-      }
-      size_t sz = GenerateValue(value_base, value, sizeof(value));
-      if (value_from_db.length() != sz) {
-        VerificationAbort(shared, "Length of value read is not equal", cf, key);
-        return false;
-      }
-      if (memcmp(value_from_db.data(), value, sz) != 0) {
-        VerificationAbort(shared, "Contents of value read don't match", cf,
-                          key);
-        return false;
-      }
-    } else {
-      if (value_base != SharedState::DELETION_SENTINEL) {
-        VerificationAbort(shared, "Value not found: " + s.ToString(), cf, key);
-        return false;
-      }
-    }
-    return true;
-  }
-};
-
-class BatchedOpsStressTest : public StressTest {
- public:
-  BatchedOpsStressTest() {}
-  virtual ~BatchedOpsStressTest() {}
-
-  // Given a key K and value V, this puts ("0"+K, "0"+V), ("1"+K, "1"+V), ...
-  // ("9"+K, "9"+V) in DB atomically i.e in a single batch.
-  // Also refer BatchedOpsStressTest::TestGet
-  virtual Status TestPut(ThreadState* thread,
-      WriteOptions& write_opts, const ReadOptions& /* read_opts */,
-      const std::vector<int>& rand_column_families, const std::vector<int64_t>& rand_keys,
-      char (&value)[100], std::unique_ptr<MutexLock>& /* lock */) {
-    uint32_t value_base =
-        thread->rand.Next() % thread->shared->UNKNOWN_SENTINEL;
-    size_t sz = GenerateValue(value_base, value, sizeof(value));
-    Slice v(value, sz);
-    std::string keys[10] = {"9", "8", "7", "6", "5",
-                            "4", "3", "2", "1", "0"};
-    std::string values[10] = {"9", "8", "7", "6", "5",
-                              "4", "3", "2", "1", "0"};
-    Slice value_slices[10];
-    WriteBatch batch;
-    Status s;
-    auto cfh = column_families_[rand_column_families[0]];
-    std::string key_str = Key(rand_keys[0]);
-    for (int i = 0; i < 10; i++) {
-      keys[i] += key_str;
-      values[i] += v.ToString();
-      value_slices[i] = values[i];
-      if (FLAGS_use_merge) {
-        batch.Merge(cfh, keys[i], value_slices[i]);
-      } else {
-        batch.Put(cfh, keys[i], value_slices[i]);
-      }
-    }
-
-    s = db_->Write(write_opts, &batch);
-    if (!s.ok()) {
-      fprintf(stderr, "multiput error: %s\n", s.ToString().c_str());
-      thread->stats.AddErrors(1);
-    } else {
-      // we did 10 writes each of size sz + 1
-      thread->stats.AddBytesForWrites(10, (sz + 1) * 10);
-    }
-
-    return s;
-  }
-
-  // Given a key K, this deletes ("0"+K), ("1"+K),... ("9"+K)
-  // in DB atomically i.e in a single batch. Also refer MultiGet.
-  virtual Status TestDelete(ThreadState* thread, WriteOptions& writeoptions,
-      const std::vector<int>& rand_column_families,
-      const std::vector<int64_t>& rand_keys,
-      std::unique_ptr<MutexLock>& /* lock */) {
-    std::string keys[10] = {"9", "7", "5", "3", "1",
-                            "8", "6", "4", "2", "0"};
-
-    WriteBatch batch;
-    Status s;
-    auto cfh = column_families_[rand_column_families[0]];
-    std::string key_str = Key(rand_keys[0]);
-    for (int i = 0; i < 10; i++) {
-      keys[i] += key_str;
-      batch.Delete(cfh, keys[i]);
-    }
-
-    s = db_->Write(writeoptions, &batch);
-    if (!s.ok()) {
-      fprintf(stderr, "multidelete error: %s\n", s.ToString().c_str());
-      thread->stats.AddErrors(1);
-    } else {
-      thread->stats.AddDeletes(10);
-    }
-
-    return s;
-  }
-
-  virtual Status TestDeleteRange(ThreadState* /* thread */,
-      WriteOptions& /* write_opts */,
-      const std::vector<int>& /* rand_column_families */,
-      const std::vector<int64_t>& /* rand_keys */,
-      std::unique_ptr<MutexLock>& /* lock */) {
-    assert(false);
-    return Status::NotSupported("BatchedOpsStressTest does not support "
-        "TestDeleteRange");
-  }
-
-  // Given a key K, this gets values for "0"+K, "1"+K,..."9"+K
-  // in the same snapshot, and verifies that all the values are of the form
-  // "0"+V, "1"+V,..."9"+V.
-  // ASSUMES that BatchedOpsStressTest::TestPut was used to put (K, V) into
-  // the DB.
-  virtual Status TestGet(ThreadState* thread, const ReadOptions& readoptions,
-      const std::vector<int>& rand_column_families,
-      const std::vector<int64_t>& rand_keys) {
-    std::string keys[10] = {"0", "1", "2", "3", "4", "5", "6", "7", "8", "9"};
-    Slice key_slices[10];
-    std::string values[10];
-    ReadOptions readoptionscopy = readoptions;
-    readoptionscopy.snapshot = db_->GetSnapshot();
-    std::string key_str = Key(rand_keys[0]);
-    Slice key = key_str;
-    auto cfh = column_families_[rand_column_families[0]];
-    std::string from_db;
-    Status s;
-    for (int i = 0; i < 10; i++) {
-      keys[i] += key.ToString();
-      key_slices[i] = keys[i];
-      s = db_->Get(readoptionscopy, cfh, key_slices[i], &from_db);
-      if (!s.ok() && !s.IsNotFound()) {
-        fprintf(stderr, "get error: %s\n", s.ToString().c_str());
-        values[i] = "";
-        thread->stats.AddErrors(1);
-        // we continue after error rather than exiting so that we can
-        // find more errors if any
-      } else if (s.IsNotFound()) {
-        values[i] = "";
-        thread->stats.AddGets(1, 0);
-      } else {
-        values[i] = from_db;
-
-        char expected_prefix = (keys[i])[0];
-        char actual_prefix = (values[i])[0];
-        if (actual_prefix != expected_prefix) {
-          fprintf(stderr, "error expected prefix = %c actual = %c\n",
-                  expected_prefix, actual_prefix);
-        }
-        (values[i])[0] = ' '; // blank out the differing character
-        thread->stats.AddGets(1, 1);
-      }
-    }
-    db_->ReleaseSnapshot(readoptionscopy.snapshot);
-
-    // Now that we retrieved all values, check that they all match
-    for (int i = 1; i < 10; i++) {
-      if (values[i] != values[0]) {
-        fprintf(stderr, "error : inconsistent values for key %s: %s, %s\n",
-                key.ToString(true).c_str(), StringToHex(values[0]).c_str(),
-                StringToHex(values[i]).c_str());
-      // we continue after error rather than exiting so that we can
-      // find more errors if any
-      }
-    }
-
-    return s;
-  }
-
-  // Given a key, this does prefix scans for "0"+P, "1"+P,..."9"+P
-  // in the same snapshot where P is the first FLAGS_prefix_size - 1 bytes
-  // of the key. Each of these 10 scans returns a series of values;
-  // each series should be the same length, and it is verified for each
-  // index i that all the i'th values are of the form "0"+V, "1"+V,..."9"+V.
-  // ASSUMES that MultiPut was used to put (K, V)
-  virtual Status TestPrefixScan(ThreadState* thread, const ReadOptions& readoptions,
-      const std::vector<int>& rand_column_families,
-      const std::vector<int64_t>& rand_keys) {
-    std::string key_str = Key(rand_keys[0]);
-    Slice key = key_str;
-    auto cfh = column_families_[rand_column_families[0]];
-    std::string prefixes[10] = {"0", "1", "2", "3", "4",
-                                "5", "6", "7", "8", "9"};
-    Slice prefix_slices[10];
-    ReadOptions readoptionscopy[10];
-    const Snapshot* snapshot = db_->GetSnapshot();
-    Iterator* iters[10];
-    Status s = Status::OK();
-    for (int i = 0; i < 10; i++) {
-      prefixes[i] += key.ToString();
-      prefixes[i].resize(FLAGS_prefix_size);
-      prefix_slices[i] = Slice(prefixes[i]);
-      readoptionscopy[i] = readoptions;
-      readoptionscopy[i].snapshot = snapshot;
-      iters[i] = db_->NewIterator(readoptionscopy[i], cfh);
-      iters[i]->Seek(prefix_slices[i]);
-    }
-
-    int count = 0;
-    while (iters[0]->Valid() && iters[0]->key().starts_with(prefix_slices[0])) {
-      count++;
-      std::string values[10];
-      // get list of all values for this iteration
-      for (int i = 0; i < 10; i++) {
-        // no iterator should finish before the first one
-        assert(iters[i]->Valid() &&
-               iters[i]->key().starts_with(prefix_slices[i]));
-        values[i] = iters[i]->value().ToString();
-
-        char expected_first = (prefixes[i])[0];
-        char actual_first = (values[i])[0];
-
-        if (actual_first != expected_first) {
-          fprintf(stderr, "error expected first = %c actual = %c\n",
-                  expected_first, actual_first);
-        }
-        (values[i])[0] = ' '; // blank out the differing character
-      }
-      // make sure all values are equivalent
-      for (int i = 0; i < 10; i++) {
-        if (values[i] != values[0]) {
-          fprintf(stderr, "error : %d, inconsistent values for prefix %s: %s, %s\n",
-                  i, prefixes[i].c_str(), StringToHex(values[0]).c_str(),
-                  StringToHex(values[i]).c_str());
-          // we continue after error rather than exiting so that we can
-          // find more errors if any
-        }
-        iters[i]->Next();
-      }
-    }
-
-    // cleanup iterators and snapshot
-    for (int i = 0; i < 10; i++) {
-      // if the first iterator finished, they should have all finished
-      assert(!iters[i]->Valid() ||
-             !iters[i]->key().starts_with(prefix_slices[i]));
-      assert(iters[i]->status().ok());
-      delete iters[i];
-    }
-    db_->ReleaseSnapshot(snapshot);
-
-    if (s.ok()) {
-      thread->stats.AddPrefixes(1, count);
-    } else {
-      thread->stats.AddErrors(1);
-    }
-
-    return s;
-  }
-
-  virtual void VerifyDb(ThreadState* /* thread */) const {}
 };
 
 }  // namespace rocksdb
@@ -4871,8 +3772,6 @@
         "Error: nooverwritepercent must not be 100 when using merge operands");
     exit(1);
   }
-<<<<<<< HEAD
-=======
   if (FLAGS_ingest_external_file_one_in > 0 && FLAGS_nooverwritepercent > 0) {
     fprintf(stderr,
             "Error: nooverwritepercent must be 0 when using file ingestion\n");
@@ -4883,7 +3782,6 @@
             "Error: clear_column_family_one_in must be 0 when using backup\n");
     exit(1);
   }
->>>>>>> 641fae60
 
   // Choose a location for the test database if none given with --db=<path>
   if (FLAGS_db.empty()) {
@@ -4897,13 +3795,9 @@
   rocksdb_kill_prefix_blacklist = SplitString(FLAGS_kill_prefix_blacklist);
 
   std::unique_ptr<rocksdb::StressTest> stress;
-<<<<<<< HEAD
-  if (FLAGS_test_batches_snapshots) {
-=======
   if (FLAGS_atomic_flush) {
     stress.reset(new rocksdb::AtomicFlushStressTest());
   } else if (FLAGS_test_batches_snapshots) {
->>>>>>> 641fae60
     stress.reset(new rocksdb::BatchedOpsStressTest());
   } else {
     stress.reset(new rocksdb::NonBatchedOpsStressTest());
