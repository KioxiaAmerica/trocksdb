--- conflicted
+++ resolved
@@ -154,13 +154,8 @@
   mb_sec=$( grep ^${bench_name} $test_out | awk '{ print $7 }' )
   lo_wgb=$( grep "^  L0" $test_out | tail -1 | awk '{ print $9 }' )
   sum_wgb=$( grep "^ Sum" $test_out | tail -1 | awk '{ print $9 }' )
-<<<<<<< HEAD
-  sum_size=$( grep "^ Sum" $test_out | tail -1 | awk '{ printf "%.1f", $3 }' )
-  wamp=$( grep "^ Sum" $test_out | tail -1 | awk '{ print $12 }' )
-=======
   sum_size=$( grep "^ Sum" $test_out | tail -1 | awk '{ printf "%.1f", $3 / 1024.0 }' )
   wamp=$( echo "scale=1; $sum_wgb / $lo_wgb" | bc )
->>>>>>> 641fae60
   wmb_ps=$( echo "scale=1; ( $sum_wgb * 1024.0 ) / $uptime" | bc )
   usecs_op=$( grep ^${bench_name} $test_out | awk '{ printf "%.1f", $3 }' )
   p50=$( grep "^Percentiles:" $test_out | tail -1 | awk '{ printf "%.1f", $3 }' )
