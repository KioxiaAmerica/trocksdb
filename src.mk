# These are the sources from which librocksdb.a is built:
LIB_SOURCES =                                                   \
  cache/clock_cache.cc                                          \
  cache/lru_cache.cc                                            \
  cache/sharded_cache.cc                                        \
  db/builder.cc                                                 \
  db/c.cc                                                       \
  db/column_family.cc                                           \
  db/compacted_db_impl.cc                                       \
  db/compaction.cc                                              \
  db/compaction_iterator.cc                                     \
  db/compaction_job.cc                                          \
  db/compaction_picker.cc                                       \
  db/compaction_picker_fifo.cc                                  \
  db/compaction_picker_universal.cc                             \
  db/convenience.cc                                             \
  db/db_filesnapshot.cc                                         \
  db/db_impl.cc                                                 \
  db/db_impl_compaction_flush.cc                                \
  db/db_impl_debug.cc                                           \
  db/db_impl_experimental.cc                                    \
  db/db_impl_files.cc                                           \
  db/db_impl_open.cc                                            \
  db/db_impl_readonly.cc                                        \
  db/db_impl_write.cc                                           \
  db/db_info_dumper.cc                                          \
  db/db_iter.cc                                                 \
  db/dbformat.cc                                                \
  db/error_handler.cc						\
  db/event_helpers.cc                                           \
  db/experimental.cc                                            \
  db/external_sst_file_ingestion_job.cc                         \
  db/file_indexer.cc                                            \
  db/flush_job.cc                                               \
  db/flush_scheduler.cc                                         \
  db/forward_iterator.cc                                        \
  db/internal_stats.cc                                          \
  db/logs_with_prep_tracker.cc                                  \
  db/log_reader.cc                                              \
  db/log_writer.cc                                              \
  db/malloc_stats.cc                                            \
  db/memtable.cc                                                \
  db/memtable_list.cc                                           \
  db/merge_helper.cc                                            \
  db/merge_operator.cc                                          \
  db/range_del_aggregator.cc                                    \
  db/range_tombstone_fragmenter.cc                              \
  db/repair.cc                                                  \
  db/snapshot_impl.cc                                           \
  db/table_cache.cc                                             \
  db/table_properties_collector.cc                              \
  db/transaction_log_impl.cc                                    \
  db/version_builder.cc                                         \
  db/version_edit.cc                                            \
  db/version_set.cc                                             \
  db/wal_manager.cc                                             \
  db/write_batch.cc                                             \
  db/write_batch_base.cc                                        \
  db/write_controller.cc                                        \
  db/write_thread.cc                                            \
  env/env.cc                                                    \
  env/env_chroot.cc                                             \
  env/env_encryption.cc                                         \
  env/env_hdfs.cc                                               \
  env/env_posix.cc                                              \
  env/io_posix.cc                                               \
  env/mock_env.cc                                               \
  memtable/alloc_tracker.cc                                     \
  memtable/hash_cuckoo_rep.cc                                   \
  memtable/hash_linklist_rep.cc                                 \
  memtable/hash_skiplist_rep.cc                                 \
  memtable/skiplistrep.cc                                       \
  memtable/vectorrep.cc                                         \
  memtable/write_buffer_manager.cc                              \
  monitoring/histogram.cc                                       \
  monitoring/histogram_windowing.cc                             \
  monitoring/instrumented_mutex.cc                              \
  monitoring/iostats_context.cc                                 \
  monitoring/perf_context.cc                                    \
  monitoring/perf_level.cc                                      \
  monitoring/statistics.cc                                      \
  monitoring/thread_status_impl.cc                              \
  monitoring/thread_status_updater.cc                           \
  monitoring/thread_status_updater_debug.cc                     \
  monitoring/thread_status_util.cc                              \
  monitoring/thread_status_util_debug.cc                        \
  options/cf_options.cc                                         \
  options/db_options.cc                                         \
  options/options.cc                                            \
  options/options_helper.cc                                     \
  options/options_parser.cc                                     \
  options/options_sanity_check.cc                               \
  port/port_posix.cc                                            \
  port/stack_trace.cc                                           \
  table/adaptive_table_factory.cc                               \
  table/block.cc                                                \
  table/block_based_filter_block.cc                             \
  table/block_based_table_builder.cc                            \
  table/block_based_table_factory.cc                            \
  table/block_based_table_reader.cc                             \
  table/block_builder.cc                                        \
  table/block_fetcher.cc                                        \
  table/block_prefix_index.cc                                   \
  table/bloom_block.cc                                          \
  table/cuckoo_table_builder.cc                                 \
  table/cuckoo_table_factory.cc                                 \
  table/cuckoo_table_reader.cc                                  \
  table/data_block_hash_index.cc                                \
  table/data_block_footer.cc                                    \
  table/flush_block_policy.cc                                   \
  table/format.cc                                               \
  table/full_filter_block.cc                                    \
  table/get_context.cc                                          \
  table/index_builder.cc                                        \
  table/iterator.cc                                             \
  table/merging_iterator.cc                                     \
  table/meta_blocks.cc                                          \
  table/partitioned_filter_block.cc                             \
  table/persistent_cache_helper.cc                              \
  table/plain_table_builder.cc                                  \
  table/plain_table_factory.cc                                  \
  table/plain_table_index.cc                                    \
  table/plain_table_key_coding.cc                               \
  table/plain_table_reader.cc                                   \
  table/sst_file_reader.cc                                      \
  table/sst_file_writer.cc                                      \
  table/table_properties.cc                                     \
  table/two_level_iterator.cc                                   \
  tools/dump/db_dump_tool.cc                                    \
  util/arena.cc                                                 \
  util/auto_roll_logger.cc                                      \
  util/bloom.cc                                                 \
  util/build_version.cc                                         \
  util/coding.cc                                                \
  util/compaction_job_stats_impl.cc                             \
  util/comparator.cc                                            \
  util/compression_context_cache.cc                             \
  util/concurrent_arena.cc                                      \
  util/crc32c.cc                                                \
  util/delete_scheduler.cc                                      \
  util/dynamic_bloom.cc                                         \
  util/event_logger.cc                                          \
  util/file_reader_writer.cc                                    \
  util/file_util.cc                                             \
  util/filename.cc                                              \
  util/filter_policy.cc                                         \
  util/hash.cc                                                  \
  util/jemalloc_nodump_allocator.cc                             \
  util/log_buffer.cc                                            \
  util/murmurhash.cc                                            \
  util/random.cc                                                \
  util/rate_limiter.cc                                          \
  util/slice.cc                                                 \
  util/sst_file_manager_impl.cc                                 \
  util/status.cc                                                \
  util/string_util.cc                                           \
  util/sync_point.cc                                            \
  util/sync_point_impl.cc                                       \
  util/thread_local.cc                                          \
  util/threadpool_imp.cc                                        \
  util/trace_replay.cc                                          \
  util/transaction_test_util.cc                                 \
  util/xxhash.cc                                                \
  utilities/backupable/backupable_db.cc                         \
  utilities/blob_db/blob_compaction_filter.cc                   \
  utilities/blob_db/blob_db.cc                                  \
  utilities/blob_db/blob_db_impl.cc                             \
  utilities/blob_db/blob_db_impl_filesnapshot.cc                \
  utilities/blob_db/blob_file.cc                                \
  utilities/blob_db/blob_log_format.cc                          \
  utilities/blob_db/blob_log_reader.cc                          \
  utilities/blob_db/blob_log_writer.cc                          \
<<<<<<< HEAD
  utilities/blob_db/ttl_extractor.cc                            \
=======
>>>>>>> 641fae60
  utilities/cassandra/cassandra_compaction_filter.cc            \
  utilities/cassandra/format.cc                                 \
  utilities/cassandra/merge_operator.cc                         \
  utilities/checkpoint/checkpoint_impl.cc                       \
  utilities/compaction_filters/remove_emptyvalue_compactionfilter.cc    \
  utilities/convenience/info_log_finder.cc                      \
  utilities/date_tiered/date_tiered_db_impl.cc                  \
  utilities/debug.cc                                            \
  utilities/document/document_db.cc                             \
  utilities/document/json_document.cc                           \
  utilities/document/json_document_builder.cc                   \
  utilities/env_mirror.cc                                       \
  utilities/env_timed.cc                                        \
  utilities/geodb/geodb_impl.cc                                 \
  utilities/leveldb_options/leveldb_options.cc                  \
  utilities/lua/rocks_lua_compaction_filter.cc                  \
  utilities/memory/memory_util.cc                               \
  utilities/merge_operators/max.cc                              \
  utilities/merge_operators/put.cc                              \
  utilities/merge_operators/string_append/stringappend.cc       \
  utilities/merge_operators/string_append/stringappend2.cc      \
  utilities/merge_operators/uint64add.cc                        \
  utilities/merge_operators/bytesxor.cc                         \
  utilities/option_change_migration/option_change_migration.cc  \
  utilities/options/options_util.cc                             \
  utilities/persistent_cache/block_cache_tier.cc                \
  utilities/persistent_cache/block_cache_tier_file.cc           \
  utilities/persistent_cache/block_cache_tier_metadata.cc       \
  utilities/persistent_cache/persistent_cache_tier.cc           \
  utilities/persistent_cache/volatile_tier_impl.cc              \
  utilities/redis/redis_lists.cc                                \
  utilities/simulator_cache/sim_cache.cc                        \
  utilities/spatialdb/spatial_db.cc                             \
  utilities/table_properties_collectors/compact_on_deletion_collector.cc \
<<<<<<< HEAD
=======
  utilities/trace/file_trace_reader_writer.cc                   \
>>>>>>> 641fae60
  utilities/transactions/optimistic_transaction.cc              \
  utilities/transactions/optimistic_transaction_db_impl.cc      \
  utilities/transactions/pessimistic_transaction.cc             \
  utilities/transactions/pessimistic_transaction_db.cc          \
  utilities/transactions/snapshot_checker.cc                    \
  utilities/transactions/transaction_base.cc                    \
  utilities/transactions/transaction_db_mutex_impl.cc           \
  utilities/transactions/transaction_lock_mgr.cc                \
  utilities/transactions/transaction_util.cc                    \
  utilities/transactions/write_prepared_txn.cc                  \
  utilities/transactions/write_prepared_txn_db.cc               \
  utilities/transactions/write_unprepared_txn.cc                \
  utilities/transactions/write_unprepared_txn_db.cc             \
  utilities/ttl/db_ttl_impl.cc                                  \
  utilities/write_batch_with_index/write_batch_with_index.cc    \
  utilities/write_batch_with_index/write_batch_with_index_internal.cc    \

ifeq (,$(shell $(CXX) -fsyntax-only -maltivec -xc /dev/null 2>&1))
LIB_SOURCES_ASM =\
  util/crc32c_ppc_asm.S
LIB_SOURCES_C = \
  util/crc32c_ppc.c
else
LIB_SOURCES_ASM =
LIB_SOURCES_C =
endif

TOOL_LIB_SOURCES = \
  tools/ldb_cmd.cc                                              \
  tools/ldb_tool.cc                                             \
  tools/sst_dump_tool.cc                                        \
  utilities/blob_db/blob_dump_tool.cc                           \
<<<<<<< HEAD
=======

ANALYZER_LIB_SOURCES = \
  tools/trace_analyzer_tool.cc					\
>>>>>>> 641fae60

MOCK_LIB_SOURCES = \
  table/mock_table.cc \
  util/fault_injection_test_env.cc

BENCH_LIB_SOURCES = \
  tools/db_bench_tool.cc                                        \

EXP_LIB_SOURCES = \
  utilities/col_buf_decoder.cc                                  \
  utilities/col_buf_encoder.cc                                  \
  utilities/column_aware_encoding_util.cc

TEST_LIB_SOURCES = \
  db/db_test_util.cc                                            \
  util/testharness.cc                                           \
  util/testutil.cc                                              \
  utilities/cassandra/test_utils.cc                             \

MAIN_SOURCES =                                                          \
  cache/cache_bench.cc                                                  \
  cache/cache_test.cc                                                   \
  db/column_family_test.cc                                              \
  db/compact_files_test.cc                                              \
  db/compaction_iterator_test.cc                                        \
  db/compaction_job_stats_test.cc                                       \
  db/compaction_job_test.cc                                             \
  db/compaction_picker_test.cc                                          \
  db/comparator_db_test.cc                                              \
  db/corruption_test.cc                                                 \
  db/cuckoo_table_db_test.cc                                            \
  db/db_basic_test.cc                                                   \
  db/db_blob_index_test.cc                                              \
  db/db_block_cache_test.cc                                             \
  db/db_bloom_filter_test.cc                                            \
  db/db_compaction_filter_test.cc                                       \
  db/db_compaction_test.cc                                              \
  db/db_dynamic_level_test.cc                                           \
  db/db_encryption_test.cc                                              \
  db/db_flush_test.cc                                                   \
  db/db_inplace_update_test.cc                                          \
  db/db_io_failure_test.cc                                              \
  db/db_iter_test.cc                                                    \
  db/db_iter_stress_test.cc                                             \
  db/db_iterator_test.cc                                                \
  db/db_log_iter_test.cc                                                \
  db/db_memtable_test.cc                                                \
  db/db_merge_operator_test.cc                                          \
  db/db_options_test.cc                                                 \
  db/db_properties_test.cc                                              \
  db/db_range_del_test.cc                                               \
  db/db_sst_test.cc                                                     \
  db/db_statistics_test.cc                                              \
  db/db_table_properties_test.cc                                        \
  db/db_tailing_iter_test.cc                                            \
  db/db_test.cc                                                         \
  db/db_test2.cc                                                        \
  db/db_universal_compaction_test.cc                                    \
  db/db_wal_test.cc                                                     \
  db/db_write_test.cc                                                   \
  db/dbformat_test.cc                                                   \
  db/deletefile_test.cc                                                 \
  db/env_timed_test.cc                                                  \
<<<<<<< HEAD
=======
  db/error_handler_test.cc                                        	\
>>>>>>> 641fae60
  db/external_sst_file_basic_test.cc                                    \
  db/external_sst_file_test.cc                                          \
  db/fault_injection_test.cc                                            \
  db/file_indexer_test.cc                                               \
  db/file_reader_writer_test.cc                                         \
  db/filename_test.cc                                                   \
  db/flush_job_test.cc                                                  \
  db/hash_table_test.cc                                                 \
  db/hash_test.cc                                                       \
  db/heap_test.cc                                                       \
  db/listener_test.cc                                                   \
  db/log_test.cc                                                        \
  db/lru_cache_test.cc                                                  \
  db/manual_compaction_test.cc                                          \
  db/memtable_list_test.cc                                              \
  db/merge_helper_test.cc                                               \
  db/merge_test.cc                                                      \
  db/obsolete_files_test.cc						\
  db/options_settable_test.cc                                           \
  db/options_file_test.cc                                               \
  db/partitioned_filter_block_test.cc                                   \
  db/perf_context_test.cc                                               \
  db/persistent_cache_test.cc                                           \
  db/plain_table_db_test.cc                                             \
  db/prefix_test.cc                                                     \
  db/redis_test.cc                                                      \
  db/repair_test.cc                                                     \
  db/range_del_aggregator_test.cc                                       \
<<<<<<< HEAD
=======
  db/range_del_aggregator_bench.cc                                      \
  db/range_tombstone_fragmenter_test.cc                                 \
>>>>>>> 641fae60
  db/table_properties_collector_test.cc                                 \
  db/util_merge_operators_test.cc                                       \
  db/version_builder_test.cc                                            \
  db/version_edit_test.cc                                               \
  db/version_set_test.cc                                                \
  db/wal_manager_test.cc                                                \
  db/write_batch_test.cc                                                \
  db/write_callback_test.cc                                             \
  db/write_controller_test.cc                                           \
  env/env_basic_test.cc                                                 \
  env/env_test.cc                                                       \
  env/mock_env_test.cc                                                  \
  memtable/inlineskiplist_test.cc                                       \
  memtable/memtablerep_bench.cc                                         \
  memtable/skiplist_test.cc                                             \
  memtable/write_buffer_manager_test.cc                                 \
  monitoring/histogram_test.cc                                          \
  monitoring/iostats_context_test.cc                                    \
  monitoring/statistics_test.cc                                         \
  options/options_test.cc                                               \
  table/block_based_filter_block_test.cc                                \
  table/block_test.cc                                                   \
  table/cleanable_test.cc                                               \
  table/cuckoo_table_builder_test.cc                                    \
  table/cuckoo_table_reader_test.cc                                     \
  table/data_block_hash_index_test.cc                                   \
  table/full_filter_block_test.cc                                       \
  table/merger_test.cc                                                  \
  table/sst_file_reader_test.cc                                         \
  table/table_reader_bench.cc                                           \
  table/table_test.cc                                                   \
  third-party/gtest-1.7.0/fused-src/gtest/gtest-all.cc                  \
  tools/db_bench.cc                                                     \
  tools/db_bench_tool_test.cc                                           \
  tools/db_sanity_test.cc                                               \
  tools/ldb_cmd_test.cc                                                 \
  tools/reduce_levels_test.cc                                           \
  tools/sst_dump_test.cc                                                \
  tools/trace_analyzer_test.cc						\
  util/arena_test.cc                                                    \
  util/auto_roll_logger_test.cc                                         \
  util/autovector_test.cc                                               \
  util/bloom_test.cc                                                    \
  util/coding_test.cc                                                   \
  util/crc32c_test.cc                                                   \
  util/dynamic_bloom_test.cc                                            \
  util/event_logger_test.cc                                             \
  util/filelock_test.cc                                                 \
  util/log_write_bench.cc                                               \
  util/rate_limiter_test.cc                                             \
<<<<<<< HEAD
=======
  util/repeatable_thread_test.cc                                        \
>>>>>>> 641fae60
  util/slice_transform_test.cc                                          \
  util/timer_queue_test.cc                                              \
  util/thread_list_test.cc                                              \
  util/thread_local_test.cc                                             \
  utilities/backupable/backupable_db_test.cc                            \
  utilities/blob_db/blob_db_test.cc                                     \
  utilities/cassandra/cassandra_format_test.cc                          \
  utilities/cassandra/cassandra_functional_test.cc                      \
  utilities/cassandra/cassandra_row_merge_test.cc                       \
  utilities/cassandra/cassandra_serialize_test.cc                       \
  utilities/checkpoint/checkpoint_test.cc                               \
  utilities/column_aware_encoding_exp.cc                                \
  utilities/column_aware_encoding_test.cc                               \
  utilities/date_tiered/date_tiered_test.cc                             \
  utilities/document/document_db_test.cc                                \
  utilities/document/json_document_test.cc                              \
  utilities/geodb/geodb_test.cc                                         \
  utilities/lua/rocks_lua_test.cc                                       \
  utilities/memory/memory_test.cc                                       \
  utilities/merge_operators/string_append/stringappend_test.cc          \
  utilities/object_registry_test.cc                                     \
  utilities/option_change_migration/option_change_migration_test.cc     \
  utilities/options/options_util_test.cc                                \
  utilities/redis/redis_lists_test.cc                                   \
  utilities/simulator_cache/sim_cache_test.cc                           \
  utilities/spatialdb/spatial_db_test.cc                                \
  utilities/table_properties_collectors/compact_on_deletion_collector_test.cc  \
  utilities/transactions/optimistic_transaction_test.cc                 \
  utilities/transactions/transaction_test.cc                            \
  utilities/transactions/write_prepared_transaction_test.cc             \
  utilities/transactions/write_unprepared_transaction_test.cc           \
  utilities/ttl/ttl_test.cc                                             \
  utilities/write_batch_with_index/write_batch_with_index_test.cc       \

JNI_NATIVE_SOURCES =                                          \
  java/rocksjni/backupenginejni.cc                            \
  java/rocksjni/backupablejni.cc                              \
  java/rocksjni/checkpoint.cc                                 \
  java/rocksjni/clock_cache.cc                                \
  java/rocksjni/columnfamilyhandle.cc                         \
  java/rocksjni/compaction_filter.cc                          \
  java/rocksjni/compaction_filter_factory.cc                  \
  java/rocksjni/compaction_filter_factory_jnicallback.cc      \
  java/rocksjni/compact_range_options.cc                      \
  java/rocksjni/compaction_options_fifo.cc                    \
  java/rocksjni/compaction_options_universal.cc               \
  java/rocksjni/comparator.cc                                 \
  java/rocksjni/comparatorjnicallback.cc                      \
  java/rocksjni/compression_options.cc                        \
  java/rocksjni/env.cc                                        \
  java/rocksjni/env_options.cc                                \
  java/rocksjni/ingest_external_file_options.cc               \
  java/rocksjni/filter.cc                                     \
  java/rocksjni/iterator.cc                                   \
  java/rocksjni/jnicallback.cc                                \
  java/rocksjni/loggerjnicallback.cc                          \
  java/rocksjni/lru_cache.cc                                  \
  java/rocksjni/memtablejni.cc                                \
  java/rocksjni/memory_util.cc                                \
  java/rocksjni/merge_operator.cc                             \
  java/rocksjni/native_comparator_wrapper_test.cc             \
  java/rocksjni/optimistic_transaction_db.cc                  \
  java/rocksjni/optimistic_transaction_options.cc             \
  java/rocksjni/options.cc                                    \
  java/rocksjni/options_util.cc                               \
  java/rocksjni/ratelimiterjni.cc                             \
  java/rocksjni/remove_emptyvalue_compactionfilterjni.cc      \
  java/rocksjni/cassandra_compactionfilterjni.cc              \
  java/rocksjni/cassandra_value_operator.cc                   \
  java/rocksjni/restorejni.cc                                 \
  java/rocksjni/rocks_callback_object.cc                      \
  java/rocksjni/rocksjni.cc                                   \
  java/rocksjni/rocksdb_exception_test.cc                     \
  java/rocksjni/slice.cc                                      \
  java/rocksjni/snapshot.cc                                   \
  java/rocksjni/sst_file_manager.cc                           \
  java/rocksjni/sst_file_writerjni.cc                         \
  java/rocksjni/statistics.cc                                 \
  java/rocksjni/statisticsjni.cc                              \
  java/rocksjni/table.cc                                      \
  java/rocksjni/transaction.cc                                \
  java/rocksjni/transaction_db.cc                             \
  java/rocksjni/transaction_options.cc                        \
  java/rocksjni/transaction_db_options.cc                     \
  java/rocksjni/transaction_log.cc                            \
  java/rocksjni/transaction_notifier.cc                       \
  java/rocksjni/transaction_notifier_jnicallback.cc           \
  java/rocksjni/ttl.cc                                        \
  java/rocksjni/write_batch.cc                                \
  java/rocksjni/writebatchhandlerjnicallback.cc               \
  java/rocksjni/write_batch_test.cc                           \
  java/rocksjni/write_batch_with_index.cc                     \
  java/rocksjni/write_buffer_manager.cc<|MERGE_RESOLUTION|>--- conflicted
+++ resolved
@@ -170,10 +170,6 @@
   utilities/blob_db/blob_log_format.cc                          \
   utilities/blob_db/blob_log_reader.cc                          \
   utilities/blob_db/blob_log_writer.cc                          \
-<<<<<<< HEAD
-  utilities/blob_db/ttl_extractor.cc                            \
-=======
->>>>>>> 641fae60
   utilities/cassandra/cassandra_compaction_filter.cc            \
   utilities/cassandra/format.cc                                 \
   utilities/cassandra/merge_operator.cc                         \
@@ -208,10 +204,7 @@
   utilities/simulator_cache/sim_cache.cc                        \
   utilities/spatialdb/spatial_db.cc                             \
   utilities/table_properties_collectors/compact_on_deletion_collector.cc \
-<<<<<<< HEAD
-=======
   utilities/trace/file_trace_reader_writer.cc                   \
->>>>>>> 641fae60
   utilities/transactions/optimistic_transaction.cc              \
   utilities/transactions/optimistic_transaction_db_impl.cc      \
   utilities/transactions/pessimistic_transaction.cc             \
@@ -244,12 +237,9 @@
   tools/ldb_tool.cc                                             \
   tools/sst_dump_tool.cc                                        \
   utilities/blob_db/blob_dump_tool.cc                           \
-<<<<<<< HEAD
-=======
 
 ANALYZER_LIB_SOURCES = \
   tools/trace_analyzer_tool.cc					\
->>>>>>> 641fae60
 
 MOCK_LIB_SOURCES = \
   table/mock_table.cc \
@@ -313,10 +303,7 @@
   db/dbformat_test.cc                                                   \
   db/deletefile_test.cc                                                 \
   db/env_timed_test.cc                                                  \
-<<<<<<< HEAD
-=======
   db/error_handler_test.cc                                        	\
->>>>>>> 641fae60
   db/external_sst_file_basic_test.cc                                    \
   db/external_sst_file_test.cc                                          \
   db/fault_injection_test.cc                                            \
@@ -345,11 +332,8 @@
   db/redis_test.cc                                                      \
   db/repair_test.cc                                                     \
   db/range_del_aggregator_test.cc                                       \
-<<<<<<< HEAD
-=======
   db/range_del_aggregator_bench.cc                                      \
   db/range_tombstone_fragmenter_test.cc                                 \
->>>>>>> 641fae60
   db/table_properties_collector_test.cc                                 \
   db/util_merge_operators_test.cc                                       \
   db/version_builder_test.cc                                            \
@@ -400,10 +384,7 @@
   util/filelock_test.cc                                                 \
   util/log_write_bench.cc                                               \
   util/rate_limiter_test.cc                                             \
-<<<<<<< HEAD
-=======
   util/repeatable_thread_test.cc                                        \
->>>>>>> 641fae60
   util/slice_transform_test.cc                                          \
   util/timer_queue_test.cc                                              \
   util/thread_list_test.cc                                              \
