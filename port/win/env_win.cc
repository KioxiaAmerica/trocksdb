//  Copyright (c) 2011-present, Facebook, Inc.  All rights reserved.
//  This source code is licensed under both the GPLv2 (found in the
//  COPYING file in the root directory) and Apache 2.0 License
//  (found in the LICENSE.Apache file in the root directory).
//
// Copyright (c) 2011 The LevelDB Authors. All rights reserved.
// Use of this source code is governed by a BSD-style license that can be
// found in the LICENSE file. See the AUTHORS file for names of contributors.

#include "port/win/env_win.h"
#include "port/win/win_thread.h"
#include <algorithm>
#include <ctime>
#include <thread>

#include <errno.h>
#include <process.h> // _getpid
#include <io.h> // _access
#include <direct.h> // _rmdir, _mkdir, _getcwd
#include <sys/types.h>
#include <sys/stat.h>

#include "rocksdb/env.h"
#include "rocksdb/slice.h"

#include "port/port.h"
#include "port/dirent.h"
#include "port/win/win_logger.h"
#include "port/win/io_win.h"

#include "monitoring/iostats_context_imp.h"

#include "monitoring/thread_status_updater.h"
#include "monitoring/thread_status_util.h"

#include <rpc.h>  // for uuid generation
#include <windows.h>
#include <shlwapi.h>
#include "strsafe.h"

#include <algorithm>

namespace rocksdb {

ThreadStatusUpdater* CreateThreadStatusUpdater() {
  return new ThreadStatusUpdater();
}

namespace {

static const size_t kSectorSize = 512; // Sector size used when physical sector size could not be obtained from device.

// RAII helpers for HANDLEs
const auto CloseHandleFunc = [](HANDLE h) { ::CloseHandle(h); };
typedef std::unique_ptr<void, decltype(CloseHandleFunc)> UniqueCloseHandlePtr;

const auto FindCloseFunc = [](HANDLE h) { ::FindClose(h); };
typedef std::unique_ptr<void, decltype(FindCloseFunc)> UniqueFindClosePtr;

void WinthreadCall(const char* label, std::error_code result) {
  if (0 != result.value()) {
    fprintf(stderr, "pthread %s: %s\n", label, strerror(result.value()));
    abort();
  }
}

}

namespace port {

WinEnvIO::WinEnvIO(Env* hosted_env)
  :   hosted_env_(hosted_env),
      page_size_(4 * 1024),
      allocation_granularity_(page_size_),
      perf_counter_frequency_(0),
      GetSystemTimePreciseAsFileTime_(NULL) {

  SYSTEM_INFO sinfo;
  GetSystemInfo(&sinfo);

  page_size_ = sinfo.dwPageSize;
  allocation_granularity_ = sinfo.dwAllocationGranularity;

  {
    LARGE_INTEGER qpf;
    BOOL ret __attribute__((__unused__));
    ret = QueryPerformanceFrequency(&qpf);
    assert(ret == TRUE);
    perf_counter_frequency_ = qpf.QuadPart;
  }

  HMODULE module = GetModuleHandle("kernel32.dll");
  if (module != NULL) {
    GetSystemTimePreciseAsFileTime_ = (FnGetSystemTimePreciseAsFileTime)GetProcAddress(
      module, "GetSystemTimePreciseAsFileTime");
  }
}

WinEnvIO::~WinEnvIO() {
}

Status WinEnvIO::DeleteFile(const std::string& fname) {
  Status result;

<<<<<<< HEAD
  BOOL ret = DeleteFileA(fname.c_str());
=======
  BOOL ret = RX_DeleteFile(RX_FN(fname).c_str());

>>>>>>> 641fae60
  if(!ret) {
    auto lastError = GetLastError();
    result = IOErrorFromWindowsError("Failed to delete: " + fname,
      lastError);
  }

  return result;
}

Status WinEnvIO::Truncate(const std::string& fname, size_t size) {
  Status s;
<<<<<<< HEAD
  int result = truncate(fname.c_str(), size);
=======
  int result = rocksdb::port::Truncate(fname, size);
>>>>>>> 641fae60
  if (result != 0) {
    s = IOError("Failed to truncate: " + fname, errno);
  }
  return s;
}

Status WinEnvIO::GetCurrentTime(int64_t* unix_time) {
  time_t time = std::time(nullptr);
  if (time == (time_t)(-1)) {
    return Status::NotSupported("Failed to get time");
  }

  *unix_time = time;
  return Status::OK();
}

Status WinEnvIO::NewSequentialFile(const std::string& fname,
  std::unique_ptr<SequentialFile>* result,
  const EnvOptions& options) {
  Status s;

  result->reset();

  // Corruption test needs to rename and delete files of these kind
  // while they are still open with another handle. For that reason we
  // allow share_write and delete(allows rename).
  HANDLE hFile = INVALID_HANDLE_VALUE;

  DWORD fileFlags = FILE_ATTRIBUTE_READONLY;

  if (options.use_direct_reads && !options.use_mmap_reads) {
    fileFlags |= FILE_FLAG_NO_BUFFERING;
  }

  {
    IOSTATS_TIMER_GUARD(open_nanos);
    hFile = RX_CreateFile(
      RX_FN(fname).c_str(), GENERIC_READ,
      FILE_SHARE_READ | FILE_SHARE_WRITE | FILE_SHARE_DELETE, NULL,
      OPEN_EXISTING,  // Original fopen mode is "rb"
      fileFlags, NULL);
  }

  if (INVALID_HANDLE_VALUE == hFile) {
    auto lastError = GetLastError();
    s = IOErrorFromWindowsError("Failed to open NewSequentialFile" + fname,
      lastError);
  } else {
    result->reset(new WinSequentialFile(fname, hFile, options));
  }
  return s;
}

Status WinEnvIO::NewRandomAccessFile(const std::string& fname,
  std::unique_ptr<RandomAccessFile>* result,
  const EnvOptions& options) {
  result->reset();
  Status s;

  // Open the file for read-only random access
  // Random access is to disable read-ahead as the system reads too much data
  DWORD fileFlags = FILE_ATTRIBUTE_READONLY;

  if (options.use_direct_reads && !options.use_mmap_reads) {
    fileFlags |= FILE_FLAG_NO_BUFFERING;
  } else {
    fileFlags |= FILE_FLAG_RANDOM_ACCESS;
  }

  /// Shared access is necessary for corruption test to pass
  // almost all tests would work with a possible exception of fault_injection
  HANDLE hFile = 0;
  {
    IOSTATS_TIMER_GUARD(open_nanos);
    hFile =
      RX_CreateFile(RX_FN(fname).c_str(), GENERIC_READ,
      FILE_SHARE_READ | FILE_SHARE_WRITE | FILE_SHARE_DELETE,
      NULL, OPEN_EXISTING, fileFlags, NULL);
  }

  if (INVALID_HANDLE_VALUE == hFile) {
    auto lastError = GetLastError();
    return IOErrorFromWindowsError(
      "NewRandomAccessFile failed to Create/Open: " + fname, lastError);
  }

  UniqueCloseHandlePtr fileGuard(hFile, CloseHandleFunc);

  // CAUTION! This will map the entire file into the process address space
  if (options.use_mmap_reads && sizeof(void*) >= 8) {
    // Use mmap when virtual address-space is plentiful.
    uint64_t fileSize;

    s = GetFileSize(fname, &fileSize);

    if (s.ok()) {
      // Will not map empty files
      if (fileSize == 0) {
        return IOError(
          "NewRandomAccessFile failed to map empty file: " + fname, EINVAL);
      }

      HANDLE hMap = RX_CreateFileMapping(hFile, NULL, PAGE_READONLY,
        0,  // Whole file at its present length
        0,
        NULL);  // Mapping name

      if (!hMap) {
        auto lastError = GetLastError();
        return IOErrorFromWindowsError(
          "Failed to create file mapping for NewRandomAccessFile: " + fname,
          lastError);
      }

      UniqueCloseHandlePtr mapGuard(hMap, CloseHandleFunc);

      const void* mapped_region =
        MapViewOfFileEx(hMap, FILE_MAP_READ,
        0,  // High DWORD of access start
        0,  // Low DWORD
        static_cast<SIZE_T>(fileSize),
        NULL);  // Let the OS choose the mapping

      if (!mapped_region) {
        auto lastError = GetLastError();
        return IOErrorFromWindowsError(
          "Failed to MapViewOfFile for NewRandomAccessFile: " + fname,
          lastError);
      }

      result->reset(new WinMmapReadableFile(fname, hFile, hMap, mapped_region,
				static_cast<size_t>(fileSize)));

      mapGuard.release();
      fileGuard.release();
    }
  } else {
    result->reset(new WinRandomAccessFile(fname, hFile, 
      std::max(GetSectorSize(fname), page_size_), options));
    fileGuard.release();
  }
  return s;
}

Status WinEnvIO::OpenWritableFile(const std::string& fname,
  std::unique_ptr<WritableFile>* result,
  const EnvOptions& options,
  bool reopen) {

  const size_t c_BufferCapacity = 64 * 1024;

  EnvOptions local_options(options);

  result->reset();
  Status s;

  DWORD fileFlags = FILE_ATTRIBUTE_NORMAL;

  if (local_options.use_direct_writes && !local_options.use_mmap_writes) {
    fileFlags = FILE_FLAG_NO_BUFFERING | FILE_FLAG_WRITE_THROUGH;
  }

  // Desired access. We are want to write only here but if we want to memory
  // map
  // the file then there is no write only mode so we have to create it
  // Read/Write
  // However, MapViewOfFile specifies only Write only
  DWORD desired_access = GENERIC_WRITE;
  DWORD shared_mode = FILE_SHARE_READ;

  if (local_options.use_mmap_writes) {
    desired_access |= GENERIC_READ;
  } else {
    // Adding this solely for tests to pass (fault_injection_test,
    // wal_manager_test).
    shared_mode |= (FILE_SHARE_WRITE | FILE_SHARE_DELETE);
  }

  // This will always truncate the file
  DWORD creation_disposition = CREATE_ALWAYS;
  if (reopen) {
    creation_disposition = OPEN_ALWAYS;
  }

  HANDLE hFile = 0;
  {
    IOSTATS_TIMER_GUARD(open_nanos);
    hFile = RX_CreateFile(
      RX_FN(fname).c_str(),
      desired_access,  // Access desired
      shared_mode,
      NULL,           // Security attributes
      creation_disposition,  // Posix env says (reopen) ? (O_CREATE | O_APPEND) : O_CREAT | O_TRUNC
      fileFlags,      // Flags
      NULL);          // Template File
  }

  if (INVALID_HANDLE_VALUE == hFile) {
    auto lastError = GetLastError();
    return IOErrorFromWindowsError(
      "Failed to create a NewWriteableFile: " + fname, lastError);
  }

  // We will start writing at the end, appending
  if (reopen) {
    LARGE_INTEGER zero_move;
    zero_move.QuadPart = 0;
    BOOL ret = SetFilePointerEx(hFile, zero_move, NULL, FILE_END);
    if (!ret) {
      auto lastError = GetLastError();
      return IOErrorFromWindowsError(
        "Failed to create a ReopenWritableFile move to the end: " + fname, lastError);
    }
  }

  if (options.use_mmap_writes) {
    // We usually do not use mmmapping on SSD and thus we pass memory
    // page_size
    result->reset(new WinMmapFile(fname, hFile, page_size_,
      allocation_granularity_, local_options));
  } else {
    // Here we want the buffer allocation to be aligned by the SSD page size
    // and to be a multiple of it
    result->reset(new WinWritableFile(fname, hFile, std::max(GetSectorSize(fname), GetPageSize()),
      c_BufferCapacity, local_options));
  }
  return s;
}

Status WinEnvIO::NewRandomRWFile(const std::string & fname,
  std::unique_ptr<RandomRWFile>* result, const EnvOptions & options) {

  Status s;

  // Open the file for read-only random access
  // Random access is to disable read-ahead as the system reads too much data
  DWORD desired_access = GENERIC_READ | GENERIC_WRITE;
  DWORD shared_mode = FILE_SHARE_READ | FILE_SHARE_WRITE | FILE_SHARE_DELETE;
  DWORD creation_disposition = OPEN_EXISTING; // Fail if file does not exist
  DWORD file_flags = FILE_FLAG_RANDOM_ACCESS;

  if (options.use_direct_reads && options.use_direct_writes) {
    file_flags |= FILE_FLAG_NO_BUFFERING;
  }

  /// Shared access is necessary for corruption test to pass
  // almost all tests would work with a possible exception of fault_injection
  HANDLE hFile = 0;
  {
    IOSTATS_TIMER_GUARD(open_nanos);
    hFile =
      RX_CreateFile(RX_FN(fname).c_str(),
        desired_access,
        shared_mode,
        NULL, // Security attributes
        creation_disposition,
        file_flags,
        NULL);
  }

  if (INVALID_HANDLE_VALUE == hFile) {
    auto lastError = GetLastError();
    return IOErrorFromWindowsError(
      "NewRandomRWFile failed to Create/Open: " + fname, lastError);
  }

  UniqueCloseHandlePtr fileGuard(hFile, CloseHandleFunc);
  result->reset(new WinRandomRWFile(fname, hFile, std::max(GetSectorSize(fname), GetPageSize()),
   options));
  fileGuard.release();

  return s;
}

Status WinEnvIO::NewMemoryMappedFileBuffer(const std::string & fname,
  std::unique_ptr<MemoryMappedFileBuffer>* result) {
  Status s;
  result->reset();

  DWORD fileFlags = FILE_ATTRIBUTE_READONLY;

  HANDLE hFile = INVALID_HANDLE_VALUE;
  {
    IOSTATS_TIMER_GUARD(open_nanos);
<<<<<<< HEAD
    hFile = CreateFileA(
      fname.c_str(), GENERIC_READ | GENERIC_WRITE,
=======
    hFile = RX_CreateFile(
      RX_FN(fname).c_str(), GENERIC_READ | GENERIC_WRITE,
>>>>>>> 641fae60
      FILE_SHARE_READ | FILE_SHARE_WRITE | FILE_SHARE_DELETE,
      NULL,
      OPEN_EXISTING,  // Open only if it exists
      fileFlags,
      NULL);
  }

  if (INVALID_HANDLE_VALUE == hFile) {
    auto lastError = GetLastError();
    s = IOErrorFromWindowsError("Failed to open NewMemoryMappedFileBuffer: " + fname,
      lastError);
    return s;
  }
  UniqueCloseHandlePtr fileGuard(hFile, CloseHandleFunc);

  uint64_t fileSize = 0;
  s = GetFileSize(fname, &fileSize);
  if (!s.ok()) {
    return s;
  }
  // Will not map empty files
  if (fileSize == 0) {
    return Status::NotSupported("NewMemoryMappedFileBuffer can not map zero length files: " + fname);
  }

  // size_t is 32-bit with 32-bit builds
  if (fileSize > std::numeric_limits<size_t>::max()) {
    return Status::NotSupported(
      "The specified file size does not fit into 32-bit memory addressing: " + fname);
  }

<<<<<<< HEAD
  HANDLE hMap = CreateFileMappingA(hFile, NULL, PAGE_READWRITE,
=======
  HANDLE hMap = RX_CreateFileMapping(hFile, NULL, PAGE_READWRITE,
>>>>>>> 641fae60
      0,  // Whole file at its present length
      0,
      NULL);  // Mapping name

  if (!hMap) {
    auto lastError = GetLastError();
    return IOErrorFromWindowsError(
      "Failed to create file mapping for NewMemoryMappedFileBuffer: " + fname,
      lastError);
  }
  UniqueCloseHandlePtr mapGuard(hMap, CloseHandleFunc);

  void* base = MapViewOfFileEx(hMap, FILE_MAP_WRITE,
    0,  // High DWORD of access start
    0,  // Low DWORD
<<<<<<< HEAD
    fileSize,
=======
		static_cast<SIZE_T>(fileSize),
>>>>>>> 641fae60
    NULL);  // Let the OS choose the mapping

  if (!base) {
    auto lastError = GetLastError();
    return IOErrorFromWindowsError(
      "Failed to MapViewOfFile for NewMemoryMappedFileBuffer: " + fname,
      lastError);
  }

  result->reset(new WinMemoryMappedBuffer(hFile, hMap, 
    base, static_cast<size_t>(fileSize)));

  mapGuard.release();
  fileGuard.release();

  return s;
}

Status WinEnvIO::NewDirectory(const std::string& name,
  std::unique_ptr<Directory>* result) {
  Status s;
  // Must be nullptr on failure
  result->reset();

  if (!DirExists(name)) {
    s = IOErrorFromWindowsError(
      "open folder: " + name, ERROR_DIRECTORY);
    return s;
  }

  HANDLE handle = INVALID_HANDLE_VALUE;
  // 0 - for access means read metadata
  {
    IOSTATS_TIMER_GUARD(open_nanos);
<<<<<<< HEAD
    handle = ::CreateFileA(name.c_str(), 0,
=======
    handle = RX_CreateFile(RX_FN(name).c_str(), 0,
>>>>>>> 641fae60
      FILE_SHARE_DELETE | FILE_SHARE_READ | FILE_SHARE_WRITE,
      NULL,
      OPEN_EXISTING,
      FILE_FLAG_BACKUP_SEMANTICS, // make opening folders possible
      NULL);
<<<<<<< HEAD
  }

  if (INVALID_HANDLE_VALUE == handle) {
    auto lastError = GetLastError();
    s = IOErrorFromWindowsError(
      "open folder: " + name, lastError);
    return s;
  }

=======
  }

  if (INVALID_HANDLE_VALUE == handle) {
    auto lastError = GetLastError();
    s = IOErrorFromWindowsError(
      "open folder: " + name, lastError);
    return s;
  }

>>>>>>> 641fae60
  result->reset(new WinDirectory(handle));

  return s;
}

Status WinEnvIO::FileExists(const std::string& fname) {
  Status s;
  // TODO: This does not follow symbolic links at this point
  // which is consistent with _access() impl on windows
  // but can be added
  WIN32_FILE_ATTRIBUTE_DATA attrs;
<<<<<<< HEAD
  if (FALSE == GetFileAttributesExA(fname.c_str(), GetFileExInfoStandard,
    &attrs)) {
=======
  if (FALSE == RX_GetFileAttributesEx(RX_FN(fname).c_str(), GetFileExInfoStandard, &attrs)) {
>>>>>>> 641fae60
    auto lastError = GetLastError();
    switch (lastError) {
    case ERROR_ACCESS_DENIED:
    case ERROR_NOT_FOUND:
    case ERROR_FILE_NOT_FOUND:
    case ERROR_PATH_NOT_FOUND:
      s = Status::NotFound();
      break;
    default:
      s = IOErrorFromWindowsError("Unexpected error for: " + fname,
        lastError);
      break;
    }
  }
  return s;
}

Status WinEnvIO::GetChildren(const std::string& dir,
  std::vector<std::string>* result) {

  Status status;
  result->clear();
  std::vector<std::string> output;

<<<<<<< HEAD
  WIN32_FIND_DATA data;
  std::string pattern(dir);
  pattern.append("\\").append("*");

  HANDLE handle = ::FindFirstFileExA(pattern.c_str(),
=======
  RX_WIN32_FIND_DATA data;
  memset(&data, 0, sizeof(data));
  std::string pattern(dir);
  pattern.append("\\").append("*");

  HANDLE handle = RX_FindFirstFileEx(RX_FN(pattern).c_str(),
>>>>>>> 641fae60
    FindExInfoBasic, // Do not want alternative name
    &data,
    FindExSearchNameMatch,
    NULL, // lpSearchFilter
    0);

  if (handle == INVALID_HANDLE_VALUE) {
    auto lastError = GetLastError();
    switch (lastError) {
    case ERROR_NOT_FOUND:
    case ERROR_ACCESS_DENIED:
    case ERROR_FILE_NOT_FOUND:
    case ERROR_PATH_NOT_FOUND:
      status = Status::NotFound();
      break;
    default:
      status = IOErrorFromWindowsError(
        "Failed to GetChhildren for: " + dir, lastError);
    }
    return status;
  }

  UniqueFindClosePtr fc(handle, FindCloseFunc);
<<<<<<< HEAD

  if (result->capacity() > 0) {
    output.reserve(result->capacity());
  }

=======

  if (result->capacity() > 0) {
    output.reserve(result->capacity());
  }

>>>>>>> 641fae60
  // For safety
  data.cFileName[MAX_PATH - 1] = 0;

  while (true) {
<<<<<<< HEAD
    output.emplace_back(data.cFileName);
    BOOL ret =- ::FindNextFileA(handle, &data);
=======
    auto x = RX_FILESTRING(data.cFileName, RX_FNLEN(data.cFileName));
    output.emplace_back(FN_TO_RX(x));
    BOOL ret =- RX_FindNextFile(handle, &data);
>>>>>>> 641fae60
    // If the function fails the return value is zero
    // and non-zero otherwise. Not TRUE or FALSE.
    if (ret == FALSE) {
      // Posix does not care why we stopped
      break;
    }
    data.cFileName[MAX_PATH - 1] = 0;
  }
  output.swap(*result);
  return status;
}

Status WinEnvIO::CreateDir(const std::string& name) {
  Status result;
<<<<<<< HEAD

  BOOL ret = CreateDirectoryA(name.c_str(), NULL);
=======
  BOOL ret = RX_CreateDirectory(RX_FN(name).c_str(), NULL);
>>>>>>> 641fae60
  if (!ret) {
    auto lastError = GetLastError();
    result = IOErrorFromWindowsError(
        "Failed to create a directory: " + name, lastError);
  }

  return result;
}

Status  WinEnvIO::CreateDirIfMissing(const std::string& name) {
  Status result;

  if (DirExists(name)) {
    return result;
  }

<<<<<<< HEAD
  BOOL ret = CreateDirectoryA(name.c_str(), NULL);
=======
  BOOL ret = RX_CreateDirectory(RX_FN(name).c_str(), NULL);
>>>>>>> 641fae60
  if (!ret) {
    auto lastError = GetLastError();
    if (lastError != ERROR_ALREADY_EXISTS) {
      result = IOErrorFromWindowsError(
        "Failed to create a directory: " + name, lastError);
    } else {
      result =
        Status::IOError(name + ": exists but is not a directory");
    }
  }
  return result;
}

Status WinEnvIO::DeleteDir(const std::string& name) {
  Status result;
<<<<<<< HEAD
  BOOL ret = RemoveDirectoryA(name.c_str());
=======
  BOOL ret = RX_RemoveDirectory(RX_FN(name).c_str());
>>>>>>> 641fae60
  if (!ret) {
    auto lastError = GetLastError();
    result = IOErrorFromWindowsError("Failed to remove dir: " + name, lastError);
  }
  return result;
}

Status WinEnvIO::GetFileSize(const std::string& fname,
  uint64_t* size) {
  Status s;

  WIN32_FILE_ATTRIBUTE_DATA attrs;
  if (RX_GetFileAttributesEx(RX_FN(fname).c_str(), GetFileExInfoStandard, &attrs)) {
    ULARGE_INTEGER file_size;
    file_size.HighPart = attrs.nFileSizeHigh;
    file_size.LowPart = attrs.nFileSizeLow;
    *size = file_size.QuadPart;
  } else {
    auto lastError = GetLastError();
    s = IOErrorFromWindowsError("Can not get size for: " + fname, lastError);
  }
  return s;
}

uint64_t WinEnvIO::FileTimeToUnixTime(const FILETIME& ftTime) {
  const uint64_t c_FileTimePerSecond = 10000000U;
  // UNIX epoch starts on 1970-01-01T00:00:00Z
  // Windows FILETIME starts on 1601-01-01T00:00:00Z
  // Therefore, we need to subtract the below number of seconds from
  // the seconds that we obtain from FILETIME with an obvious loss of
  // precision
  const uint64_t c_SecondBeforeUnixEpoch = 11644473600U;

  ULARGE_INTEGER li;
  li.HighPart = ftTime.dwHighDateTime;
  li.LowPart = ftTime.dwLowDateTime;

  uint64_t result =
    (li.QuadPart / c_FileTimePerSecond) - c_SecondBeforeUnixEpoch;
  return result;
}

Status WinEnvIO::GetFileModificationTime(const std::string& fname,
  uint64_t* file_mtime) {
  Status s;

  WIN32_FILE_ATTRIBUTE_DATA attrs;
  if (RX_GetFileAttributesEx(RX_FN(fname).c_str(), GetFileExInfoStandard, &attrs)) {
    *file_mtime = FileTimeToUnixTime(attrs.ftLastWriteTime);
  } else {
    auto lastError = GetLastError();
    s = IOErrorFromWindowsError(
      "Can not get file modification time for: " + fname, lastError);
    *file_mtime = 0;
  }

  return s;
}

Status WinEnvIO::RenameFile(const std::string& src,
  const std::string& target) {
  Status result;

  // rename() is not capable of replacing the existing file as on Linux
  // so use OS API directly
  if (!RX_MoveFileEx(RX_FN(src).c_str(), RX_FN(target).c_str(), MOVEFILE_REPLACE_EXISTING)) {
    DWORD lastError = GetLastError();

    std::string text("Failed to rename: ");
    text.append(src).append(" to: ").append(target);

    result = IOErrorFromWindowsError(text, lastError);
  }

  return result;
}

Status WinEnvIO::LinkFile(const std::string& src,
  const std::string& target) {
  Status result;

  if (!RX_CreateHardLink(RX_FN(target).c_str(), RX_FN(src).c_str(),  NULL)) {
    DWORD lastError = GetLastError();
    if (lastError == ERROR_NOT_SAME_DEVICE) {
      return Status::NotSupported("No cross FS links allowed");
    }

    std::string text("Failed to link: ");
    text.append(src).append(" to: ").append(target);

    result = IOErrorFromWindowsError(text, lastError);
  }

  return result;
}

<<<<<<< HEAD
=======
Status WinEnvIO::NumFileLinks(const std::string& fname, uint64_t* count) {
  Status s;
  HANDLE handle = RX_CreateFile(
      RX_FN(fname).c_str(), 0,
      FILE_SHARE_DELETE | FILE_SHARE_READ | FILE_SHARE_WRITE,
      NULL, OPEN_EXISTING, FILE_FLAG_BACKUP_SEMANTICS, NULL);

  if (INVALID_HANDLE_VALUE == handle) {
    auto lastError = GetLastError();
    s = IOErrorFromWindowsError("NumFileLinks: " + fname, lastError);
    return s;
  }
  UniqueCloseHandlePtr handle_guard(handle, CloseHandleFunc);
  FILE_STANDARD_INFO standard_info;
  if (0 != GetFileInformationByHandleEx(handle, FileStandardInfo,
                                        &standard_info,
                                        sizeof(standard_info))) {
    *count = standard_info.NumberOfLinks;
  } else {
    auto lastError = GetLastError();
    s = IOErrorFromWindowsError("GetFileInformationByHandleEx: " + fname,
                                lastError);
  }
  return s;
}

>>>>>>> 641fae60
Status WinEnvIO::AreFilesSame(const std::string& first,
  const std::string& second, bool* res) {
// For MinGW builds
#if (_WIN32_WINNT == _WIN32_WINNT_VISTA)
  Status s = Status::NotSupported();
#else
  assert(res != nullptr);
  Status s;
  if (res == nullptr) {
    s = Status::InvalidArgument("res");
    return s;
  }

  // 0 - for access means read metadata
<<<<<<< HEAD
  HANDLE file_1 = ::CreateFileA(first.c_str(), 0, 
=======
  HANDLE file_1 = RX_CreateFile(RX_FN(first).c_str(), 0, 
>>>>>>> 641fae60
                      FILE_SHARE_DELETE | FILE_SHARE_READ | FILE_SHARE_WRITE,
                      NULL, 
                      OPEN_EXISTING,
                      FILE_FLAG_BACKUP_SEMANTICS, // make opening folders possible
                      NULL);

  if (INVALID_HANDLE_VALUE == file_1) {
    auto lastError = GetLastError();
    s = IOErrorFromWindowsError(
      "open file: " + first, lastError);
    return s;
  }
  UniqueCloseHandlePtr g_1(file_1, CloseHandleFunc);

<<<<<<< HEAD
  HANDLE file_2 = ::CreateFileA(second.c_str(), 0,
=======
  HANDLE file_2 = RX_CreateFile(RX_FN(second).c_str(), 0,
>>>>>>> 641fae60
                     FILE_SHARE_DELETE | FILE_SHARE_READ | FILE_SHARE_WRITE,
                     NULL, OPEN_EXISTING,
                     FILE_FLAG_BACKUP_SEMANTICS, // make opening folders possible
                     NULL);

  if (INVALID_HANDLE_VALUE == file_2) {
    auto lastError = GetLastError();
    s = IOErrorFromWindowsError(
      "open file: " + second, lastError);
    return s;
  }
  UniqueCloseHandlePtr g_2(file_2, CloseHandleFunc);

  FILE_ID_INFO FileInfo_1;
  BOOL result = GetFileInformationByHandleEx(file_1, FileIdInfo, &FileInfo_1,
    sizeof(FileInfo_1));

  if (!result) {
    auto lastError = GetLastError();
    s = IOErrorFromWindowsError(
      "stat file: " + first, lastError);
    return s;
  }

   FILE_ID_INFO FileInfo_2;
   result = GetFileInformationByHandleEx(file_2, FileIdInfo, &FileInfo_2,
    sizeof(FileInfo_2));

  if (!result) {
    auto lastError = GetLastError();
    s = IOErrorFromWindowsError(
      "stat file: " + second, lastError);
    return s;
  }

  if (FileInfo_1.VolumeSerialNumber == FileInfo_2.VolumeSerialNumber) {
    *res = (0 == memcmp(FileInfo_1.FileId.Identifier, FileInfo_2.FileId.Identifier, 
      sizeof(FileInfo_1.FileId.Identifier)));
  } else {
    *res = false;
  }
#endif
  return s;
}

Status  WinEnvIO::LockFile(const std::string& lockFname,
  FileLock** lock) {
  assert(lock != nullptr);

  *lock = NULL;
  Status result;

  // No-sharing, this is a LOCK file
  const DWORD ExclusiveAccessON = 0;

  // Obtain exclusive access to the LOCK file
  // Previously, instead of NORMAL attr we set DELETE on close and that worked
  // well except with fault_injection test that insists on deleting it.
  HANDLE hFile = 0;
  {
    IOSTATS_TIMER_GUARD(open_nanos);
    hFile = RX_CreateFile(RX_FN(lockFname).c_str(), (GENERIC_READ | GENERIC_WRITE),
      ExclusiveAccessON, NULL, CREATE_ALWAYS,
      FILE_ATTRIBUTE_NORMAL, NULL);
  }

  if (INVALID_HANDLE_VALUE == hFile) {
    auto lastError = GetLastError();
    result = IOErrorFromWindowsError(
      "Failed to create lock file: " + lockFname, lastError);
  } else {
    *lock = new WinFileLock(hFile);
  }

  return result;
}

Status WinEnvIO::UnlockFile(FileLock* lock) {
  Status result;

  assert(lock != nullptr);

  delete lock;

  return result;
}

Status WinEnvIO::GetTestDirectory(std::string* result) {

  std::string output;

  const char* env = getenv("TEST_TMPDIR");
  if (env && env[0] != '\0') {
    output = env;
  } else {
    env = getenv("TMP");

    if (env && env[0] != '\0') {
      output = env;
    } else {
      output = "c:\\tmp";
    }
  }
  CreateDir(output);

  output.append("\\testrocksdb-");
  output.append(std::to_string(_getpid()));

  CreateDir(output);

  output.swap(*result);

  return Status::OK();
}

Status WinEnvIO::NewLogger(const std::string& fname,
  std::shared_ptr<Logger>* result) {
  Status s;

  result->reset();

  HANDLE hFile = 0;
  {
    IOSTATS_TIMER_GUARD(open_nanos);
    hFile = RX_CreateFile(
      RX_FN(fname).c_str(), GENERIC_WRITE,
      FILE_SHARE_READ | FILE_SHARE_DELETE,  // In RocksDb log files are
      // renamed and deleted before
      // they are closed. This enables
      // doing so.
      NULL,
      CREATE_ALWAYS,  // Original fopen mode is "w"
      FILE_ATTRIBUTE_NORMAL, NULL);
  }

  if (INVALID_HANDLE_VALUE == hFile) {
    auto lastError = GetLastError();
    s = IOErrorFromWindowsError("Failed to open LogFile" + fname, lastError);
  } else {
    {
      // With log files we want to set the true creation time as of now
      // because the system
      // for some reason caches the attributes of the previous file that just
      // been renamed from
      // this name so auto_roll_logger_test fails
      FILETIME ft;
      GetSystemTimeAsFileTime(&ft);
      // Set creation, last access and last write time to the same value
      SetFileTime(hFile, &ft, &ft, &ft);
    }
    result->reset(new WinLogger(&WinEnvThreads::gettid, hosted_env_, hFile));
  }
  return s;
}

uint64_t WinEnvIO::NowMicros() {

  if (GetSystemTimePreciseAsFileTime_ != NULL) {
    // all std::chrono clocks on windows proved to return
    // values that may repeat that is not good enough for some uses.
    const int64_t c_UnixEpochStartTicks = 116444736000000000LL;
    const int64_t c_FtToMicroSec = 10;

    // This interface needs to return system time and not
    // just any microseconds because it is often used as an argument
    // to TimedWait() on condition variable
    FILETIME ftSystemTime;
    GetSystemTimePreciseAsFileTime_(&ftSystemTime);

    LARGE_INTEGER li;
    li.LowPart = ftSystemTime.dwLowDateTime;
    li.HighPart = ftSystemTime.dwHighDateTime;
    // Subtract unix epoch start
    li.QuadPart -= c_UnixEpochStartTicks;
    // Convert to microsecs
    li.QuadPart /= c_FtToMicroSec;
    return li.QuadPart;
  }
  using namespace std::chrono;
  return duration_cast<microseconds>(system_clock::now().time_since_epoch()).count();
}

uint64_t WinEnvIO::NowNanos() {
  // all std::chrono clocks on windows have the same resolution that is only
  // good enough for microseconds but not nanoseconds
  // On Windows 8 and Windows 2012 Server
  // GetSystemTimePreciseAsFileTime(&current_time) can be used
  LARGE_INTEGER li;
  QueryPerformanceCounter(&li);
  // Convert to nanoseconds first to avoid loss of precision
  // and divide by frequency
  li.QuadPart *= std::nano::den;
  li.QuadPart /= perf_counter_frequency_;
  return li.QuadPart;
}

Status WinEnvIO::GetHostName(char* name, uint64_t len) {
  Status s;
  DWORD nSize = static_cast<DWORD>(
    std::min<uint64_t>(len, std::numeric_limits<DWORD>::max()));

  if (!::GetComputerNameA(name, &nSize)) {
    auto lastError = GetLastError();
    s = IOErrorFromWindowsError("GetHostName", lastError);
  } else {
    name[nSize] = 0;
  }

  return s;
}

Status WinEnvIO::GetAbsolutePath(const std::string& db_path,
  std::string* output_path) {

  // Check if we already have an absolute path
  // For test compatibility we will consider starting slash as an
  // absolute path
  if ((!db_path.empty() && (db_path[0] == '\\' || db_path[0] == '/')) ||
<<<<<<< HEAD
    !PathIsRelativeA(db_path.c_str())) {
=======
    !RX_PathIsRelative(RX_FN(db_path).c_str())) {
>>>>>>> 641fae60
    *output_path = db_path;
    return Status::OK();
  }

<<<<<<< HEAD
  std::string result;
=======
  RX_FILESTRING result;
>>>>>>> 641fae60
  result.resize(MAX_PATH);

  // Hopefully no changes the current directory while we do this
  // however _getcwd also suffers from the same limitation
<<<<<<< HEAD
  DWORD len = GetCurrentDirectoryA(MAX_PATH, &result[0]);
=======
  DWORD len = RX_GetCurrentDirectory(MAX_PATH, &result[0]);
>>>>>>> 641fae60
  if (len == 0) {
    auto lastError = GetLastError();
    return IOErrorFromWindowsError("Failed to get current working directory",
      lastError);
  }

  result.resize(len);
<<<<<<< HEAD

  result.swap(*output_path);
=======
  std::string res = FN_TO_RX(result);
  
  res.swap(*output_path);
>>>>>>> 641fae60
  return Status::OK();
}

std::string WinEnvIO::TimeToString(uint64_t secondsSince1970) {
  std::string result;

  const time_t seconds = secondsSince1970;
  const int maxsize = 64;

  struct tm t;
  errno_t ret = localtime_s(&t, &seconds);

  if (ret) {
    result = std::to_string(seconds);
  } else {
    result.resize(maxsize);
    char* p = &result[0];

    int len = snprintf(p, maxsize, "%04d/%02d/%02d-%02d:%02d:%02d ",
      t.tm_year + 1900, t.tm_mon + 1, t.tm_mday, t.tm_hour,
      t.tm_min, t.tm_sec);
    assert(len > 0);

    result.resize(len);
  }

  return result;
}

EnvOptions WinEnvIO::OptimizeForLogWrite(const EnvOptions& env_options,
  const DBOptions& db_options) const {
  EnvOptions optimized(env_options);
  // These two the same as default optimizations
  optimized.bytes_per_sync = db_options.wal_bytes_per_sync;
  optimized.writable_file_max_buffer_size =
      db_options.writable_file_max_buffer_size;

  // This adversely affects %999 on windows
  optimized.use_mmap_writes = false;
  // Direct writes will produce a huge perf impact on
  // Windows. Pre-allocate space for WAL.
  optimized.use_direct_writes = false;
  return optimized;
}

EnvOptions WinEnvIO::OptimizeForManifestWrite(
  const EnvOptions& env_options) const {
  EnvOptions optimized(env_options);
  optimized.use_mmap_writes = false;
  optimized.use_direct_reads = false;
  return optimized;
}

EnvOptions WinEnvIO::OptimizeForManifestRead(
  const EnvOptions& env_options) const {
  EnvOptions optimized(env_options);
  optimized.use_mmap_writes = false;
  optimized.use_direct_reads = false;
  return optimized;
}

// Returns true iff the named directory exists and is a directory.
bool WinEnvIO::DirExists(const std::string& dname) {
  WIN32_FILE_ATTRIBUTE_DATA attrs;
  if (RX_GetFileAttributesEx(RX_FN(dname).c_str(), GetFileExInfoStandard, &attrs)) {
    return 0 != (attrs.dwFileAttributes & FILE_ATTRIBUTE_DIRECTORY);
  }
  return false;
}

size_t WinEnvIO::GetSectorSize(const std::string& fname) {
  size_t sector_size = kSectorSize;

<<<<<<< HEAD
  if (PathIsRelativeA(fname.c_str())) {
=======
  if (RX_PathIsRelative(RX_FN(fname).c_str())) {
>>>>>>> 641fae60
    return sector_size;
  }

  // obtain device handle
  char devicename[7] = "\\\\.\\";
  int erresult = strncat_s(devicename, sizeof(devicename), fname.c_str(), 2);

  if (erresult) {
    assert(false);
    return sector_size;
  }

  HANDLE hDevice = CreateFile(devicename, 0, 0,
                    nullptr, OPEN_EXISTING,
                    FILE_ATTRIBUTE_NORMAL, nullptr);

  if (hDevice == INVALID_HANDLE_VALUE) {
    return sector_size;
  }

  STORAGE_PROPERTY_QUERY spropertyquery;
  spropertyquery.PropertyId = StorageAccessAlignmentProperty;
  spropertyquery.QueryType = PropertyStandardQuery;

  BYTE output_buffer[sizeof(STORAGE_ACCESS_ALIGNMENT_DESCRIPTOR)];
  DWORD output_bytes = 0;

  BOOL ret = DeviceIoControl(hDevice, IOCTL_STORAGE_QUERY_PROPERTY,
              &spropertyquery, sizeof(spropertyquery), output_buffer,
              sizeof(STORAGE_ACCESS_ALIGNMENT_DESCRIPTOR), &output_bytes, nullptr);

  if (ret) {
    sector_size = ((STORAGE_ACCESS_ALIGNMENT_DESCRIPTOR *)output_buffer)->BytesPerLogicalSector;
  } else {
    // many devices do not support StorageProcessAlignmentProperty. Any failure here and we
    // fall back to logical alignment

    DISK_GEOMETRY_EX geometry = { 0 };
    ret = DeviceIoControl(hDevice, IOCTL_DISK_GET_DRIVE_GEOMETRY,
<<<<<<< HEAD
           nullptr, 0, &geometry, sizeof(geometry), nullptr, nullptr);
=======
           nullptr, 0, &geometry, sizeof(geometry), &output_bytes, nullptr);
>>>>>>> 641fae60
    if (ret) {
      sector_size = geometry.Geometry.BytesPerSector;
    }
  }

  if (hDevice != INVALID_HANDLE_VALUE) {
    CloseHandle(hDevice);
  }

  return sector_size;
}

////////////////////////////////////////////////////////////////////////
// WinEnvThreads

WinEnvThreads::WinEnvThreads(Env* hosted_env) : hosted_env_(hosted_env), thread_pools_(Env::Priority::TOTAL) {

  for (int pool_id = 0; pool_id < Env::Priority::TOTAL; ++pool_id) {
    thread_pools_[pool_id].SetThreadPriority(
      static_cast<Env::Priority>(pool_id));
    // This allows later initializing the thread-local-env of each thread.
    thread_pools_[pool_id].SetHostEnv(hosted_env);
  }
}

WinEnvThreads::~WinEnvThreads() {

  WaitForJoin();

  for (auto& thpool : thread_pools_) {
    thpool.JoinAllThreads();
  }
}

void WinEnvThreads::Schedule(void(*function)(void*), void* arg, Env::Priority pri,
  void* tag, void(*unschedFunction)(void* arg)) {
  assert(pri >= Env::Priority::BOTTOM && pri <= Env::Priority::HIGH);
  thread_pools_[pri].Schedule(function, arg, tag, unschedFunction);
}

int WinEnvThreads::UnSchedule(void* arg, Env::Priority pri) {
  return thread_pools_[pri].UnSchedule(arg);
}

namespace {

  struct StartThreadState {
    void(*user_function)(void*);
    void* arg;
  };

  void* StartThreadWrapper(void* arg) {
    std::unique_ptr<StartThreadState> state(
      reinterpret_cast<StartThreadState*>(arg));
    state->user_function(state->arg);
    return nullptr;
  }

}

void WinEnvThreads::StartThread(void(*function)(void* arg), void* arg) {
  std::unique_ptr<StartThreadState> state(new StartThreadState);
  state->user_function = function;
  state->arg = arg;
  try {

    rocksdb::port::WindowsThread th(&StartThreadWrapper, state.get());
    state.release();

    std::lock_guard<std::mutex> lg(mu_);
    threads_to_join_.push_back(std::move(th));

  } catch (const std::system_error& ex) {
    WinthreadCall("start thread", ex.code());
  }
}

void WinEnvThreads::WaitForJoin() {
  for (auto& th : threads_to_join_) {
    th.join();
  }
  threads_to_join_.clear();
}

unsigned int WinEnvThreads::GetThreadPoolQueueLen(Env::Priority pri) const {
  assert(pri >= Env::Priority::BOTTOM && pri <= Env::Priority::HIGH);
  return thread_pools_[pri].GetQueueLen();
}

uint64_t WinEnvThreads::gettid() {
  uint64_t thread_id = GetCurrentThreadId();
  return thread_id;
}

uint64_t WinEnvThreads::GetThreadID() const { return gettid(); }

void  WinEnvThreads::SleepForMicroseconds(int micros) {
  std::this_thread::sleep_for(std::chrono::microseconds(micros));
}

void WinEnvThreads::SetBackgroundThreads(int num, Env::Priority pri) {
  assert(pri >= Env::Priority::BOTTOM && pri <= Env::Priority::HIGH);
  thread_pools_[pri].SetBackgroundThreads(num);
}

int WinEnvThreads::GetBackgroundThreads(Env::Priority pri) {
  assert(pri >= Env::Priority::BOTTOM && pri <= Env::Priority::HIGH);
  return thread_pools_[pri].GetBackgroundThreads();
}

void WinEnvThreads::IncBackgroundThreadsIfNeeded(int num, Env::Priority pri) {
  assert(pri >= Env::Priority::BOTTOM && pri <= Env::Priority::HIGH);
  thread_pools_[pri].IncBackgroundThreadsIfNeeded(num);
}

/////////////////////////////////////////////////////////////////////////
// WinEnv

WinEnv::WinEnv() : winenv_io_(this), winenv_threads_(this) {
  // Protected member of the base class
  thread_status_updater_ = CreateThreadStatusUpdater();
}


WinEnv::~WinEnv() {
  // All threads must be joined before the deletion of
  // thread_status_updater_.
  delete thread_status_updater_;
}

Status WinEnv::GetThreadList(
  std::vector<ThreadStatus>* thread_list) {
  assert(thread_status_updater_);
  return thread_status_updater_->GetThreadList(thread_list);
}

Status WinEnv::DeleteFile(const std::string& fname) {
  return winenv_io_.DeleteFile(fname);
}

Status WinEnv::Truncate(const std::string& fname, size_t size) {
  return winenv_io_.Truncate(fname, size);
}

Status WinEnv::GetCurrentTime(int64_t* unix_time) {
  return winenv_io_.GetCurrentTime(unix_time);
}

Status  WinEnv::NewSequentialFile(const std::string& fname,
  std::unique_ptr<SequentialFile>* result,
  const EnvOptions& options) {
  return winenv_io_.NewSequentialFile(fname, result, options);
}

Status WinEnv::NewRandomAccessFile(const std::string& fname,
  std::unique_ptr<RandomAccessFile>* result,
  const EnvOptions& options) {
  return winenv_io_.NewRandomAccessFile(fname, result, options);
}

Status WinEnv::NewWritableFile(const std::string& fname,
                               std::unique_ptr<WritableFile>* result,
                               const EnvOptions& options) {
  return winenv_io_.OpenWritableFile(fname, result, options, false);
}

Status WinEnv::ReopenWritableFile(const std::string& fname,
    std::unique_ptr<WritableFile>* result, const EnvOptions& options) {
  return winenv_io_.OpenWritableFile(fname, result, options, true);
}

Status WinEnv::NewRandomRWFile(const std::string & fname,
  std::unique_ptr<RandomRWFile>* result, const EnvOptions & options) {
  return winenv_io_.NewRandomRWFile(fname, result, options);
}

Status WinEnv::NewMemoryMappedFileBuffer(const std::string& fname,
  std::unique_ptr<MemoryMappedFileBuffer>* result) {
  return winenv_io_.NewMemoryMappedFileBuffer(fname, result);
}

Status WinEnv::NewDirectory(const std::string& name,
  std::unique_ptr<Directory>* result) {
  return winenv_io_.NewDirectory(name, result);
}

Status WinEnv::FileExists(const std::string& fname) {
  return winenv_io_.FileExists(fname);
}

Status WinEnv::GetChildren(const std::string& dir,
  std::vector<std::string>* result) {
  return winenv_io_.GetChildren(dir, result);
}

Status WinEnv::CreateDir(const std::string& name) {
  return winenv_io_.CreateDir(name);
}

Status WinEnv::CreateDirIfMissing(const std::string& name) {
  return winenv_io_.CreateDirIfMissing(name);
}

Status WinEnv::DeleteDir(const std::string& name) {
  return winenv_io_.DeleteDir(name);
}

Status WinEnv::GetFileSize(const std::string& fname,
  uint64_t* size) {
  return winenv_io_.GetFileSize(fname, size);
}

Status  WinEnv::GetFileModificationTime(const std::string& fname,
  uint64_t* file_mtime) {
  return winenv_io_.GetFileModificationTime(fname, file_mtime);
}

Status WinEnv::RenameFile(const std::string& src,
  const std::string& target) {
  return winenv_io_.RenameFile(src, target);
}

Status WinEnv::LinkFile(const std::string& src,
  const std::string& target) {
  return winenv_io_.LinkFile(src, target);
}

<<<<<<< HEAD
=======
Status WinEnv::NumFileLinks(const std::string& fname, uint64_t* count) {
  return winenv_io_.NumFileLinks(fname, count);
}

>>>>>>> 641fae60
Status WinEnv::AreFilesSame(const std::string& first,
  const std::string& second, bool* res) {
  return winenv_io_.AreFilesSame(first, second, res);
}

Status WinEnv::LockFile(const std::string& lockFname,
  FileLock** lock) {
  return winenv_io_.LockFile(lockFname, lock);
}

Status WinEnv::UnlockFile(FileLock* lock) {
  return winenv_io_.UnlockFile(lock);
}

Status  WinEnv::GetTestDirectory(std::string* result) {
  return winenv_io_.GetTestDirectory(result);
}

Status WinEnv::NewLogger(const std::string& fname,
  std::shared_ptr<Logger>* result) {
  return winenv_io_.NewLogger(fname, result);
}

uint64_t WinEnv::NowMicros() {
  return winenv_io_.NowMicros();
}

uint64_t  WinEnv::NowNanos() {
  return winenv_io_.NowNanos();
}

Status WinEnv::GetHostName(char* name, uint64_t len) {
  return winenv_io_.GetHostName(name, len);
}

Status WinEnv::GetAbsolutePath(const std::string& db_path,
  std::string* output_path) {
  return winenv_io_.GetAbsolutePath(db_path, output_path);
}

std::string WinEnv::TimeToString(uint64_t secondsSince1970) {
  return winenv_io_.TimeToString(secondsSince1970);
}

void  WinEnv::Schedule(void(*function)(void*), void* arg, Env::Priority pri,
  void* tag,
  void(*unschedFunction)(void* arg)) {
  return winenv_threads_.Schedule(function, arg, pri, tag, unschedFunction);
}

int WinEnv::UnSchedule(void* arg, Env::Priority pri) {
  return winenv_threads_.UnSchedule(arg, pri);
}

void WinEnv::StartThread(void(*function)(void* arg), void* arg) {
  return winenv_threads_.StartThread(function, arg);
}

void WinEnv::WaitForJoin() {
  return winenv_threads_.WaitForJoin();
}

unsigned int  WinEnv::GetThreadPoolQueueLen(Env::Priority pri) const {
  return winenv_threads_.GetThreadPoolQueueLen(pri);
}

uint64_t WinEnv::GetThreadID() const {
  return winenv_threads_.GetThreadID();
}

void WinEnv::SleepForMicroseconds(int micros) {
  return winenv_threads_.SleepForMicroseconds(micros);
}

// Allow increasing the number of worker threads.
void  WinEnv::SetBackgroundThreads(int num, Env::Priority pri) {
  return winenv_threads_.SetBackgroundThreads(num, pri);
}

int WinEnv::GetBackgroundThreads(Env::Priority pri) {
  return winenv_threads_.GetBackgroundThreads(pri);
}

void  WinEnv::IncBackgroundThreadsIfNeeded(int num, Env::Priority pri) {
  return winenv_threads_.IncBackgroundThreadsIfNeeded(num, pri);
}

EnvOptions WinEnv::OptimizeForManifestRead(
  const EnvOptions& env_options) const {
  return winenv_io_.OptimizeForManifestRead(env_options);
}

EnvOptions WinEnv::OptimizeForLogWrite(const EnvOptions& env_options,
  const DBOptions& db_options) const {
  return winenv_io_.OptimizeForLogWrite(env_options, db_options);
}

EnvOptions WinEnv::OptimizeForManifestWrite(
  const EnvOptions& env_options) const {
  return winenv_io_.OptimizeForManifestWrite(env_options);
}

}  // namespace port

std::string Env::GenerateUniqueId() {
  std::string result;

  UUID uuid;
  UuidCreateSequential(&uuid);

  RPC_CSTR rpc_str;
  auto status = UuidToStringA(&uuid, &rpc_str);
  (void)status;
  assert(status == RPC_S_OK);

  result = reinterpret_cast<char*>(rpc_str);

  status = RpcStringFreeA(&rpc_str);
  assert(status == RPC_S_OK);

  return result;
}

}  // namespace rocksdb<|MERGE_RESOLUTION|>--- conflicted
+++ resolved
@@ -102,12 +102,8 @@
 Status WinEnvIO::DeleteFile(const std::string& fname) {
   Status result;
 
-<<<<<<< HEAD
-  BOOL ret = DeleteFileA(fname.c_str());
-=======
   BOOL ret = RX_DeleteFile(RX_FN(fname).c_str());
 
->>>>>>> 641fae60
   if(!ret) {
     auto lastError = GetLastError();
     result = IOErrorFromWindowsError("Failed to delete: " + fname,
@@ -119,11 +115,7 @@
 
 Status WinEnvIO::Truncate(const std::string& fname, size_t size) {
   Status s;
-<<<<<<< HEAD
-  int result = truncate(fname.c_str(), size);
-=======
   int result = rocksdb::port::Truncate(fname, size);
->>>>>>> 641fae60
   if (result != 0) {
     s = IOError("Failed to truncate: " + fname, errno);
   }
@@ -408,13 +400,8 @@
   HANDLE hFile = INVALID_HANDLE_VALUE;
   {
     IOSTATS_TIMER_GUARD(open_nanos);
-<<<<<<< HEAD
-    hFile = CreateFileA(
-      fname.c_str(), GENERIC_READ | GENERIC_WRITE,
-=======
     hFile = RX_CreateFile(
       RX_FN(fname).c_str(), GENERIC_READ | GENERIC_WRITE,
->>>>>>> 641fae60
       FILE_SHARE_READ | FILE_SHARE_WRITE | FILE_SHARE_DELETE,
       NULL,
       OPEN_EXISTING,  // Open only if it exists
@@ -446,11 +433,7 @@
       "The specified file size does not fit into 32-bit memory addressing: " + fname);
   }
 
-<<<<<<< HEAD
-  HANDLE hMap = CreateFileMappingA(hFile, NULL, PAGE_READWRITE,
-=======
   HANDLE hMap = RX_CreateFileMapping(hFile, NULL, PAGE_READWRITE,
->>>>>>> 641fae60
       0,  // Whole file at its present length
       0,
       NULL);  // Mapping name
@@ -466,11 +449,7 @@
   void* base = MapViewOfFileEx(hMap, FILE_MAP_WRITE,
     0,  // High DWORD of access start
     0,  // Low DWORD
-<<<<<<< HEAD
-    fileSize,
-=======
 		static_cast<SIZE_T>(fileSize),
->>>>>>> 641fae60
     NULL);  // Let the OS choose the mapping
 
   if (!base) {
@@ -505,17 +484,12 @@
   // 0 - for access means read metadata
   {
     IOSTATS_TIMER_GUARD(open_nanos);
-<<<<<<< HEAD
-    handle = ::CreateFileA(name.c_str(), 0,
-=======
     handle = RX_CreateFile(RX_FN(name).c_str(), 0,
->>>>>>> 641fae60
       FILE_SHARE_DELETE | FILE_SHARE_READ | FILE_SHARE_WRITE,
       NULL,
       OPEN_EXISTING,
       FILE_FLAG_BACKUP_SEMANTICS, // make opening folders possible
       NULL);
-<<<<<<< HEAD
   }
 
   if (INVALID_HANDLE_VALUE == handle) {
@@ -525,17 +499,6 @@
     return s;
   }
 
-=======
-  }
-
-  if (INVALID_HANDLE_VALUE == handle) {
-    auto lastError = GetLastError();
-    s = IOErrorFromWindowsError(
-      "open folder: " + name, lastError);
-    return s;
-  }
-
->>>>>>> 641fae60
   result->reset(new WinDirectory(handle));
 
   return s;
@@ -547,12 +510,7 @@
   // which is consistent with _access() impl on windows
   // but can be added
   WIN32_FILE_ATTRIBUTE_DATA attrs;
-<<<<<<< HEAD
-  if (FALSE == GetFileAttributesExA(fname.c_str(), GetFileExInfoStandard,
-    &attrs)) {
-=======
   if (FALSE == RX_GetFileAttributesEx(RX_FN(fname).c_str(), GetFileExInfoStandard, &attrs)) {
->>>>>>> 641fae60
     auto lastError = GetLastError();
     switch (lastError) {
     case ERROR_ACCESS_DENIED:
@@ -577,20 +535,12 @@
   result->clear();
   std::vector<std::string> output;
 
-<<<<<<< HEAD
-  WIN32_FIND_DATA data;
-  std::string pattern(dir);
-  pattern.append("\\").append("*");
-
-  HANDLE handle = ::FindFirstFileExA(pattern.c_str(),
-=======
   RX_WIN32_FIND_DATA data;
   memset(&data, 0, sizeof(data));
   std::string pattern(dir);
   pattern.append("\\").append("*");
 
   HANDLE handle = RX_FindFirstFileEx(RX_FN(pattern).c_str(),
->>>>>>> 641fae60
     FindExInfoBasic, // Do not want alternative name
     &data,
     FindExSearchNameMatch,
@@ -614,31 +564,18 @@
   }
 
   UniqueFindClosePtr fc(handle, FindCloseFunc);
-<<<<<<< HEAD
 
   if (result->capacity() > 0) {
     output.reserve(result->capacity());
   }
 
-=======
-
-  if (result->capacity() > 0) {
-    output.reserve(result->capacity());
-  }
-
->>>>>>> 641fae60
   // For safety
   data.cFileName[MAX_PATH - 1] = 0;
 
   while (true) {
-<<<<<<< HEAD
-    output.emplace_back(data.cFileName);
-    BOOL ret =- ::FindNextFileA(handle, &data);
-=======
     auto x = RX_FILESTRING(data.cFileName, RX_FNLEN(data.cFileName));
     output.emplace_back(FN_TO_RX(x));
     BOOL ret =- RX_FindNextFile(handle, &data);
->>>>>>> 641fae60
     // If the function fails the return value is zero
     // and non-zero otherwise. Not TRUE or FALSE.
     if (ret == FALSE) {
@@ -653,12 +590,7 @@
 
 Status WinEnvIO::CreateDir(const std::string& name) {
   Status result;
-<<<<<<< HEAD
-
-  BOOL ret = CreateDirectoryA(name.c_str(), NULL);
-=======
   BOOL ret = RX_CreateDirectory(RX_FN(name).c_str(), NULL);
->>>>>>> 641fae60
   if (!ret) {
     auto lastError = GetLastError();
     result = IOErrorFromWindowsError(
@@ -675,11 +607,7 @@
     return result;
   }
 
-<<<<<<< HEAD
-  BOOL ret = CreateDirectoryA(name.c_str(), NULL);
-=======
   BOOL ret = RX_CreateDirectory(RX_FN(name).c_str(), NULL);
->>>>>>> 641fae60
   if (!ret) {
     auto lastError = GetLastError();
     if (lastError != ERROR_ALREADY_EXISTS) {
@@ -695,11 +623,7 @@
 
 Status WinEnvIO::DeleteDir(const std::string& name) {
   Status result;
-<<<<<<< HEAD
-  BOOL ret = RemoveDirectoryA(name.c_str());
-=======
   BOOL ret = RX_RemoveDirectory(RX_FN(name).c_str());
->>>>>>> 641fae60
   if (!ret) {
     auto lastError = GetLastError();
     result = IOErrorFromWindowsError("Failed to remove dir: " + name, lastError);
@@ -796,8 +720,6 @@
   return result;
 }
 
-<<<<<<< HEAD
-=======
 Status WinEnvIO::NumFileLinks(const std::string& fname, uint64_t* count) {
   Status s;
   HANDLE handle = RX_CreateFile(
@@ -824,7 +746,6 @@
   return s;
 }
 
->>>>>>> 641fae60
 Status WinEnvIO::AreFilesSame(const std::string& first,
   const std::string& second, bool* res) {
 // For MinGW builds
@@ -839,11 +760,7 @@
   }
 
   // 0 - for access means read metadata
-<<<<<<< HEAD
-  HANDLE file_1 = ::CreateFileA(first.c_str(), 0, 
-=======
   HANDLE file_1 = RX_CreateFile(RX_FN(first).c_str(), 0, 
->>>>>>> 641fae60
                       FILE_SHARE_DELETE | FILE_SHARE_READ | FILE_SHARE_WRITE,
                       NULL, 
                       OPEN_EXISTING,
@@ -858,11 +775,7 @@
   }
   UniqueCloseHandlePtr g_1(file_1, CloseHandleFunc);
 
-<<<<<<< HEAD
-  HANDLE file_2 = ::CreateFileA(second.c_str(), 0,
-=======
   HANDLE file_2 = RX_CreateFile(RX_FN(second).c_str(), 0,
->>>>>>> 641fae60
                      FILE_SHARE_DELETE | FILE_SHARE_READ | FILE_SHARE_WRITE,
                      NULL, OPEN_EXISTING,
                      FILE_FLAG_BACKUP_SEMANTICS, // make opening folders possible
@@ -1081,29 +994,17 @@
   // For test compatibility we will consider starting slash as an
   // absolute path
   if ((!db_path.empty() && (db_path[0] == '\\' || db_path[0] == '/')) ||
-<<<<<<< HEAD
-    !PathIsRelativeA(db_path.c_str())) {
-=======
     !RX_PathIsRelative(RX_FN(db_path).c_str())) {
->>>>>>> 641fae60
     *output_path = db_path;
     return Status::OK();
   }
 
-<<<<<<< HEAD
-  std::string result;
-=======
   RX_FILESTRING result;
->>>>>>> 641fae60
   result.resize(MAX_PATH);
 
   // Hopefully no changes the current directory while we do this
   // however _getcwd also suffers from the same limitation
-<<<<<<< HEAD
-  DWORD len = GetCurrentDirectoryA(MAX_PATH, &result[0]);
-=======
   DWORD len = RX_GetCurrentDirectory(MAX_PATH, &result[0]);
->>>>>>> 641fae60
   if (len == 0) {
     auto lastError = GetLastError();
     return IOErrorFromWindowsError("Failed to get current working directory",
@@ -1111,14 +1012,9 @@
   }
 
   result.resize(len);
-<<<<<<< HEAD
-
-  result.swap(*output_path);
-=======
   std::string res = FN_TO_RX(result);
-  
+
   res.swap(*output_path);
->>>>>>> 641fae60
   return Status::OK();
 }
 
@@ -1192,11 +1088,7 @@
 size_t WinEnvIO::GetSectorSize(const std::string& fname) {
   size_t sector_size = kSectorSize;
 
-<<<<<<< HEAD
-  if (PathIsRelativeA(fname.c_str())) {
-=======
   if (RX_PathIsRelative(RX_FN(fname).c_str())) {
->>>>>>> 641fae60
     return sector_size;
   }
 
@@ -1236,11 +1128,7 @@
 
     DISK_GEOMETRY_EX geometry = { 0 };
     ret = DeviceIoControl(hDevice, IOCTL_DISK_GET_DRIVE_GEOMETRY,
-<<<<<<< HEAD
-           nullptr, 0, &geometry, sizeof(geometry), nullptr, nullptr);
-=======
            nullptr, 0, &geometry, sizeof(geometry), &output_bytes, nullptr);
->>>>>>> 641fae60
     if (ret) {
       sector_size = geometry.Geometry.BytesPerSector;
     }
@@ -1468,13 +1356,10 @@
   return winenv_io_.LinkFile(src, target);
 }
 
-<<<<<<< HEAD
-=======
 Status WinEnv::NumFileLinks(const std::string& fname, uint64_t* count) {
   return winenv_io_.NumFileLinks(fname, count);
 }
 
->>>>>>> 641fae60
 Status WinEnv::AreFilesSame(const std::string& first,
   const std::string& second, bool* res) {
   return winenv_io_.AreFilesSame(first, second, res);
