--- conflicted
+++ resolved
@@ -129,11 +129,7 @@
 struct DIR {
   HANDLE      handle_;
   bool        firstread_;
-<<<<<<< HEAD
-  WIN32_FIND_DATA data_;
-=======
   RX_WIN32_FIND_DATA data_;
->>>>>>> 641fae60
   dirent entry_;
 
   DIR() : handle_(INVALID_HANDLE_VALUE),
@@ -160,11 +156,7 @@
 
   std::unique_ptr<DIR> dir(new DIR);
 
-<<<<<<< HEAD
-  dir->handle_ = ::FindFirstFileExA(pattern.c_str(), 
-=======
   dir->handle_ = RX_FindFirstFileEx(RX_FN(pattern).c_str(), 
->>>>>>> 641fae60
     FindExInfoBasic, // Do not want alternative name
     &dir->data_,
     FindExSearchNameMatch,
@@ -175,14 +167,9 @@
     return nullptr;
   }
 
-<<<<<<< HEAD
-  strcpy_s(dir->entry_.d_name, sizeof(dir->entry_.d_name), 
-    dir->data_.cFileName);
-=======
   RX_FILESTRING x(dir->data_.cFileName, RX_FNLEN(dir->data_.cFileName));
   strcpy_s(dir->entry_.d_name, sizeof(dir->entry_.d_name), 
            FN_TO_RX(x).c_str());
->>>>>>> 641fae60
 
   return dir.release();
 }
@@ -198,24 +185,15 @@
     return &dirp->entry_;
   }
 
-<<<<<<< HEAD
-  auto ret = ::FindNextFileA(dirp->handle_, &dirp->data_);
-=======
   auto ret = RX_FindNextFile(dirp->handle_, &dirp->data_);
->>>>>>> 641fae60
 
   if (ret == 0) {
     return nullptr;
   }
 
-<<<<<<< HEAD
-  strcpy_s(dirp->entry_.d_name, sizeof(dirp->entry_.d_name), 
-    dirp->data_.cFileName);
-=======
   RX_FILESTRING x(dirp->data_.cFileName, RX_FNLEN(dirp->data_.cFileName));
   strcpy_s(dirp->entry_.d_name, sizeof(dirp->entry_.d_name), 
            FN_TO_RX(x).c_str());
->>>>>>> 641fae60
 
   return &dirp->entry_;
 }
