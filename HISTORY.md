--- conflicted
+++ resolved
@@ -1,10 +1,4 @@
 # Rocksdb Change Log
-<<<<<<< HEAD
-## 6.1.2 (6/4/2019)
-### Bug Fixes
-* Fix flush's/compaction's merge processing logic which allowed `Put`s covered by range tombstones to reappear. Note `Put`s may exist even if the user only ever called `Merge()` due to an internal conversion during compaction to the bottommost level.
-
-=======
 ## 6.4.6 (10/16/2019)
 ### Bug Fixes
 * Fix a bug when partitioned filters and prefix search are used in conjunction, ::SeekForPrev could return invalid for an existing prefix. ::SeekForPrev might be called by the user, or internally on ::Prev, or within ::Seek if the return value involves Delete or a Merge operand.
@@ -121,7 +115,6 @@
 * Close a WAL file before another thread deletes it.
 * Fix an assertion failure `IsFlushPending() == true` caused by one bg thread releasing the db mutex in ~ColumnFamilyData and another thread clearing `flush_requested_` flag.
 
->>>>>>> e69ce104
 ## 6.1.1 (4/9/2019)
 ### New Features
 * When reading from option file/string/map, customized comparators and/or merge operators can be filled according to object registry.
