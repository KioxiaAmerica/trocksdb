--- conflicted
+++ resolved
@@ -644,11 +644,8 @@
   // Enabled only for level compaction for now.
   //
   // Default: 0 (disabled)
-<<<<<<< HEAD
-=======
-  //
-  // Dynamically changeable through SetOptions() API
->>>>>>> 641fae60
+  //
+  // Dynamically changeable through SetOptions() API
   uint64_t ttl = 0;
 
   // Create ColumnFamilyOptions with default values for all fields
