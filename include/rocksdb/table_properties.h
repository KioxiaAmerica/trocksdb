// Copyright (c) 2011 The LevelDB Authors. All rights reserved.
// Use of this source code is governed by a BSD-style license that can be
// found in the LICENSE file. See the AUTHORS file for names of contributors.
#pragma once

#include <stdint.h>
#include <map>
#include <string>
#include "rocksdb/status.h"
#include "rocksdb/types.h"

namespace rocksdb {

// -- Table Properties
// Other than basic table properties, each table may also have the user
// collected properties.
// The value of the user-collected properties are encoded as raw bytes --
// users have to interpret these values by themselves.
// Note: To do prefix seek/scan in `UserCollectedProperties`, you can do
// something similar to:
//
// UserCollectedProperties props = ...;
// for (auto pos = props.lower_bound(prefix);
//      pos != props.end() && pos->first.compare(0, prefix.size(), prefix) == 0;
//      ++pos) {
//   ...
// }
typedef std::map<std::string, std::string> UserCollectedProperties;

// table properties' human-readable names in the property block.
struct TablePropertiesNames {
  static const std::string kDataSize;
  static const std::string kIndexSize;
  static const std::string kIndexPartitions;
  static const std::string kTopLevelIndexSize;
  static const std::string kIndexKeyIsUserKey;
<<<<<<< HEAD
=======
  static const std::string kIndexValueIsDeltaEncoded;
>>>>>>> 641fae60
  static const std::string kFilterSize;
  static const std::string kRawKeySize;
  static const std::string kRawValueSize;
  static const std::string kNumDataBlocks;
  static const std::string kNumEntries;
  static const std::string kDeletedKeys;
  static const std::string kMergeOperands;
  static const std::string kNumRangeDeletions;
  static const std::string kFormatVersion;
  static const std::string kFixedKeyLen;
  static const std::string kFilterPolicy;
  static const std::string kColumnFamilyName;
  static const std::string kColumnFamilyId;
  static const std::string kComparator;
  static const std::string kMergeOperator;
  static const std::string kPrefixExtractorName;
  static const std::string kPropertyCollectors;
  static const std::string kCompression;
  static const std::string kCreationTime;
  static const std::string kOldestKeyTime;
};

extern const std::string kPropertiesBlock;
extern const std::string kCompressionDictBlock;
extern const std::string kRangeDelBlock;

// `TablePropertiesCollector` provides the mechanism for users to collect
// their own properties that they are interested in. This class is essentially
// a collection of callback functions that will be invoked during table
// building. It is constructed with TablePropertiesCollectorFactory. The methods
// don't need to be thread-safe, as we will create exactly one
// TablePropertiesCollector object per table and then call it sequentially
class TablePropertiesCollector {
 public:
  virtual ~TablePropertiesCollector() {}

  // DEPRECATE User defined collector should implement AddUserKey(), though
  //           this old function still works for backward compatible reason.
  // Add() will be called when a new key/value pair is inserted into the table.
  // @params key    the user key that is inserted into the table.
  // @params value  the value that is inserted into the table.
  virtual Status Add(const Slice& /*key*/, const Slice& /*value*/) {
    return Status::InvalidArgument(
        "TablePropertiesCollector::Add() deprecated.");
  }

  // AddUserKey() will be called when a new key/value pair is inserted into the
  // table.
  // @params key    the user key that is inserted into the table.
  // @params value  the value that is inserted into the table.
  virtual Status AddUserKey(const Slice& key, const Slice& value,
                            EntryType /*type*/, SequenceNumber /*seq*/,
                            uint64_t /*file_size*/) {
    // For backwards-compatibility.
    return Add(key, value);
  }

  // Finish() will be called when a table has already been built and is ready
  // for writing the properties block.
  // @params properties  User will add their collected statistics to
  // `properties`.
  virtual Status Finish(UserCollectedProperties* properties) = 0;

  // Return the human-readable properties, where the key is property name and
  // the value is the human-readable form of value.
  virtual UserCollectedProperties GetReadableProperties() const = 0;

  // The name of the properties collector can be used for debugging purpose.
  virtual const char* Name() const = 0;

  // EXPERIMENTAL Return whether the output file should be further compacted
  virtual bool NeedCompact() const { return false; }
};

// Constructs TablePropertiesCollector. Internals create a new
// TablePropertiesCollector for each new table
class TablePropertiesCollectorFactory {
 public:
  struct Context {
    uint32_t column_family_id;
    static const uint32_t kUnknownColumnFamily;
  };

  virtual ~TablePropertiesCollectorFactory() {}
  // has to be thread-safe
  virtual TablePropertiesCollector* CreateTablePropertiesCollector(
      TablePropertiesCollectorFactory::Context context) = 0;

  // The name of the properties collector can be used for debugging purpose.
  virtual const char* Name() const = 0;
};

// TableProperties contains a bunch of read-only properties of its associated
// table.
struct TableProperties {
 public:
  // the total size of all data blocks.
  uint64_t data_size = 0;
  // the size of index block.
  uint64_t index_size = 0;
  // Total number of index partitions if kTwoLevelIndexSearch is used
  uint64_t index_partitions = 0;
  // Size of the top-level index if kTwoLevelIndexSearch is used
  uint64_t top_level_index_size = 0;
  // Whether the index key is user key. Otherwise it includes 8 byte of sequence
  // number added by internal key format.
  uint64_t index_key_is_user_key = 0;
<<<<<<< HEAD
=======
  // Whether delta encoding is used to encode the index values.
  uint64_t index_value_is_delta_encoded = 0;
>>>>>>> 641fae60
  // the size of filter block.
  uint64_t filter_size = 0;
  // total raw key size
  uint64_t raw_key_size = 0;
  // total raw value size
  uint64_t raw_value_size = 0;
  // the number of blocks in this table
  uint64_t num_data_blocks = 0;
  // the number of entries in this table
  uint64_t num_entries = 0;
  // the number of deletions in the table
  uint64_t num_deletions = 0;
  // the number of merge operands in the table
  uint64_t num_merge_operands = 0;
  // the number of range deletions in this table
  uint64_t num_range_deletions = 0;
  // format version, reserved for backward compatibility
  uint64_t format_version = 0;
  // If 0, key is variable length. Otherwise number of bytes for each key.
  uint64_t fixed_key_len = 0;
  // ID of column family for this SST file, corresponding to the CF identified
  // by column_family_name.
  uint64_t column_family_id =
      rocksdb::TablePropertiesCollectorFactory::Context::kUnknownColumnFamily;
  // The time when the SST file was created.
  // Since SST files are immutable, this is equivalent to last modified time.
  uint64_t creation_time = 0;
  // Timestamp of the earliest key. 0 means unknown.
  uint64_t oldest_key_time = 0;

  // Name of the column family with which this SST file is associated.
  // If column family is unknown, `column_family_name` will be an empty string.
  std::string column_family_name;

  // The name of the filter policy used in this table.
  // If no filter policy is used, `filter_policy_name` will be an empty string.
  std::string filter_policy_name;

  // The name of the comparator used in this table.
  std::string comparator_name;

  // The name of the merge operator used in this table.
  // If no merge operator is used, `merge_operator_name` will be "nullptr".
  std::string merge_operator_name;

  // The name of the prefix extractor used in this table
  // If no prefix extractor is used, `prefix_extractor_name` will be "nullptr".
  std::string prefix_extractor_name;

  // The names of the property collectors factories used in this table
  // separated by commas
  // {collector_name[1]},{collector_name[2]},{collector_name[3]} ..
  std::string property_collectors_names;

  // The compression algo used to compress the SST files.
  std::string compression_name;

  // user collected properties
  UserCollectedProperties user_collected_properties;
  UserCollectedProperties readable_properties;

  // The offset of the value of each property in the file.
  std::map<std::string, uint64_t> properties_offsets;

  // convert this object to a human readable form
  //   @prop_delim: delimiter for each property.
  std::string ToString(const std::string& prop_delim = "; ",
                       const std::string& kv_delim = "=") const;

  // Aggregate the numerical member variables of the specified
  // TableProperties.
  void Add(const TableProperties& tp);
};

// Extra properties
// Below is a list of non-basic properties that are collected by database
// itself. Especially some properties regarding to the internal keys (which
// is unknown to `table`).
//
// DEPRECATED: these properties now belong as TableProperties members. Please
// use TableProperties::num_deletions and TableProperties::num_merge_operands,
// respectively.
extern uint64_t GetDeletedKeys(const UserCollectedProperties& props);
extern uint64_t GetMergeOperands(const UserCollectedProperties& props,
                                 bool* property_present);

}  // namespace rocksdb<|MERGE_RESOLUTION|>--- conflicted
+++ resolved
@@ -34,10 +34,7 @@
   static const std::string kIndexPartitions;
   static const std::string kTopLevelIndexSize;
   static const std::string kIndexKeyIsUserKey;
-<<<<<<< HEAD
-=======
   static const std::string kIndexValueIsDeltaEncoded;
->>>>>>> 641fae60
   static const std::string kFilterSize;
   static const std::string kRawKeySize;
   static const std::string kRawValueSize;
@@ -145,11 +142,8 @@
   // Whether the index key is user key. Otherwise it includes 8 byte of sequence
   // number added by internal key format.
   uint64_t index_key_is_user_key = 0;
-<<<<<<< HEAD
-=======
   // Whether delta encoding is used to encode the index values.
   uint64_t index_value_is_delta_encoded = 0;
->>>>>>> 641fae60
   // the size of filter block.
   uint64_t filter_size = 0;
   // total raw key size
