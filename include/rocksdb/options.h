// Copyright (c) 2011-present, Facebook, Inc.  All rights reserved.
//  This source code is licensed under both the GPLv2 (found in the
//  COPYING file in the root directory) and Apache 2.0 License
//  (found in the LICENSE.Apache file in the root directory).
// Copyright (c) 2011 The LevelDB Authors. All rights reserved.
// Use of this source code is governed by a BSD-style license that can be
// found in the LICENSE file. See the AUTHORS file for names of contributors.

#ifndef STORAGE_ROCKSDB_INCLUDE_OPTIONS_H_
#define STORAGE_ROCKSDB_INCLUDE_OPTIONS_H_

#include <stddef.h>
#include <stdint.h>
#include <string>
#include <memory>
#include <vector>
#include <limits>
#include <unordered_map>

#include "rocksdb/advanced_options.h"
#include "rocksdb/comparator.h"
#include "rocksdb/env.h"
#include "rocksdb/listener.h"
#include "rocksdb/universal_compaction.h"
#include "rocksdb/version.h"
#include "rocksdb/write_buffer_manager.h"

#ifdef max
#undef max
#endif

namespace rocksdb {

class Cache;
class CompactionFilter;
class CompactionFilterFactory;
class Comparator;
class Env;
enum InfoLogLevel : unsigned char;
class SstFileManager;
class FilterPolicy;
class Logger;
class MergeOperator;
class Snapshot;
class MemTableRepFactory;
class RateLimiter;
class Slice;
class Statistics;
class InternalKeyComparator;
class WalFilter;

// DB contents are stored in a set of blocks, each of which holds a
// sequence of key,value pairs.  Each block may be compressed before
// being stored in a file.  The following enum describes which
// compression method (if any) is used to compress a block.
enum CompressionType : unsigned char {
  // NOTE: do not change the values of existing entries, as these are
  // part of the persistent format on disk.
  kNoCompression = 0x0,
  kSnappyCompression = 0x1,
  kZlibCompression = 0x2,
  kBZip2Compression = 0x3,
  kLZ4Compression = 0x4,
  kLZ4HCCompression = 0x5,
  kXpressCompression = 0x6,
  kZSTD = 0x7,

  // Only use kZSTDNotFinalCompression if you have to use ZSTD lib older than
  // 0.8.0 or consider a possibility of downgrading the service or copying
  // the database files to another service running with an older version of
  // RocksDB that doesn't have kZSTD. Otherwise, you should use kZSTD. We will
  // eventually remove the option from the public API.
  kZSTDNotFinalCompression = 0x40,

  // kDisableCompressionOption is used to disable some compression options.
  kDisableCompressionOption = 0xff,
};

struct Options;
struct DbPath;

struct ColumnFamilyOptions : public AdvancedColumnFamilyOptions {
  // The function recovers options to a previous version. Only 4.6 or later
  // versions are supported.
  ColumnFamilyOptions* OldDefaults(int rocksdb_major_version = 4,
                                   int rocksdb_minor_version = 6);

  // Some functions that make it easier to optimize RocksDB
  // Use this if your DB is very small (like under 1GB) and you don't want to
  // spend lots of memory for memtables.
  ColumnFamilyOptions* OptimizeForSmallDb();

  // Use this if you don't need to keep the data sorted, i.e. you'll never use
  // an iterator, only Put() and Get() API calls
  //
  // Not supported in ROCKSDB_LITE
  ColumnFamilyOptions* OptimizeForPointLookup(
      uint64_t block_cache_size_mb);

  // Default values for some parameters in ColumnFamilyOptions are not
  // optimized for heavy workloads and big datasets, which means you might
  // observe write stalls under some conditions. As a starting point for tuning
  // RocksDB options, use the following two functions:
  // * OptimizeLevelStyleCompaction -- optimizes level style compaction
  // * OptimizeUniversalStyleCompaction -- optimizes universal style compaction
  // Universal style compaction is focused on reducing Write Amplification
  // Factor for big data sets, but increases Space Amplification. You can learn
  // more about the different styles here:
  // https://github.com/facebook/rocksdb/wiki/Rocksdb-Architecture-Guide
  // Make sure to also call IncreaseParallelism(), which will provide the
  // biggest performance gains.
  // Note: we might use more memory than memtable_memory_budget during high
  // write rate period
  //
  // OptimizeUniversalStyleCompaction is not supported in ROCKSDB_LITE
  ColumnFamilyOptions* OptimizeLevelStyleCompaction(
      uint64_t memtable_memory_budget = 512 * 1024 * 1024);
  ColumnFamilyOptions* OptimizeUniversalStyleCompaction(
      uint64_t memtable_memory_budget = 512 * 1024 * 1024);

  // -------------------
  // Parameters that affect behavior

  // Comparator used to define the order of keys in the table.
  // Default: a comparator that uses lexicographic byte-wise ordering
  //
  // REQUIRES: The client must ensure that the comparator supplied
  // here has the same name and orders keys *exactly* the same as the
  // comparator provided to previous open calls on the same DB.
  const Comparator* comparator = BytewiseComparator();

  // REQUIRES: The client must provide a merge operator if Merge operation
  // needs to be accessed. Calling Merge on a DB without a merge operator
  // would result in Status::NotSupported. The client must ensure that the
  // merge operator supplied here has the same name and *exactly* the same
  // semantics as the merge operator provided to previous open calls on
  // the same DB. The only exception is reserved for upgrade, where a DB
  // previously without a merge operator is introduced to Merge operation
  // for the first time. It's necessary to specify a merge operator when
  // opening the DB in this case.
  // Default: nullptr
  std::shared_ptr<MergeOperator> merge_operator = nullptr;

  // A single CompactionFilter instance to call into during compaction.
  // Allows an application to modify/delete a key-value during background
  // compaction.
  //
  // If the client requires a new compaction filter to be used for different
  // compaction runs, it can specify compaction_filter_factory instead of this
  // option.  The client should specify only one of the two.
  // compaction_filter takes precedence over compaction_filter_factory if
  // client specifies both.
  //
  // If multithreaded compaction is being used, the supplied CompactionFilter
  // instance may be used from different threads concurrently and so should be
  // thread-safe.
  //
  // Default: nullptr
  const CompactionFilter* compaction_filter = nullptr;

  // This is a factory that provides compaction filter objects which allow
  // an application to modify/delete a key-value during background compaction.
  //
  // A new filter will be created on each compaction run.  If multithreaded
  // compaction is being used, each created CompactionFilter will only be used
  // from a single thread and so does not need to be thread-safe.
  //
  // Default: nullptr
  std::shared_ptr<CompactionFilterFactory> compaction_filter_factory = nullptr;

  // -------------------
  // Parameters that affect performance

  // Amount of data to build up in memory (backed by an unsorted log
  // on disk) before converting to a sorted on-disk file.
  //
  // Larger values increase performance, especially during bulk loads.
  // Up to max_write_buffer_number write buffers may be held in memory
  // at the same time,
  // so you may wish to adjust this parameter to control memory usage.
  // Also, a larger write buffer will result in a longer recovery time
  // the next time the database is opened.
  //
  // Note that write_buffer_size is enforced per column family.
  // See db_write_buffer_size for sharing memory across column families.
  //
  // Default: 64MB
  //
  // Dynamically changeable through SetOptions() API
  size_t write_buffer_size = 64 << 20;

  // Compress blocks using the specified compression algorithm.  This
  // parameter can be changed dynamically.
  //
  // Default: kSnappyCompression, if it's supported. If snappy is not linked
  // with the library, the default is kNoCompression.
  //
  // Typical speeds of kSnappyCompression on an Intel(R) Core(TM)2 2.4GHz:
  //    ~200-500MB/s compression
  //    ~400-800MB/s decompression
  //
  // Note that these speeds are significantly faster than most
  // persistent storage speeds, and therefore it is typically never
  // worth switching to kNoCompression.  Even if the input data is
  // incompressible, the kSnappyCompression implementation will
  // efficiently detect that and will switch to uncompressed mode.
  //
  // If you do not set `compression_opts.level`, or set it to
  // `CompressionOptions::kDefaultCompressionLevel`, we will attempt to pick the
  // default corresponding to `compression` as follows:
  //
  // - kZSTD: 3
  // - kZlibCompression: Z_DEFAULT_COMPRESSION (currently -1)
  // - kLZ4HCCompression: 0
  // - For all others, we do not specify a compression level
  CompressionType compression;

  // Compression algorithm that will be used for the bottommost level that
  // contain files.
  //
  // Default: kDisableCompressionOption (Disabled)
  CompressionType bottommost_compression = kDisableCompressionOption;

  // different options for compression algorithms
  CompressionOptions compression_opts;

  // Number of files to trigger level-0 compaction. A value <0 means that
  // level-0 compaction will not be triggered by number of files at all.
  //
  // Default: 4
  //
  // Dynamically changeable through SetOptions() API
  int level0_file_num_compaction_trigger = 4;

  // If non-nullptr, use the specified function to determine the
  // prefixes for keys.  These prefixes will be placed in the filter.
  // Depending on the workload, this can reduce the number of read-IOP
  // cost for scans when a prefix is passed via ReadOptions to
  // db.NewIterator().  For prefix filtering to work properly,
  // "prefix_extractor" and "comparator" must be such that the following
  // properties hold:
  //
  // 1) key.starts_with(prefix(key))
  // 2) Compare(prefix(key), key) <= 0.
  // 3) If Compare(k1, k2) <= 0, then Compare(prefix(k1), prefix(k2)) <= 0
  // 4) prefix(prefix(key)) == prefix(key)
  //
  // Default: nullptr
  std::shared_ptr<const SliceTransform> prefix_extractor = nullptr;

  // Control maximum total data size for a level.
  // max_bytes_for_level_base is the max total for level-1.
  // Maximum number of bytes for level L can be calculated as
  // (max_bytes_for_level_base) * (max_bytes_for_level_multiplier ^ (L-1))
  // For example, if max_bytes_for_level_base is 200MB, and if
  // max_bytes_for_level_multiplier is 10, total data size for level-1
  // will be 200MB, total file size for level-2 will be 2GB,
  // and total file size for level-3 will be 20GB.
  //
  // Default: 256MB.
  //
  // Dynamically changeable through SetOptions() API
  uint64_t max_bytes_for_level_base = 256 * 1048576;

  // Disable automatic compactions. Manual compactions can still
  // be issued on this column family
  //
  // Dynamically changeable through SetOptions() API
  bool disable_auto_compactions = false;

  // This is a factory that provides TableFactory objects.
  // Default: a block-based table factory that provides a default
  // implementation of TableBuilder and TableReader with default
  // BlockBasedTableOptions.
  std::shared_ptr<TableFactory> table_factory;

<<<<<<< HEAD
#ifdef INDIRECT_VALUE_SUPPORT  // define column-family options
// include VLog options for the CF here
  // All are Dynamically changeable through SetOptions() API
#endif
=======
  // A list of paths where SST files for this column family
  // can be put into, with its target size. Similar to db_paths,
  // newer data is placed into paths specified earlier in the
  // vector while older data gradually moves to paths specified
  // later in the vector.
  // Note that, if a path is supplied to multiple column
  // families, it would have files and total size from all
  // the column families combined. User should provision for the
  // total size(from all the column families) in such cases.
  //
  // If left empty, db_paths will be used.
  // Default: empty
  std::vector<DbPath> cf_paths;
>>>>>>> 397be6b0

  // Create ColumnFamilyOptions with default values for all fields
  ColumnFamilyOptions();
  // Create ColumnFamilyOptions from Options
  explicit ColumnFamilyOptions(const Options& options);

  void Dump(Logger* log) const;
};

enum class WALRecoveryMode : char {
  // Original levelDB recovery
  // We tolerate incomplete record in trailing data on all logs
  // Use case : This is legacy behavior
  kTolerateCorruptedTailRecords = 0x00,
  // Recover from clean shutdown
  // We don't expect to find any corruption in the WAL
  // Use case : This is ideal for unit tests and rare applications that
  // can require high consistency guarantee
  kAbsoluteConsistency = 0x01,
  // Recover to point-in-time consistency (default)
  // We stop the WAL playback on discovering WAL inconsistency
  // Use case : Ideal for systems that have disk controller cache like
  // hard disk, SSD without super capacitor that store related data
  kPointInTimeRecovery = 0x02,
  // Recovery after a disaster
  // We ignore any corruption in the WAL and try to salvage as much data as
  // possible
  // Use case : Ideal for last ditch effort to recover data or systems that
  // operate with low grade unrelated data
  kSkipAnyCorruptedRecords = 0x03,
};

struct DbPath {
  std::string path;
  uint64_t target_size;  // Target size of total files under the path, in byte.

  DbPath() : target_size(0) {}
  DbPath(const std::string& p, uint64_t t) : path(p), target_size(t) {}
};


struct DBOptions {
  // The function recovers options to the option as in version 4.6.
  DBOptions* OldDefaults(int rocksdb_major_version = 4,
                         int rocksdb_minor_version = 6);

  // Some functions that make it easier to optimize RocksDB

  // Use this if your DB is very small (like under 1GB) and you don't want to
  // spend lots of memory for memtables.
  DBOptions* OptimizeForSmallDb();

#ifndef ROCKSDB_LITE
  // By default, RocksDB uses only one background thread for flush and
  // compaction. Calling this function will set it up such that total of
  // `total_threads` is used. Good value for `total_threads` is the number of
  // cores. You almost definitely want to call this function if your system is
  // bottlenecked by RocksDB.
  DBOptions* IncreaseParallelism(int total_threads = 16);
#endif  // ROCKSDB_LITE

  // If true, the database will be created if it is missing.
  // Default: false
  bool create_if_missing = false;

  // If true, missing column families will be automatically created.
  // Default: false
  bool create_missing_column_families = false;

  // If true, an error is raised if the database already exists.
  // Default: false
  bool error_if_exists = false;

  // If true, RocksDB will aggressively check consistency of the data.
  // Also, if any of the  writes to the database fails (Put, Delete, Merge,
  // Write), the database will switch to read-only mode and fail all other
  // Write operations.
  // In most cases you want this to be set to true.
  // Default: true
  bool paranoid_checks = true;

  // Use the specified object to interact with the environment,
  // e.g. to read/write files, schedule background work, etc.
  // Default: Env::Default()
  Env* env = Env::Default();

  // Use to control write rate of flush and compaction. Flush has higher
  // priority than compaction. Rate limiting is disabled if nullptr.
  // If rate limiter is enabled, bytes_per_sync is set to 1MB by default.
  // Default: nullptr
  std::shared_ptr<RateLimiter> rate_limiter = nullptr;

  // Use to track SST files and control their file deletion rate.
  //
  // Features:
  //  - Throttle the deletion rate of the SST files.
  //  - Keep track the total size of all SST files.
  //  - Set a maximum allowed space limit for SST files that when reached
  //    the DB wont do any further flushes or compactions and will set the
  //    background error.
  //  - Can be shared between multiple dbs.
  // Limitations:
  //  - Only track and throttle deletes of SST files in
  //    first db_path (db_name if db_paths is empty).
  //
  // Default: nullptr
  std::shared_ptr<SstFileManager> sst_file_manager = nullptr;

  // Any internal progress/error information generated by the db will
  // be written to info_log if it is non-nullptr, or to a file stored
  // in the same directory as the DB contents if info_log is nullptr.
  // Default: nullptr
  std::shared_ptr<Logger> info_log = nullptr;

#ifdef NDEBUG
      InfoLogLevel info_log_level = INFO_LEVEL;
#else
      InfoLogLevel info_log_level = DEBUG_LEVEL;
#endif  // NDEBUG

  // Number of open files that can be used by the DB.  You may need to
  // increase this if your database has a large working set. Value -1 means
  // files opened are always kept open. You can estimate number of files based
  // on target_file_size_base and target_file_size_multiplier for level-based
  // compaction. For universal-style compaction, you can usually set it to -1.
  // Default: -1
  int max_open_files = -1;

  // If max_open_files is -1, DB will open all files on DB::Open(). You can
  // use this option to increase the number of threads used to open the files.
  // Default: 16
  int max_file_opening_threads = 16;

  // Once write-ahead logs exceed this size, we will start forcing the flush of
  // column families whose memtables are backed by the oldest live WAL file
  // (i.e. the ones that are causing all the space amplification). If set to 0
  // (default), we will dynamically choose the WAL size limit to be
  // [sum of all write_buffer_size * max_write_buffer_number] * 4
  // Default: 0
  uint64_t max_total_wal_size = 0;

  // If non-null, then we should collect metrics about database operations
  std::shared_ptr<Statistics> statistics = nullptr;

  // By default, writes to stable storage use fdatasync (on platforms
  // where this function is available). If this option is true,
  // fsync is used instead.
  //
  // fsync and fdatasync are equally safe for our purposes and fdatasync is
  // faster, so it is rarely necessary to set this option. It is provided
  // as a workaround for kernel/filesystem bugs, such as one that affected
  // fdatasync with ext4 in kernel versions prior to 3.7.
  bool use_fsync = false;

  // A list of paths where SST files can be put into, with its target size.
  // Newer data is placed into paths specified earlier in the vector while
  // older data gradually moves to paths specified later in the vector.
  //
  // For example, you have a flash device with 10GB allocated for the DB,
  // as well as a hard drive of 2TB, you should config it to be:
  //   [{"/flash_path", 10GB}, {"/hard_drive", 2TB}]
  //
  // The system will try to guarantee data under each path is close to but
  // not larger than the target size. But current and future file sizes used
  // by determining where to place a file are based on best-effort estimation,
  // which means there is a chance that the actual size under the directory
  // is slightly more than target size under some workloads. User should give
  // some buffer room for those cases.
  //
  // If none of the paths has sufficient room to place a file, the file will
  // be placed to the last path anyway, despite to the target size.
  //
  // Placing newer data to earlier paths is also best-efforts. User should
  // expect user files to be placed in higher levels in some extreme cases.
  //
  // If left empty, only one path will be used, which is db_name passed when
  // opening the DB.
  // Default: empty
  std::vector<DbPath> db_paths;

  // This specifies the info LOG dir.
  // If it is empty, the log files will be in the same dir as data.
  // If it is non empty, the log files will be in the specified dir,
  // and the db data dir's absolute path will be used as the log file
  // name's prefix.
  std::string db_log_dir = "";

  // This specifies the absolute dir path for write-ahead logs (WAL).
  // If it is empty, the log files will be in the same dir as data,
  //   dbname is used as the data dir by default
  // If it is non empty, the log files will be in kept the specified dir.
  // When destroying the db,
  //   all log files in wal_dir and the dir itself is deleted
  std::string wal_dir = "";

  // The periodicity when obsolete files get deleted. The default
  // value is 6 hours. The files that get out of scope by compaction
  // process will still get automatically delete on every compaction,
  // regardless of this setting
  uint64_t delete_obsolete_files_period_micros = 6ULL * 60 * 60 * 1000000;

  // Maximum number of concurrent background jobs (compactions and flushes).
  int max_background_jobs = 2;

  // NOT SUPPORTED ANYMORE: RocksDB automatically decides this based on the
  // value of max_background_jobs. This option is ignored.
  int base_background_compactions = -1;

  // NOT SUPPORTED ANYMORE: RocksDB automatically decides this based on the
  // value of max_background_jobs. For backwards compatibility we will set
  // `max_background_jobs = max_background_compactions + max_background_flushes`
  // in the case where user sets at least one of `max_background_compactions` or
  // `max_background_flushes` (we replace -1 by 1 in case one option is unset).
  //
  // Maximum number of concurrent background compaction jobs, submitted to
  // the default LOW priority thread pool.
  //
  // If you're increasing this, also consider increasing number of threads in
  // LOW priority thread pool. For more information, see
  // Env::SetBackgroundThreads
  // Default: -1
  int max_background_compactions = -1;

  // This value represents the maximum number of threads that will
  // concurrently perform a compaction job by breaking it into multiple,
  // smaller ones that are run simultaneously.
  // Default: 1 (i.e. no subcompactions)
  uint32_t max_subcompactions = 1;

  // NOT SUPPORTED ANYMORE: RocksDB automatically decides this based on the
  // value of max_background_jobs. For backwards compatibility we will set
  // `max_background_jobs = max_background_compactions + max_background_flushes`
  // in the case where user sets at least one of `max_background_compactions` or
  // `max_background_flushes`.
  //
  // Maximum number of concurrent background memtable flush jobs, submitted by
  // default to the HIGH priority thread pool. If the HIGH priority thread pool
  // is configured to have zero threads, flush jobs will share the LOW priority
  // thread pool with compaction jobs.
  //
  // It is important to use both thread pools when the same Env is shared by
  // multiple db instances. Without a separate pool, long running compaction
  // jobs could potentially block memtable flush jobs of other db instances,
  // leading to unnecessary Put stalls.
  //
  // If you're increasing this, also consider increasing number of threads in
  // HIGH priority thread pool. For more information, see
  // Env::SetBackgroundThreads
  // Default: -1
  int max_background_flushes = -1;

  // Specify the maximal size of the info log file. If the log file
  // is larger than `max_log_file_size`, a new info log file will
  // be created.
  // If max_log_file_size == 0, all logs will be written to one
  // log file.
  size_t max_log_file_size = 0;

  // Time for the info log file to roll (in seconds).
  // If specified with non-zero value, log file will be rolled
  // if it has been active longer than `log_file_time_to_roll`.
  // Default: 0 (disabled)
  // Not supported in ROCKSDB_LITE mode!
  size_t log_file_time_to_roll = 0;

  // Maximal info log files to be kept.
  // Default: 1000
  size_t keep_log_file_num = 1000;

  // Recycle log files.
  // If non-zero, we will reuse previously written log files for new
  // logs, overwriting the old data.  The value indicates how many
  // such files we will keep around at any point in time for later
  // use.  This is more efficient because the blocks are already
  // allocated and fdatasync does not need to update the inode after
  // each write.
  // Default: 0
  size_t recycle_log_file_num = 0;

  // manifest file is rolled over on reaching this limit.
  // The older manifest file be deleted.
  // The default value is 1GB so that the manifest file can grow, but not
  // reach the limit of storage capacity.
  uint64_t max_manifest_file_size = 1024 * 1024 * 1024;

  // Number of shards used for table cache.
  int table_cache_numshardbits = 6;

  // NOT SUPPORTED ANYMORE
  // int table_cache_remove_scan_count_limit;

  // The following two fields affect how archived logs will be deleted.
  // 1. If both set to 0, logs will be deleted asap and will not get into
  //    the archive.
  // 2. If WAL_ttl_seconds is 0 and WAL_size_limit_MB is not 0,
  //    WAL files will be checked every 10 min and if total size is greater
  //    then WAL_size_limit_MB, they will be deleted starting with the
  //    earliest until size_limit is met. All empty files will be deleted.
  // 3. If WAL_ttl_seconds is not 0 and WAL_size_limit_MB is 0, then
  //    WAL files will be checked every WAL_ttl_seconds / 2 and those that
  //    are older than WAL_ttl_seconds will be deleted.
  // 4. If both are not 0, WAL files will be checked every 10 min and both
  //    checks will be performed with ttl being first.
  uint64_t WAL_ttl_seconds = 0;
  uint64_t WAL_size_limit_MB = 0;

  // Number of bytes to preallocate (via fallocate) the manifest
  // files.  Default is 4mb, which is reasonable to reduce random IO
  // as well as prevent overallocation for mounts that preallocate
  // large amounts of data (such as xfs's allocsize option).
  size_t manifest_preallocation_size = 4 * 1024 * 1024;

  // Allow the OS to mmap file for reading sst tables. Default: false
  bool allow_mmap_reads = false;

  // Allow the OS to mmap file for writing.
  // DB::SyncWAL() only works if this is set to false.
  // Default: false
  bool allow_mmap_writes = false;

  // Enable direct I/O mode for read/write
  // they may or may not improve performance depending on the use case
  //
  // Files will be opened in "direct I/O" mode
  // which means that data r/w from the disk will not be cached or
  // buffered. The hardware buffer of the devices may however still
  // be used. Memory mapped files are not impacted by these parameters.

  // Use O_DIRECT for user and compaction reads.
  // When true, we also force new_table_reader_for_compaction_inputs to true.
  // Default: false
  // Not supported in ROCKSDB_LITE mode!
  bool use_direct_reads = false;

  // Use O_DIRECT for writes in background flush and compactions.
  // Default: false
  // Not supported in ROCKSDB_LITE mode!
  bool use_direct_io_for_flush_and_compaction = false;

  // If false, fallocate() calls are bypassed
  bool allow_fallocate = true;

  // Disable child process inherit open files. Default: true
  bool is_fd_close_on_exec = true;

  // NOT SUPPORTED ANYMORE -- this options is no longer used
  bool skip_log_error_on_recovery = false;

  // if not zero, dump rocksdb.stats to LOG every stats_dump_period_sec
  // Default: 600 (10 min)
  unsigned int stats_dump_period_sec = 600;

  // If set true, will hint the underlying file system that the file
  // access pattern is random, when a sst file is opened.
  // Default: true
  bool advise_random_on_open = true;

  // Amount of data to build up in memtables across all column
  // families before writing to disk.
  //
  // This is distinct from write_buffer_size, which enforces a limit
  // for a single memtable.
  //
  // This feature is disabled by default. Specify a non-zero value
  // to enable it.
  //
  // Default: 0 (disabled)
  size_t db_write_buffer_size = 0;

  // The memory usage of memtable will report to this object. The same object
  // can be passed into multiple DBs and it will track the sum of size of all
  // the DBs. If the total size of all live memtables of all the DBs exceeds
  // a limit, a flush will be triggered in the next DB to which the next write
  // is issued.
  //
  // If the object is only passed to on DB, the behavior is the same as
  // db_write_buffer_size. When write_buffer_manager is set, the value set will
  // override db_write_buffer_size.
  //
  // This feature is disabled by default. Specify a non-zero value
  // to enable it.
  //
  // Default: null
  std::shared_ptr<WriteBufferManager> write_buffer_manager = nullptr;

  // Specify the file access pattern once a compaction is started.
  // It will be applied to all input files of a compaction.
  // Default: NORMAL
  enum AccessHint {
      NONE,
      NORMAL,
      SEQUENTIAL,
      WILLNEED
  };
  AccessHint access_hint_on_compaction_start = NORMAL;

  // If true, always create a new file descriptor and new table reader
  // for compaction inputs. Turn this parameter on may introduce extra
  // memory usage in the table reader, if it allocates extra memory
  // for indexes. This will allow file descriptor prefetch options
  // to be set for compaction input files and not to impact file
  // descriptors for the same file used by user queries.
  // Suggest to enable BlockBasedTableOptions.cache_index_and_filter_blocks
  // for this mode if using block-based table.
  //
  // Default: false
  bool new_table_reader_for_compaction_inputs = false;

  // If non-zero, we perform bigger reads when doing compaction. If you're
  // running RocksDB on spinning disks, you should set this to at least 2MB.
  // That way RocksDB's compaction is doing sequential instead of random reads.
  //
  // When non-zero, we also force new_table_reader_for_compaction_inputs to
  // true.
  //
  // Default: 0
  size_t compaction_readahead_size = 0;

  // This is a maximum buffer size that is used by WinMmapReadableFile in
  // unbuffered disk I/O mode. We need to maintain an aligned buffer for
  // reads. We allow the buffer to grow until the specified value and then
  // for bigger requests allocate one shot buffers. In unbuffered mode we
  // always bypass read-ahead buffer at ReadaheadRandomAccessFile
  // When read-ahead is required we then make use of compaction_readahead_size
  // value and always try to read ahead. With read-ahead we always
  // pre-allocate buffer to the size instead of growing it up to a limit.
  //
  // This option is currently honored only on Windows
  //
  // Default: 1 Mb
  //
  // Special value: 0 - means do not maintain per instance buffer. Allocate
  //                per request buffer and avoid locking.
  size_t random_access_max_buffer_size = 1024 * 1024;

  // This is the maximum buffer size that is used by WritableFileWriter.
  // On Windows, we need to maintain an aligned buffer for writes.
  // We allow the buffer to grow until it's size hits the limit in buffered
  // IO and fix the buffer size when using direct IO to ensure alignment of
  // write requests if the logical sector size is unusual
  //
  // Default: 1024 * 1024 (1 MB)
  size_t writable_file_max_buffer_size = 1024 * 1024;


  // Use adaptive mutex, which spins in the user space before resorting
  // to kernel. This could reduce context switch when the mutex is not
  // heavily contended. However, if the mutex is hot, we could end up
  // wasting spin time.
  // Default: false
  bool use_adaptive_mutex = false;

  // Create DBOptions with default values for all fields
  DBOptions();
  // Create DBOptions from Options
  explicit DBOptions(const Options& options);

  void Dump(Logger* log) const;

  // Allows OS to incrementally sync files to disk while they are being
  // written, asynchronously, in the background. This operation can be used
  // to smooth out write I/Os over time. Users shouldn't rely on it for
  // persistency guarantee.
  // Issue one request for every bytes_per_sync written. 0 turns it off.
  // Default: 0
  //
  // You may consider using rate_limiter to regulate write rate to device.
  // When rate limiter is enabled, it automatically enables bytes_per_sync
  // to 1MB.
  //
  // This option applies to table files
  uint64_t bytes_per_sync = 0;

  // Same as bytes_per_sync, but applies to WAL files
  // Default: 0, turned off
  uint64_t wal_bytes_per_sync = 0;

  // A vector of EventListeners which callback functions will be called
  // when specific RocksDB event happens.
  std::vector<std::shared_ptr<EventListener>> listeners;

  // If true, then the status of the threads involved in this DB will
  // be tracked and available via GetThreadList() API.
  //
  // Default: false
  bool enable_thread_tracking = false;

  // The limited write rate to DB if soft_pending_compaction_bytes_limit or
  // level0_slowdown_writes_trigger is triggered, or we are writing to the
  // last mem table allowed and we allow more than 3 mem tables. It is
  // calculated using size of user write requests before compression.
  // RocksDB may decide to slow down more if the compaction still
  // gets behind further.
  // If the value is 0, we will infer a value from `rater_limiter` value
  // if it is not empty, or 16MB if `rater_limiter` is empty. Note that
  // if users change the rate in `rate_limiter` after DB is opened,
  // `delayed_write_rate` won't be adjusted.
  //
  // Unit: byte per second.
  //
  // Default: 0
  uint64_t delayed_write_rate = 0;

  // By default, a single write thread queue is maintained. The thread gets
  // to the head of the queue becomes write batch group leader and responsible
  // for writing to WAL and memtable for the batch group.
  //
  // If enable_pipelined_write is true, separate write thread queue is
  // maintained for WAL write and memtable write. A write thread first enter WAL
  // writer queue and then memtable writer queue. Pending thread on the WAL
  // writer queue thus only have to wait for previous writers to finish their
  // WAL writing but not the memtable writing. Enabling the feature may improve
  // write throughput and reduce latency of the prepare phase of two-phase
  // commit.
  //
  // Default: false
  bool enable_pipelined_write = false;

  // If true, allow multi-writers to update mem tables in parallel.
  // Only some memtable_factory-s support concurrent writes; currently it
  // is implemented only for SkipListFactory.  Concurrent memtable writes
  // are not compatible with inplace_update_support or filter_deletes.
  // It is strongly recommended to set enable_write_thread_adaptive_yield
  // if you are going to use this feature.
  //
  // Default: true
  bool allow_concurrent_memtable_write = true;

  // If true, threads synchronizing with the write batch group leader will
  // wait for up to write_thread_max_yield_usec before blocking on a mutex.
  // This can substantially improve throughput for concurrent workloads,
  // regardless of whether allow_concurrent_memtable_write is enabled.
  //
  // Default: true
  bool enable_write_thread_adaptive_yield = true;

  // The maximum number of microseconds that a write operation will use
  // a yielding spin loop to coordinate with other write threads before
  // blocking on a mutex.  (Assuming write_thread_slow_yield_usec is
  // set properly) increasing this value is likely to increase RocksDB
  // throughput at the expense of increased CPU usage.
  //
  // Default: 100
  uint64_t write_thread_max_yield_usec = 100;

  // The latency in microseconds after which a std::this_thread::yield
  // call (sched_yield on Linux) is considered to be a signal that
  // other processes or threads would like to use the current core.
  // Increasing this makes writer threads more likely to take CPU
  // by spinning, which will show up as an increase in the number of
  // involuntary context switches.
  //
  // Default: 3
  uint64_t write_thread_slow_yield_usec = 3;

  // If true, then DB::Open() will not update the statistics used to optimize
  // compaction decision by loading table properties from many files.
  // Turning off this feature will improve DBOpen time especially in
  // disk environment.
  //
  // Default: false
  bool skip_stats_update_on_db_open = false;

  // Recovery mode to control the consistency while replaying WAL
  // Default: kPointInTimeRecovery
  WALRecoveryMode wal_recovery_mode = WALRecoveryMode::kPointInTimeRecovery;

  // if set to false then recovery will fail when a prepared
  // transaction is encountered in the WAL
  bool allow_2pc = false;

  // A global cache for table-level rows.
  // Default: nullptr (disabled)
  // Not supported in ROCKSDB_LITE mode!
  std::shared_ptr<Cache> row_cache = nullptr;

#ifndef ROCKSDB_LITE
  // A filter object supplied to be invoked while processing write-ahead-logs
  // (WALs) during recovery. The filter provides a way to inspect log
  // records, ignoring a particular record or skipping replay.
  // The filter is invoked at startup and is invoked from a single-thread
  // currently.
  WalFilter* wal_filter = nullptr;
#endif  // ROCKSDB_LITE

  // If true, then DB::Open / CreateColumnFamily / DropColumnFamily
  // / SetOptions will fail if options file is not detected or properly
  // persisted.
  //
  // DEFAULT: false
  bool fail_if_options_file_error = false;

  // If true, then print malloc stats together with rocksdb.stats
  // when printing to LOG.
  // DEFAULT: false
  bool dump_malloc_stats = false;

  // By default RocksDB replay WAL logs and flush them on DB open, which may
  // create very small SST files. If this option is enabled, RocksDB will try
  // to avoid (but not guarantee not to) flush during recovery. Also, existing
  // WAL logs will be kept, so that if crash happened before flush, we still
  // have logs to recover from.
  //
  // DEFAULT: false
  bool avoid_flush_during_recovery = false;

  // By default RocksDB will flush all memtables on DB close if there are
  // unpersisted data (i.e. with WAL disabled) The flush can be skip to speedup
  // DB close. Unpersisted data WILL BE LOST.
  //
  // DEFAULT: false
  //
  // Dynamically changeable through SetDBOptions() API.
  bool avoid_flush_during_shutdown = false;

  // Set this option to true during creation of database if you want
  // to be able to ingest behind (call IngestExternalFile() skipping keys
  // that already exist, rather than overwriting matching keys).
  // Setting this option to true will affect 2 things:
  // 1) Disable some internal optimizations around SST file compression
  // 2) Reserve bottom-most level for ingested files only.
  // 3) Note that num_levels should be >= 3 if this option is turned on.
  //
  // DEFAULT: false
  // Immutable.
  bool allow_ingest_behind = false;

  // Needed to support differential snapshots.
  // If set to true then DB will only process deletes with sequence number
  // less than what was set by SetPreserveDeletesSequenceNumber(uint64_t ts).
  // Clients are responsible to periodically call this method to advance
  // the cutoff time. If this method is never called and preserve_deletes
  // is set to true NO deletes will ever be processed.
  // At the moment this only keeps normal deletes, SingleDeletes will
  // not be preserved.
  // DEFAULT: false
  // Immutable (TODO: make it dynamically changeable)
  bool preserve_deletes = false;

  // If enabled it uses two queues for writes, one for the ones with
  // disable_memtable and one for the ones that also write to memtable. This
  // allows the memtable writes not to lag behind other writes. It can be used
  // to optimize MySQL 2PC in which only the commits, which are serial, write to
  // memtable.
  bool two_write_queues = false;

  // If true WAL is not flushed automatically after each write. Instead it
  // relies on manual invocation of FlushWAL to write the WAL buffer to its
  // file.
  bool manual_wal_flush = false;
};

// Options to control the behavior of a database (passed to DB::Open)
struct Options : public DBOptions, public ColumnFamilyOptions {
  // Create an Options object with default values for all fields.
  Options() : DBOptions(), ColumnFamilyOptions() {}

  Options(const DBOptions& db_options,
          const ColumnFamilyOptions& column_family_options)
      : DBOptions(db_options), ColumnFamilyOptions(column_family_options) {}

  // The function recovers options to the option as in version 4.6.
  Options* OldDefaults(int rocksdb_major_version = 4,
                       int rocksdb_minor_version = 6);

  void Dump(Logger* log) const;

  void DumpCFOptions(Logger* log) const;

  // Some functions that make it easier to optimize RocksDB

  // Set appropriate parameters for bulk loading.
  // The reason that this is a function that returns "this" instead of a
  // constructor is to enable chaining of multiple similar calls in the future.
  //

  // All data will be in level 0 without any automatic compaction.
  // It's recommended to manually call CompactRange(NULL, NULL) before reading
  // from the database, because otherwise the read can be very slow.
  Options* PrepareForBulkLoad();

  // Use this if your DB is very small (like under 1GB) and you don't want to
  // spend lots of memory for memtables.
  Options* OptimizeForSmallDb();
};

//
// An application can issue a read request (via Get/Iterators) and specify
// if that read should process data that ALREADY resides on a specified cache
// level. For example, if an application specifies kBlockCacheTier then the
// Get call will process data that is already processed in the memtable or
// the block cache. It will not page in data from the OS cache or data that
// resides in storage.
enum ReadTier {
  kReadAllTier = 0x0,     // data in memtable, block cache, OS cache or storage
  kBlockCacheTier = 0x1,  // data in memtable or block cache
  kPersistedTier = 0x2,   // persisted data.  When WAL is disabled, this option
                          // will skip data in memtable.
                          // Note that this ReadTier currently only supports
                          // Get and MultiGet and does not support iterators.
  kMemtableTier = 0x3     // data in memtable. used for memtable-only iterators.
};

// Options that control read operations
struct ReadOptions {
  // If "snapshot" is non-nullptr, read as of the supplied snapshot
  // (which must belong to the DB that is being read and which must
  // not have been released).  If "snapshot" is nullptr, use an implicit
  // snapshot of the state at the beginning of this read operation.
  // Default: nullptr
  const Snapshot* snapshot;

  // `iterate_lower_bound` defines the smallest key at which the backward
  // iterator can return an entry. Once the bound is passed, Valid() will be
  // false. `iterate_lower_bound` is inclusive ie the bound value is a valid
  // entry.
  //
  // If prefix_extractor is not null, the Seek target and `iterate_lower_bound`
  // need to have the same prefix. This is because ordering is not guaranteed
  // outside of prefix domain.
  //
  // Default: nullptr
  const Slice* iterate_lower_bound;

  // "iterate_upper_bound" defines the extent upto which the forward iterator
  // can returns entries. Once the bound is reached, Valid() will be false.
  // "iterate_upper_bound" is exclusive ie the bound value is
  // not a valid entry.  If iterator_extractor is not null, the Seek target
  // and iterator_upper_bound need to have the same prefix.
  // This is because ordering is not guaranteed outside of prefix domain.
  //
  // Default: nullptr
  const Slice* iterate_upper_bound;

  // If non-zero, NewIterator will create a new table reader which
  // performs reads of the given size. Using a large size (> 2MB) can
  // improve the performance of forward iteration on spinning disks.
  // Default: 0
  size_t readahead_size;

  // A threshold for the number of keys that can be skipped before failing an
  // iterator seek as incomplete. The default value of 0 should be used to
  // never fail a request as incomplete, even on skipping too many keys.
  // Default: 0
  uint64_t max_skippable_internal_keys;

  // Specify if this read request should process data that ALREADY
  // resides on a particular cache. If the required data is not
  // found at the specified cache, then Status::Incomplete is returned.
  // Default: kReadAllTier
  ReadTier read_tier;

  // If true, all data read from underlying storage will be
  // verified against corresponding checksums.
  // Default: true
  bool verify_checksums;

  // Should the "data block"/"index block"" read for this iteration be placed in
  // block cache?
  // Callers may wish to set this field to false for bulk scans.
  // This would help not to the change eviction order of existing items in the
  // block cache. Default: true
  bool fill_cache;

  // Specify to create a tailing iterator -- a special iterator that has a
  // view of the complete database (i.e. it can also be used to read newly
  // added data) and is optimized for sequential reads. It will return records
  // that were inserted into the database after the creation of the iterator.
  // Default: false
  // Not supported in ROCKSDB_LITE mode!
  bool tailing;

  // Specify to create a managed iterator -- a special iterator that
  // uses less resources by having the ability to free its underlying
  // resources on request.
  // Default: false
  // Not supported in ROCKSDB_LITE mode!
  bool managed;

  // Enable a total order seek regardless of index format (e.g. hash index)
  // used in the table. Some table format (e.g. plain table) may not support
  // this option.
  // If true when calling Get(), we also skip prefix bloom when reading from
  // block based table. It provides a way to read existing data after
  // changing implementation of prefix extractor.
  bool total_order_seek;

  // Enforce that the iterator only iterates over the same prefix as the seek.
  // This option is effective only for prefix seeks, i.e. prefix_extractor is
  // non-null for the column family and total_order_seek is false.  Unlike
  // iterate_upper_bound, prefix_same_as_start only works within a prefix
  // but in both directions.
  // Default: false
  bool prefix_same_as_start;

  // Keep the blocks loaded by the iterator pinned in memory as long as the
  // iterator is not deleted, If used when reading from tables created with
  // BlockBasedTableOptions::use_delta_encoding = false,
  // Iterator's property "rocksdb.iterator.is-key-pinned" is guaranteed to
  // return 1.
  // Default: false
  bool pin_data;

  // If true, when PurgeObsoleteFile is called in CleanupIteratorState, we
  // schedule a background job in the flush job queue and delete obsolete files
  // in background.
  // Default: false
  bool background_purge_on_iterator_cleanup;

  // If true, keys deleted using the DeleteRange() API will be visible to
  // readers until they are naturally deleted during compaction. This improves
  // read performance in DBs with many range deletions.
  // Default: false
  bool ignore_range_deletions;

  // A callback to determine whether relevant keys for this scan exist in a
  // given table based on the table's properties. The callback is passed the
  // properties of each table during iteration. If the callback returns false,
  // the table will not be scanned. This option only affects Iterators and has
  // no impact on point lookups.
  // Default: empty (every table will be scanned)
  std::function<bool(const TableProperties&)> table_filter;

  // Needed to support differential snapshots. Has 2 effects:
  // 1) Iterator will skip all internal keys with seqnum < iter_start_seqnum
  // 2) if this param > 0 iterator will return INTERNAL keys instead of
  //    user keys; e.g. return tombstones as well.
  // Default: 0 (don't filter by seqnum, return user keys)
  SequenceNumber iter_start_seqnum;

  ReadOptions();
  ReadOptions(bool cksum, bool cache);
};

// Options that control write operations
struct WriteOptions {
  // If true, the write will be flushed from the operating system
  // buffer cache (by calling WritableFile::Sync()) before the write
  // is considered complete.  If this flag is true, writes will be
  // slower.
  //
  // If this flag is false, and the machine crashes, some recent
  // writes may be lost.  Note that if it is just the process that
  // crashes (i.e., the machine does not reboot), no writes will be
  // lost even if sync==false.
  //
  // In other words, a DB write with sync==false has similar
  // crash semantics as the "write()" system call.  A DB write
  // with sync==true has similar crash semantics to a "write()"
  // system call followed by "fdatasync()".
  //
  // Default: false
  bool sync;

  // If true, writes will not first go to the write ahead log,
  // and the write may got lost after a crash.
  // Default: false
  bool disableWAL;

  // If true and if user is trying to write to column families that don't exist
  // (they were dropped),  ignore the write (don't return an error). If there
  // are multiple writes in a WriteBatch, other writes will succeed.
  // Default: false
  bool ignore_missing_column_families;

  // If true and we need to wait or sleep for the write request, fails
  // immediately with Status::Incomplete().
  // Default: false
  bool no_slowdown;

  // If true, this write request is of lower priority if compaction is
  // behind. In this case, no_slowdown = true, the request will be cancelled
  // immediately with Status::Incomplete() returned. Otherwise, it will be
  // slowed down. The slowdown value is determined by RocksDB to guarantee
  // it introduces minimum impacts to high priority writes.
  //
  // Default: false
  bool low_pri;

  WriteOptions()
      : sync(false),
        disableWAL(false),
        ignore_missing_column_families(false),
        no_slowdown(false),
        low_pri(false) {}
};

// Options that control flush operations
struct FlushOptions {
  // If true, the flush will wait until the flush is done.
  // Default: true
  bool wait;

  FlushOptions() : wait(true) {}
};

// Create a Logger from provided DBOptions
extern Status CreateLoggerFromOptions(const std::string& dbname,
                                      const DBOptions& options,
                                      std::shared_ptr<Logger>* logger);

// CompactionOptions are used in CompactFiles() call.
struct CompactionOptions {
  // Compaction output compression type
  // Default: snappy
  CompressionType compression;
  // Compaction will create files of size `output_file_size_limit`.
  // Default: MAX, which means that compaction will create a single file
  uint64_t output_file_size_limit;
  // If > 0, it will replace the option in the DBOptions for this compaction.
  uint32_t max_subcompactions;

  CompactionOptions()
      : compression(kSnappyCompression),
        output_file_size_limit(std::numeric_limits<uint64_t>::max()),
        max_subcompactions(0) {}
};

// For level based compaction, we can configure if we want to skip/force
// bottommost level compaction.
enum class BottommostLevelCompaction {
  // Skip bottommost level compaction
  kSkip,
  // Only compact bottommost level if there is a compaction filter
  // This is the default option
  kIfHaveCompactionFilter,
  // Always compact bottommost level
  kForce,
};

// CompactRangeOptions is used by CompactRange() call.
struct CompactRangeOptions {
  // If true, no other compaction will run at the same time as this
  // manual compaction
  bool exclusive_manual_compaction = true;
  // If true, compacted files will be moved to the minimum level capable
  // of holding the data or given level (specified non-negative target_level).
  bool change_level = false;
  // If change_level is true and target_level have non-negative value, compacted
  // files will be moved to target_level.
  int target_level = -1;
  // Compaction outputs will be placed in options.db_paths[target_path_id].
  // Behavior is undefined if target_path_id is out of range.
  uint32_t target_path_id = 0;
  // By default level based compaction will only compact the bottommost level
  // if there is a compaction filter
  BottommostLevelCompaction bottommost_level_compaction =
      BottommostLevelCompaction::kIfHaveCompactionFilter;
  // If true, will execute immediately even if doing so would cause the DB to
  // enter write stall mode. Otherwise, it'll sleep until load is low enough.
  bool allow_write_stall = false;
  // If > 0, it will replace the option in the DBOptions for this compaction.
  uint32_t max_subcompactions = 0;
};

// IngestExternalFileOptions is used by IngestExternalFile()
struct IngestExternalFileOptions {
  // Can be set to true to move the files instead of copying them.
  bool move_files = false;
  // If set to false, an ingested file keys could appear in existing snapshots
  // that where created before the file was ingested.
  bool snapshot_consistency = true;
  // If set to false, IngestExternalFile() will fail if the file key range
  // overlaps with existing keys or tombstones in the DB.
  bool allow_global_seqno = true;
  // If set to false and the file key range overlaps with the memtable key range
  // (memtable flush required), IngestExternalFile will fail.
  bool allow_blocking_flush = true;
  // Set to true if you would like duplicate keys in the file being ingested
  // to be skipped rather than overwriting existing data under that key.
  // Usecase: back-fill of some historical data in the database without
  // over-writing existing newer version of data.
  // This option could only be used if the DB has been running
  // with allow_ingest_behind=true since the dawn of time.
  // All files will be ingested at the bottommost level with seqno=0.
  bool ingest_behind = false;
};

}  // namespace rocksdb

#endif  // STORAGE_ROCKSDB_INCLUDE_OPTIONS_H_<|MERGE_RESOLUTION|>--- conflicted
+++ resolved
@@ -274,12 +274,6 @@
   // BlockBasedTableOptions.
   std::shared_ptr<TableFactory> table_factory;
 
-<<<<<<< HEAD
-#ifdef INDIRECT_VALUE_SUPPORT  // define column-family options
-// include VLog options for the CF here
-  // All are Dynamically changeable through SetOptions() API
-#endif
-=======
   // A list of paths where SST files for this column family
   // can be put into, with its target size. Similar to db_paths,
   // newer data is placed into paths specified earlier in the
@@ -293,7 +287,6 @@
   // If left empty, db_paths will be used.
   // Default: empty
   std::vector<DbPath> cf_paths;
->>>>>>> 397be6b0
 
   // Create ColumnFamilyOptions with default values for all fields
   ColumnFamilyOptions();
