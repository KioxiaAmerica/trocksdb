--- conflicted
+++ resolved
@@ -211,11 +211,8 @@
   // - kZlibCompression: Z_DEFAULT_COMPRESSION (currently -1)
   // - kLZ4HCCompression: 0
   // - For all others, we do not specify a compression level
-<<<<<<< HEAD
-=======
   //
   // Dynamically changeable through SetOptions() API
->>>>>>> 641fae60
   CompressionType compression;
 
   // Compression algorithm that will be used for the bottommost level that
@@ -295,7 +292,6 @@
   // If left empty, db_paths will be used.
   // Default: empty
   std::vector<DbPath> cf_paths;
-<<<<<<< HEAD
 #ifdef INDIRECT_VALUE_SUPPORT  // define column-family options
 
 // include VLog options for the CF here
@@ -373,8 +369,6 @@
   //Ring Compression Style: indicates what kind of compression will be applied to the data
   std::vector<CompressionType> ring_compression_style = std::vector<CompressionType>({kZlibCompression});
 #endif
-=======
->>>>>>> 641fae60
 
   // Create ColumnFamilyOptions with default values for all fields
   ColumnFamilyOptions();
