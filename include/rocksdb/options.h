--- conflicted
+++ resolved
@@ -274,7 +274,19 @@
   // BlockBasedTableOptions.
   std::shared_ptr<TableFactory> table_factory;
 
-<<<<<<< HEAD
+  // A list of paths where SST files for this column family
+  // can be put into, with its target size. Similar to db_paths,
+  // newer data is placed into paths specified earlier in the
+  // vector while older data gradually moves to paths specified
+  // later in the vector.
+  // Note that, if a path is supplied to multiple column
+  // families, it would have files and total size from all
+  // the column families combined. User should provision for the
+  // total size(from all the column families) in such cases.
+  //
+  // If left empty, db_paths will be used.
+  // Default: empty
+  std::vector<DbPath> cf_paths;
 #ifdef INDIRECT_VALUE_SUPPORT  // define column-family options
 // include VLog options for the CF here
   // All are Dynamically changeable through SetOptions() API
@@ -348,21 +360,6 @@
   //Ring Compression Style: indicates what kind of compression will be applied to the data
   std::vector<CompressionType> ring_compression_style = std::vector<CompressionType>({kZlibCompression});
 #endif
-=======
-  // A list of paths where SST files for this column family
-  // can be put into, with its target size. Similar to db_paths,
-  // newer data is placed into paths specified earlier in the
-  // vector while older data gradually moves to paths specified
-  // later in the vector.
-  // Note that, if a path is supplied to multiple column
-  // families, it would have files and total size from all
-  // the column families combined. User should provision for the
-  // total size(from all the column families) in such cases.
-  //
-  // If left empty, db_paths will be used.
-  // Default: empty
-  std::vector<DbPath> cf_paths;
->>>>>>> 5e019aff
 
   // Create ColumnFamilyOptions with default values for all fields
   ColumnFamilyOptions();
