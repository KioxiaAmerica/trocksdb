//  Copyright (c) 2011-present, Facebook, Inc.  All rights reserved.
//  This source code is licensed under both the GPLv2 (found in the
//  COPYING file in the root directory) and Apache 2.0 License
//  (found in the LICENSE.Apache file in the root directory).

#pragma once

#include <memory>
#include <string>
#include <unordered_map>
#include <vector>

#include "rocksdb/status.h"

namespace rocksdb {

class Env;
class Logger;

// SstFileManager is used to track SST files in the DB and control their
// deletion rate.
// All SstFileManager public functions are thread-safe.
// SstFileManager is not extensible.
class SstFileManager {
 public:
  virtual ~SstFileManager() {}

  // Update the maximum allowed space that should be used by RocksDB, if
  // the total size of the SST files exceeds max_allowed_space, writes to
  // RocksDB will fail.
  //
  // Setting max_allowed_space to 0 will disable this feature; maximum allowed
  // space will be infinite (Default value).
  //
  // thread-safe.
  virtual void SetMaxAllowedSpaceUsage(uint64_t max_allowed_space) = 0;

  // Set the amount of buffer room each compaction should be able to leave.
  // In other words, at its maximum disk space consumption, the compaction
  // should still leave compaction_buffer_size available on the disk so that
  // other background functions may continue, such as logging and flushing.
  virtual void SetCompactionBufferSize(uint64_t compaction_buffer_size) = 0;

  // Return true if the total size of SST files exceeded the maximum allowed
  // space usage.
  //
  // thread-safe.
  virtual bool IsMaxAllowedSpaceReached() = 0;

  // Returns true if the total size of SST files as well as estimated size
  // of ongoing compactions exceeds the maximums allowed space usage.
  virtual bool IsMaxAllowedSpaceReachedIncludingCompactions() = 0;

  // Return the total size of all tracked files.
  // thread-safe
  virtual uint64_t GetTotalSize() = 0;

  // Return a map containing all tracked files and their corresponding sizes.
  // thread-safe
  virtual std::unordered_map<std::string, uint64_t> GetTrackedFiles() = 0;

  // Return delete rate limit in bytes per second.
  // thread-safe
  virtual int64_t GetDeleteRateBytesPerSecond() = 0;

  // Update the delete rate limit in bytes per second.
  // zero means disable delete rate limiting and delete files immediately
  // thread-safe
  virtual void SetDeleteRateBytesPerSecond(int64_t delete_rate) = 0;

  // Return trash/DB size ratio where new files will be deleted immediately
  // thread-safe
  virtual double GetMaxTrashDBRatio() = 0;

  // Update trash/DB size ratio where new files will be deleted immediately
  // thread-safe
  virtual void SetMaxTrashDBRatio(double ratio) = 0;
<<<<<<< HEAD
=======

  // Return the total size of trash files
  // thread-safe
  virtual uint64_t GetTotalTrashSize() = 0;
>>>>>>> 641fae60
};

// Create a new SstFileManager that can be shared among multiple RocksDB
// instances to track SST file and control there deletion rate.
//
// @param env: Pointer to Env object, please see "rocksdb/env.h".
// @param info_log: If not nullptr, info_log will be used to log errors.
//
// == Deletion rate limiting specific arguments ==
// @param trash_dir: Deprecated, this argument have no effect
// @param rate_bytes_per_sec: How many bytes should be deleted per second, If
//    this value is set to 1024 (1 Kb / sec) and we deleted a file of size 4 Kb
//    in 1 second, we will wait for another 3 seconds before we delete other
//    files, Set to 0 to disable deletion rate limiting.
// @param delete_existing_trash: Deprecated, this argument have no effect, but
//    if user provide trash_dir we will schedule deletes for files in the dir
// @param status: If not nullptr, status will contain any errors that happened
//    during creating the missing trash_dir or deleting existing files in trash.
// @param max_trash_db_ratio: If the trash size constitutes for more than this
//    fraction of the total DB size we will start deleting new files passed to
//    DeleteScheduler immediately
<<<<<<< HEAD
// @param bytes_max_delete_chunk: if a single file is larger than delete chunk,
//    ftruncate the file by this size each time, rather than dropping the whole
//    file. 0 means to always delete the whole file.
=======
// @param bytes_max_delete_chunk: if a file to delete is larger than delete
//    chunk, ftruncate the file by this size each time, rather than dropping the
//    whole file. 0 means to always delete the whole file. If the file has more
//    than one linked names, the file will be deleted as a whole. Either way,
//    `rate_bytes_per_sec` will be appreciated. NOTE that with this option,
//    files already renamed as a trash may be partial, so users should not
//    directly recover them without checking.
>>>>>>> 641fae60
extern SstFileManager* NewSstFileManager(
    Env* env, std::shared_ptr<Logger> info_log = nullptr,
    std::string trash_dir = "", int64_t rate_bytes_per_sec = 0,
    bool delete_existing_trash = true, Status* status = nullptr,
    double max_trash_db_ratio = 0.25,
    uint64_t bytes_max_delete_chunk = 64 * 1024 * 1024);

}  // namespace rocksdb<|MERGE_RESOLUTION|>--- conflicted
+++ resolved
@@ -75,13 +75,10 @@
   // Update trash/DB size ratio where new files will be deleted immediately
   // thread-safe
   virtual void SetMaxTrashDBRatio(double ratio) = 0;
-<<<<<<< HEAD
-=======
 
   // Return the total size of trash files
   // thread-safe
   virtual uint64_t GetTotalTrashSize() = 0;
->>>>>>> 641fae60
 };
 
 // Create a new SstFileManager that can be shared among multiple RocksDB
@@ -103,11 +100,6 @@
 // @param max_trash_db_ratio: If the trash size constitutes for more than this
 //    fraction of the total DB size we will start deleting new files passed to
 //    DeleteScheduler immediately
-<<<<<<< HEAD
-// @param bytes_max_delete_chunk: if a single file is larger than delete chunk,
-//    ftruncate the file by this size each time, rather than dropping the whole
-//    file. 0 means to always delete the whole file.
-=======
 // @param bytes_max_delete_chunk: if a file to delete is larger than delete
 //    chunk, ftruncate the file by this size each time, rather than dropping the
 //    whole file. 0 means to always delete the whole file. If the file has more
@@ -115,7 +107,6 @@
 //    `rate_bytes_per_sec` will be appreciated. NOTE that with this option,
 //    files already renamed as a trash may be partial, so users should not
 //    directly recover them without checking.
->>>>>>> 641fae60
 extern SstFileManager* NewSstFileManager(
     Env* env, std::shared_ptr<Logger> info_log = nullptr,
     std::string trash_dir = "", int64_t rate_bytes_per_sec = 0,
