--- conflicted
+++ resolved
@@ -971,15 +971,7 @@
 // Log the specified data to *info_log if info_log is non-nullptr.
 // The default info log level is InfoLogLevel::INFO_LEVEL.
 extern void Log(const std::shared_ptr<Logger>& info_log, const char* format,
-<<<<<<< HEAD
-                ...)
-#   if defined(__GNUC__) || defined(__clang__)
-    __attribute__((__format__ (__printf__, 2, 3)))
-#   endif
-    ;
-=======
                 ...) ROCKSDB_PRINTF_FORMAT_ATTR(2, 3);
->>>>>>> 2b38e2dd
 
 extern void LogFlush(Logger* info_log);
 
