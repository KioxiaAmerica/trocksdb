--- conflicted
+++ resolved
@@ -22,10 +22,7 @@
   kEntrySingleDelete,
   kEntryMerge,
   kEntryRangeDeletion,
-<<<<<<< HEAD
-=======
   kEntryBlobIndex,
->>>>>>> 641fae60
   kEntryOther,
 };
 
