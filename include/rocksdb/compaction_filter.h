// Copyright (c) 2011-present, Facebook, Inc.  All rights reserved.
//  This source code is licensed under both the GPLv2 (found in the
//  COPYING file in the root directory) and Apache 2.0 License
//  (found in the LICENSE.Apache file in the root directory).
// Copyright (c) 2013 The LevelDB Authors. All rights reserved.
// Use of this source code is governed by a BSD-style license that can be
// found in the LICENSE file. See the AUTHORS file for names of contributors.

#pragma once

#include <cassert>
#include <memory>
#include <string>
#include <vector>
#ifdef INDIRECT_VALUE_SUPPORT
#include "db/value_log.h"
#endif

namespace rocksdb {

class Slice;
class SliceTransform;

// Context information of a compaction run
struct CompactionFilterContext {
  // Does this compaction run include all data files
  bool is_full_compaction;
  // Is this compaction requested by the client (true),
  // or is it occurring as an automatic compaction process
  bool is_manual_compaction;
};

// CompactionFilter allows an application to modify/delete a key-value at
// the time of compaction.

class CompactionFilter {
 public:
  enum ValueType {
    kValue,
    kMergeOperand,
    kBlobIndex,  // used internally by BlobDB.
#ifdef INDIRECT_VALUE_SUPPORT
    kValueIndirect,  // value is an indirect reference and must be resolved before use
#endif
  };

  enum class Decision {
    kKeep,
    kRemove,
    kChangeValue,
    kRemoveAndSkipUntil,
  };

  // Context information of a compaction run
  struct Context {
    // Does this compaction run include all data files
    bool is_full_compaction;
    // Is this compaction requested by the client (true),
    // or is it occurring as an automatic compaction process
    bool is_manual_compaction;
    // Which column family this compaction is for.
    uint32_t column_family_id;
  };

  virtual ~CompactionFilter() {}

  // The compaction process invokes this
  // method for kv that is being compacted. A return value
  // of false indicates that the kv should be preserved in the
  // output of this compaction run and a return value of true
  // indicates that this key-value should be removed from the
  // output of the compaction.  The application can inspect
  // the existing value of the key and make decision based on it.
  //
  // Key-Values that are results of merge operation during compaction are not
  // passed into this function. Currently, when you have a mix of Put()s and
  // Merge()s on a same key, we only guarantee to process the merge operands
  // through the compaction filters. Put()s might be processed, or might not.
  //
  // When the value is to be preserved, the application has the option
  // to modify the existing_value and pass it back through new_value.
  // value_changed needs to be set to true in this case.
  //
  // Note that RocksDB snapshots (i.e. call GetSnapshot() API on a
  // DB* object) will not guarantee to preserve the state of the DB with
  // CompactionFilter. Data seen from a snapshot might disppear after a
  // compaction finishes. If you use snapshots, think twice about whether you
  // want to use compaction filter and whether you are using it in a safe way.
  //
  // If multithreaded compaction is being used *and* a single CompactionFilter
  // instance was supplied via Options::compaction_filter, this method may be
  // called from different threads concurrently.  The application must ensure
  // that the call is thread-safe.
  //
  // If the CompactionFilter was created by a factory, then it will only ever
  // be used by a single thread that is doing the compaction run, and this
  // call does not need to be thread-safe.  However, multiple filters may be
  // in existence and operating concurrently.
  virtual bool Filter(int /*level*/, const Slice& /*key*/,
                      const Slice& /*existing_value*/,
                      std::string* /*new_value*/,
                      bool* /*value_changed*/) const {
    return false;
  }

  // The compaction process invokes this method on every merge operand. If this
  // method returns true, the merge operand will be ignored and not written out
  // in the compaction output
  //
  // Note: If you are using a TransactionDB, it is not recommended to implement
  // FilterMergeOperand().  If a Merge operation is filtered out, TransactionDB
  // may not realize there is a write conflict and may allow a Transaction to
  // Commit that should have failed.  Instead, it is better to implement any
  // Merge filtering inside the MergeOperator.
  virtual bool FilterMergeOperand(int /*level*/, const Slice& /*key*/,
                                  const Slice& /*operand*/) const {
    return false;
  }

  // An extended API. Called for both values and merge operands.
  // Allows changing value and skipping ranges of keys.
  // The default implementation uses Filter() and FilterMergeOperand().
  // If you're overriding this method, no need to override the other two.
  // `value_type` indicates whether this key-value corresponds to a normal
  // value (e.g. written with Put())  or a merge operand (written with Merge()).
  //
  // Possible return values:
  //  * kKeep - keep the key-value pair.
  //  * kRemove - remove the key-value pair or merge operand.
  //  * kChangeValue - keep the key and change the value/operand to *new_value.
  //  * kRemoveAndSkipUntil - remove this key-value pair, and also remove
  //      all key-value pairs with key in [key, *skip_until). This range
  //      of keys will be skipped without reading, potentially saving some
  //      IO operations compared to removing the keys one by one.
  //
  //      *skip_until <= key is treated the same as Decision::kKeep
  //      (since the range [key, *skip_until) is empty).
  //
  //      Caveats:
  //       - The keys are skipped even if there are snapshots containing them,
  //         i.e. values removed by kRemoveAndSkipUntil can disappear from a
  //         snapshot - beware if you're using TransactionDB or
  //         DB::GetSnapshot().
  //       - If value for a key was overwritten or merged into (multiple Put()s
  //         or Merge()s), and compaction filter skips this key with
  //         kRemoveAndSkipUntil, it's possible that it will remove only
  //         the new value, exposing the old value that was supposed to be
  //         overwritten.
  //       - Doesn't work with PlainTableFactory in prefix mode.
  //       - If you use kRemoveAndSkipUntil, consider also reducing
  //         compaction_readahead_size option.
  //
  // Note: If you are using a TransactionDB, it is not recommended to filter
  // out or modify merge operands (ValueType::kMergeOperand).
  // If a merge operation is filtered out, TransactionDB may not realize there
  // is a write conflict and may allow a Transaction to Commit that should have
  // failed. Instead, it is better to implement any Merge filtering inside the
  // MergeOperator.
  virtual Decision FilterV2(int level, const Slice& key, ValueType value_type,
                            const Slice& existing_value, std::string* new_value,
                            std::string* /*skip_until*/) const {
    switch (value_type) {
      case ValueType::kValue: {
        bool value_changed = false;
        bool rv = Filter(level, key, existing_value, new_value, &value_changed);
        if (rv) {
          return Decision::kRemove;
        }
        return value_changed ? Decision::kChangeValue : Decision::kKeep;
      }
      case ValueType::kMergeOperand: {
        bool rv = FilterMergeOperand(level, key, existing_value);
        return rv ? Decision::kRemove : Decision::kKeep;
      }
      case ValueType::kBlobIndex:
        return Decision::kKeep;
#ifdef INDIRECT_VALUE_SUPPORT
      case ValueType::kValueIndirect: break;  // will not happen in V2 format
#endif
    }
    assert(false);
    return Decision::kKeep;
  }

<<<<<<< HEAD
#ifdef INDIRECT_VALUE_SUPPORT
  // Because deployed code will not be compatible with the VLog filter interface, we give it a new version number and call it only by option
  virtual Decision FilterV3(int level, const Slice& key, ValueType value_type,
                            const Slice& existing_value, std::string* new_value,
                            std::string* /*skip_until*/,
                            std::shared_ptr<VLog> pvlog   // pointer to VLog, if any, for resolving indirect references
    ) const {
    Slice resolved_value{existing_value};
    switch (value_type) {
      case ValueType::kValueIndirect:
        if(pvlog)pvlog->VLogGet(existing_value,*new_value);   // resolve the indirect value, using new_value as a temp
        resolved_value = *new_value; // fallthrough
	// use resolved_value below
      case ValueType::kValue: {
        bool value_changed = false;
        bool rv = Filter(level, key, resolved_value, new_value, &value_changed);
        if (rv) {
          return Decision::kRemove;
        }
        return value_changed ? Decision::kChangeValue : Decision::kKeep;
      }
      case ValueType::kMergeOperand: {
        bool rv = FilterMergeOperand(level, key, existing_value);
        return rv ? Decision::kRemove : Decision::kKeep;
      }
      default:
        break;
    }
    assert(false);
    return Decision::kKeep;
  }
#endif

  // By default, compaction will only call Filter() on keys written after the
  // most recent call to GetSnapshot(). However, if the compaction filter
  // overrides IgnoreSnapshots to make it return true, the compaction filter
  // will be called even if the keys were written before the last snapshot.
  // This behavior is to be used only when we want to delete a set of keys
  // irrespective of snapshots. In particular, care should be taken
  // to understand that the values of these keys will change even if we are
  // using a snapshot.
  virtual bool IgnoreSnapshots() const { return false; }
=======
  // This function is deprecated. Snapshots will always be ignored for
  // compaction filters, because we realized that not ignoring snapshots doesn't
  // provide the gurantee we initially thought it would provide. Repeatable
  // reads will not be guaranteed anyway. If you override the function and
  // returns false, we will fail the compaction.
  virtual bool IgnoreSnapshots() const { return true; }
>>>>>>> 2b38e2dd

  // Returns a name that identifies this compaction filter.
  // The name will be printed to LOG file on start up for diagnosis.
  virtual const char* Name() const = 0;
};

// Each compaction will create a new CompactionFilter allowing the
// application to know about different compactions
class CompactionFilterFactory {
 public:
  virtual ~CompactionFilterFactory() {}

  virtual std::unique_ptr<CompactionFilter> CreateCompactionFilter(
      const CompactionFilter::Context& context) = 0;

  // Returns a name that identifies this compaction filter factory.
  virtual const char* Name() const = 0;
};

}  // namespace rocksdb<|MERGE_RESOLUTION|>--- conflicted
+++ resolved
@@ -182,7 +182,6 @@
     return Decision::kKeep;
   }
 
-<<<<<<< HEAD
 #ifdef INDIRECT_VALUE_SUPPORT
   // Because deployed code will not be compatible with the VLog filter interface, we give it a new version number and call it only by option
   virtual Decision FilterV3(int level, const Slice& key, ValueType value_type,
@@ -216,23 +215,12 @@
   }
 #endif
 
-  // By default, compaction will only call Filter() on keys written after the
-  // most recent call to GetSnapshot(). However, if the compaction filter
-  // overrides IgnoreSnapshots to make it return true, the compaction filter
-  // will be called even if the keys were written before the last snapshot.
-  // This behavior is to be used only when we want to delete a set of keys
-  // irrespective of snapshots. In particular, care should be taken
-  // to understand that the values of these keys will change even if we are
-  // using a snapshot.
-  virtual bool IgnoreSnapshots() const { return false; }
-=======
   // This function is deprecated. Snapshots will always be ignored for
   // compaction filters, because we realized that not ignoring snapshots doesn't
   // provide the gurantee we initially thought it would provide. Repeatable
   // reads will not be guaranteed anyway. If you override the function and
   // returns false, we will fail the compaction.
   virtual bool IgnoreSnapshots() const { return true; }
->>>>>>> 2b38e2dd
 
   // Returns a name that identifies this compaction filter.
   // The name will be printed to LOG file on start up for diagnosis.
