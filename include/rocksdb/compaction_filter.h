--- conflicted
+++ resolved
@@ -39,13 +39,10 @@
   enum ValueType {
     kValue,
     kMergeOperand,
-<<<<<<< HEAD
+    kBlobIndex,  // used internally by BlobDB.
 #ifdef INDIRECT_VALUE_SUPPORT
     kValueIndirect,  // value is an indirect reference and must be resolved before use
 #endif
-=======
-    kBlobIndex,  // used internally by BlobDB.
->>>>>>> 5e019aff
   };
 
   enum class Decision {
@@ -165,12 +162,7 @@
   // MergeOperator.
   virtual Decision FilterV2(int level, const Slice& key, ValueType value_type,
                             const Slice& existing_value, std::string* new_value,
-<<<<<<< HEAD
-                            std::string* skip_until
-    ) const {
-=======
                             std::string* /*skip_until*/) const {
->>>>>>> 5e019aff
     switch (value_type) {
       case ValueType::kValue: {
         bool value_changed = false;
@@ -184,14 +176,11 @@
         bool rv = FilterMergeOperand(level, key, existing_value);
         return rv ? Decision::kRemove : Decision::kKeep;
       }
-<<<<<<< HEAD
-#ifdef INDIRECT_VALUE_SUPPORT
-      case ValueType::kValueIndirect: break;  // will not happen in V2 format
-#endif
-=======
       case ValueType::kBlobIndex:
         return Decision::kKeep;
->>>>>>> 5e019aff
+#ifdef INDIRECT_VALUE_SUPPORT
+      case ValueType::kValueIndirect: break;  // will not happen in V2 format
+#endif
     }
     assert(false);
     return Decision::kKeep;
