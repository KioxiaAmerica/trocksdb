--- conflicted
+++ resolved
@@ -91,8 +91,9 @@
         smallestkey(_smallestkey),
         largestkey(_largestkey),
         num_reads_sampled(_num_reads_sampled),
-<<<<<<< HEAD
-        being_compacted(_being_compacted)
+        being_compacted(_being_compacted),
+        num_entries(0),
+        num_deletions(0)
 #ifdef INDIRECT_VALUE_SUPPORT   // add earliest_ref to SstFileMetaData
         ,indirect_ref_0(std::vector<uint64_t>()) // default to 'omitted' 
 #endif
@@ -113,14 +114,11 @@
         largestkey(_largestkey),
         num_reads_sampled(_num_reads_sampled),
         being_compacted(_being_compacted),
+        num_entries(0),
+        num_deletions(0),
         indirect_ref_0(indirect_ref_0_) // install input
         {}
 #endif
-=======
-        being_compacted(_being_compacted),
-        num_entries(0),
-        num_deletions(0) {}
->>>>>>> 641fae60
 
   // File size in bytes.
   size_t size;
@@ -135,17 +133,14 @@
   std::string largestkey;      // Largest user defined key in the file.
   uint64_t num_reads_sampled;  // How many times the file is read.
   bool being_compacted;  // true if the file is currently being compacted.
-<<<<<<< HEAD
+
+  uint64_t num_entries;
+  uint64_t num_deletions;
 #ifdef INDIRECT_VALUE_SUPPORT   // declare the fields added to SstFileMetaData
   std::vector<uint64_t> indirect_ref_0;  // for each ring, file# of the oldest value referred to in this SST.  Set to HIGH-VALUE (~0>>1) if there are no indirect references
      // set to 0 to mean 'indirect value omitted'
 
 #endif
-=======
-
-  uint64_t num_entries;
-  uint64_t num_deletions;
->>>>>>> 641fae60
 };
 
 // The full set of metadata associated with each SST file.
