--- conflicted
+++ resolved
@@ -238,7 +238,6 @@
   TableProperties table_properties;
 };
 
-<<<<<<< HEAD
 // A call-back function to RocksDB which will be called when the compaction
 // iterator is compacting values. It is mean to be returned from
 // EventListner::GetCompactionEventListner() at the beginning of compaction
@@ -268,9 +267,6 @@
 };
 
 // EventListener class contains a set of call-back functions that will
-=======
-// EventListener class contains a set of callback functions that will
->>>>>>> 397be6b0
 // be called when specific RocksDB event happens such as flush.  It can
 // be used as a building block for developing custom features such as
 // stats-collector or external compaction algorithm.
