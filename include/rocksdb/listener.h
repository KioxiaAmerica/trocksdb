// Copyright (c) 2014 The LevelDB Authors. All rights reserved.
// Use of this source code is governed by a BSD-style license that can be
// found in the LICENSE file. See the AUTHORS file for names of contributors.

#pragma once

#include <memory>
#include <string>
#include <unordered_map>
#include <vector>
#include "rocksdb/compaction_job_stats.h"
#include "rocksdb/status.h"
#include "rocksdb/table_properties.h"

namespace rocksdb {

typedef std::unordered_map<std::string, std::shared_ptr<const TableProperties>>
    TablePropertiesCollection;

class DB;
class ColumnFamilyHandle;
class Status;
struct CompactionJobStats;
enum CompressionType : unsigned char;

enum class TableFileCreationReason {
  kFlush,
  kCompaction,
  kRecovery,
};

struct TableFileCreationBriefInfo {
  // the name of the database where the file was created
  std::string db_name;
  // the name of the column family where the file was created.
  std::string cf_name;
  // the path to the created file.
  std::string file_path;
  // the id of the job (which could be flush or compaction) that
  // created the file.
  int job_id;
  // reason of creating the table.
  TableFileCreationReason reason;
};

struct TableFileCreationInfo : public TableFileCreationBriefInfo {
  TableFileCreationInfo() = default;
  explicit TableFileCreationInfo(TableProperties&& prop)
      : table_properties(prop) {}
  // the size of the file.
  uint64_t file_size;
  // Detailed properties of the created file.
  TableProperties table_properties;
  // The status indicating whether the creation was successful or not.
  Status status;
};

enum class CompactionReason : int {
  kUnknown = 0,
  // [Level] number of L0 files > level0_file_num_compaction_trigger
  kLevelL0FilesNum,
  // [Level] total size of level > MaxBytesForLevel()
  kLevelMaxLevelSize,
  // [Universal] Compacting for size amplification
  kUniversalSizeAmplification,
  // [Universal] Compacting for size ratio
  kUniversalSizeRatio,
  // [Universal] number of sorted runs > level0_file_num_compaction_trigger
  kUniversalSortedRunNum,
  // [FIFO] total size > max_table_files_size
  kFIFOMaxSize,
  // [FIFO] reduce number of files.
  kFIFOReduceNumFiles,
  // [FIFO] files with creation time < (current_time - interval)
  kFIFOTtl,
  // Manual compaction
  kManualCompaction,
  // DB::SuggestCompactRange() marked files for compaction
  kFilesMarkedForCompaction,
<<<<<<< HEAD
#ifdef INDIRECT_VALUE_SUPPORT
  // Old VLog files need removal to allow deletions
  kActiveRecycling,
#endif
=======
  // [Level] Automatic compaction within bottommost level to cleanup duplicate
  // versions of same user key, usually due to a released snapshot.
  kBottommostFiles,
  // Compaction based on TTL
  kTtl,
  // According to the comments in flush_job.cc, RocksDB treats flush as
  // a level 0 compaction in internal stats.
  kFlush,
  // Compaction caused by external sst file ingestion
  kExternalSstIngestion,
  // total number of compaction reasons, new reasons must be added above this.
  kNumOfReasons,
};

enum class FlushReason : int {
  kOthers = 0x00,
  kGetLiveFiles = 0x01,
  kShutDown = 0x02,
  kExternalFileIngestion = 0x03,
  kManualCompaction = 0x04,
  kWriteBufferManager = 0x05,
  kWriteBufferFull = 0x06,
  kTest = 0x07,
  kDeleteFiles = 0x08,
  kAutoCompaction = 0x09,
  kManualFlush = 0x0a,
>>>>>>> 5e019aff
};

enum class BackgroundErrorReason {
  kFlush,
  kCompaction,
  kWriteCallback,
  kMemTable,
};

enum class WriteStallCondition {
  kNormal,
  kDelayed,
  kStopped,
};

struct WriteStallInfo {
  // the name of the column family
  std::string cf_name;
  // state of the write controller
  struct {
    WriteStallCondition cur;
    WriteStallCondition prev;
  } condition;
};

#ifndef ROCKSDB_LITE

struct TableFileDeletionInfo {
  // The name of the database where the file was deleted.
  std::string db_name;
  // The path to the deleted file.
  std::string file_path;
  // The id of the job which deleted the file.
  int job_id;
  // The status indicating whether the deletion was successful or not.
  Status status;
};

struct FlushJobInfo {
  // the name of the column family
  std::string cf_name;
  // the path to the newly created file
  std::string file_path;
  // the id of the thread that completed this flush job.
  uint64_t thread_id;
  // the job id, which is unique in the same thread.
  int job_id;
  // If true, then rocksdb is currently slowing-down all writes to prevent
  // creating too many Level 0 files as compaction seems not able to
  // catch up the write request speed.  This indicates that there are
  // too many files in Level 0.
  bool triggered_writes_slowdown;
  // If true, then rocksdb is currently blocking any writes to prevent
  // creating more L0 files.  This indicates that there are too many
  // files in level 0.  Compactions should try to compact L0 files down
  // to lower levels as soon as possible.
  bool triggered_writes_stop;
  // The smallest sequence number in the newly created file
  SequenceNumber smallest_seqno;
  // The largest sequence number in the newly created file
  SequenceNumber largest_seqno;
  // Table properties of the table being flushed
  TableProperties table_properties;

  FlushReason flush_reason;
};

struct CompactionJobInfo {
  CompactionJobInfo() = default;
  explicit CompactionJobInfo(const CompactionJobStats& _stats) :
      stats(_stats) {}

  // the name of the column family where the compaction happened.
  std::string cf_name;
  // the status indicating whether the compaction was successful or not.
  Status status;
  // the id of the thread that completed this compaction job.
  uint64_t thread_id;
  // the job id, which is unique in the same thread.
  int job_id;
  // the smallest input level of the compaction.
  int base_input_level;
  // the output level of the compaction.
  int output_level;
  // the names of the compaction input files.
  std::vector<std::string> input_files;

  // the names of the compaction output files.
  std::vector<std::string> output_files;
  // Table properties for input and output tables.
  // The map is keyed by values from input_files and output_files.
  TablePropertiesCollection table_properties;

  // Reason to run the compaction
  CompactionReason compaction_reason;

  // Compression algorithm used for output files
  CompressionType compression;

  // If non-null, this variable stores detailed information
  // about this compaction.
  CompactionJobStats stats;
};

struct MemTableInfo {
  // the name of the column family to which memtable belongs
  std::string cf_name;
  // Sequence number of the first element that was inserted
  // into the memtable.
  SequenceNumber first_seqno;
  // Sequence number that is guaranteed to be smaller than or equal
  // to the sequence number of any key that could be inserted into this
  // memtable. It can then be assumed that any write with a larger(or equal)
  // sequence number will be present in this memtable or a later memtable.
  SequenceNumber earliest_seqno;
  // Total number of entries in memtable
  uint64_t num_entries;
  // Total number of deletes in memtable
  uint64_t num_deletes;

};

struct ExternalFileIngestionInfo {
  // the name of the column family
  std::string cf_name;
  // Path of the file outside the DB
  std::string external_file_path;
  // Path of the file inside the DB
  std::string internal_file_path;
  // The global sequence number assigned to keys in this file
  SequenceNumber global_seqno;
  // Table properties of the table being flushed
  TableProperties table_properties;
};

// A call-back function to RocksDB which will be called when the compaction
// iterator is compacting values. It is mean to be returned from
// EventListner::GetCompactionEventListner() at the beginning of compaction
// job.
class CompactionEventListener {
 public:
  enum CompactionListenerValueType {
    kValue,
    kMergeOperand,
    kDelete,
    kSingleDelete,
    kRangeDelete,
    kBlobIndex,
#ifdef INDIRECT_VALUE_SUPPORT  // define types for CompactionEventListener
    kIndirectValue,
    kIndirectMergeOperand,
#endif
    kInvalid,
  };

  virtual void OnCompaction(int level, const Slice& key,
                            CompactionListenerValueType value_type,
                            const Slice& existing_value,
                            const SequenceNumber& sn, bool is_new) = 0;

  virtual ~CompactionEventListener() = default;
};

// EventListener class contains a set of call-back functions that will
// be called when specific RocksDB event happens such as flush.  It can
// be used as a building block for developing custom features such as
// stats-collector or external compaction algorithm.
//
// Note that callback functions should not run for an extended period of
// time before the function returns, otherwise RocksDB may be blocked.
// For example, it is not suggested to do DB::CompactFiles() (as it may
// run for a long while) or issue many of DB::Put() (as Put may be blocked
// in certain cases) in the same thread in the EventListener callback.
// However, doing DB::CompactFiles() and DB::Put() in another thread is
// considered safe.
//
// [Threading] All EventListener callback will be called using the
// actual thread that involves in that specific event.   For example, it
// is the RocksDB background flush thread that does the actual flush to
// call EventListener::OnFlushCompleted().
//
// [Locking] All EventListener callbacks are designed to be called without
// the current thread holding any DB mutex. This is to prevent potential
// deadlock and performance issue when using EventListener callback
// in a complex way.
class EventListener {
 public:
  // A callback function to RocksDB which will be called whenever a
  // registered RocksDB flushes a file.  The default implementation is
  // no-op.
  //
  // Note that the this function must be implemented in a way such that
  // it should not run for an extended period of time before the function
  // returns.  Otherwise, RocksDB may be blocked.
  virtual void OnFlushCompleted(DB* /*db*/,
                                const FlushJobInfo& /*flush_job_info*/) {}

  // A callback function to RocksDB which will be called before a
  // RocksDB starts to flush memtables.  The default implementation is
  // no-op.
  //
  // Note that the this function must be implemented in a way such that
  // it should not run for an extended period of time before the function
  // returns.  Otherwise, RocksDB may be blocked.
  virtual void OnFlushBegin(DB* /*db*/,
                            const FlushJobInfo& /*flush_job_info*/) {}

  // A callback function for RocksDB which will be called whenever
  // a SST file is deleted.  Different from OnCompactionCompleted and
  // OnFlushCompleted, this callback is designed for external logging
  // service and thus only provide string parameters instead
  // of a pointer to DB.  Applications that build logic basic based
  // on file creations and deletions is suggested to implement
  // OnFlushCompleted and OnCompactionCompleted.
  //
  // Note that if applications would like to use the passed reference
  // outside this function call, they should make copies from the
  // returned value.
  virtual void OnTableFileDeleted(const TableFileDeletionInfo& /*info*/) {}

  // A callback function for RocksDB which will be called whenever
  // a registered RocksDB compacts a file. The default implementation
  // is a no-op.
  //
  // Note that this function must be implemented in a way such that
  // it should not run for an extended period of time before the function
  // returns. Otherwise, RocksDB may be blocked.
  //
  // @param db a pointer to the rocksdb instance which just compacted
  //   a file.
  // @param ci a reference to a CompactionJobInfo struct. 'ci' is released
  //  after this function is returned, and must be copied if it is needed
  //  outside of this function.
  virtual void OnCompactionCompleted(DB* /*db*/,
                                     const CompactionJobInfo& /*ci*/) {}

  // A callback function for RocksDB which will be called whenever
  // a SST file is created.  Different from OnCompactionCompleted and
  // OnFlushCompleted, this callback is designed for external logging
  // service and thus only provide string parameters instead
  // of a pointer to DB.  Applications that build logic basic based
  // on file creations and deletions is suggested to implement
  // OnFlushCompleted and OnCompactionCompleted.
  //
  // Historically it will only be called if the file is successfully created.
  // Now it will also be called on failure case. User can check info.status
  // to see if it succeeded or not.
  //
  // Note that if applications would like to use the passed reference
  // outside this function call, they should make copies from these
  // returned value.
  virtual void OnTableFileCreated(const TableFileCreationInfo& /*info*/) {}

  // A callback function for RocksDB which will be called before
  // a SST file is being created. It will follow by OnTableFileCreated after
  // the creation finishes.
  //
  // Note that if applications would like to use the passed reference
  // outside this function call, they should make copies from these
  // returned value.
  virtual void OnTableFileCreationStarted(
      const TableFileCreationBriefInfo& /*info*/) {}

  // A callback function for RocksDB which will be called before
  // a memtable is made immutable.
  //
  // Note that the this function must be implemented in a way such that
  // it should not run for an extended period of time before the function
  // returns.  Otherwise, RocksDB may be blocked.
  //
  // Note that if applications would like to use the passed reference
  // outside this function call, they should make copies from these
  // returned value.
  virtual void OnMemTableSealed(
    const MemTableInfo& /*info*/) {}

  // A callback function for RocksDB which will be called before
  // a column family handle is deleted.
  //
  // Note that the this function must be implemented in a way such that
  // it should not run for an extended period of time before the function
  // returns.  Otherwise, RocksDB may be blocked.
  // @param handle is a pointer to the column family handle to be deleted
  // which will become a dangling pointer after the deletion.
  virtual void OnColumnFamilyHandleDeletionStarted(
      ColumnFamilyHandle* /*handle*/) {}

  // A callback function for RocksDB which will be called after an external
  // file is ingested using IngestExternalFile.
  //
  // Note that the this function will run on the same thread as
  // IngestExternalFile(), if this function is blocked, IngestExternalFile()
  // will be blocked from finishing.
  virtual void OnExternalFileIngested(
      DB* /*db*/, const ExternalFileIngestionInfo& /*info*/) {}

  // A callback function for RocksDB which will be called before setting the
  // background error status to a non-OK value. The new background error status
  // is provided in `bg_error` and can be modified by the callback. E.g., a
  // callback can suppress errors by resetting it to Status::OK(), thus
  // preventing the database from entering read-only mode. We do not provide any
  // guarantee when failed flushes/compactions will be rescheduled if the user
  // suppresses an error.
  //
  // Note that this function can run on the same threads as flush, compaction,
  // and user writes. So, it is extremely important not to perform heavy
  // computations or blocking calls in this function.
  virtual void OnBackgroundError(BackgroundErrorReason /* reason */,
                                 Status* /* bg_error */) {}

  // A callback function for RocksDB which will be called whenever a change
  // of superversion triggers a change of the stall conditions.
  //
  // Note that the this function must be implemented in a way such that
  // it should not run for an extended period of time before the function
  // returns.  Otherwise, RocksDB may be blocked.
  virtual void OnStallConditionsChanged(const WriteStallInfo& /*info*/) {}

  virtual ~EventListener() {}
};

#else

class EventListener {
};

#endif  // ROCKSDB_LITE

}  // namespace rocksdb<|MERGE_RESOLUTION|>--- conflicted
+++ resolved
@@ -77,12 +77,10 @@
   kManualCompaction,
   // DB::SuggestCompactRange() marked files for compaction
   kFilesMarkedForCompaction,
-<<<<<<< HEAD
 #ifdef INDIRECT_VALUE_SUPPORT
   // Old VLog files need removal to allow deletions
   kActiveRecycling,
 #endif
-=======
   // [Level] Automatic compaction within bottommost level to cleanup duplicate
   // versions of same user key, usually due to a released snapshot.
   kBottommostFiles,
@@ -109,7 +107,6 @@
   kDeleteFiles = 0x08,
   kAutoCompaction = 0x09,
   kManualFlush = 0x0a,
->>>>>>> 5e019aff
 };
 
 enum class BackgroundErrorReason {
