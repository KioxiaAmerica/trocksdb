--- conflicted
+++ resolved
@@ -345,54 +345,35 @@
   res.reserve(20000);
   for (const auto& t : TickersNameMap) {
     assert(t.first < TICKER_ENUM_MAX);
-    char buffer[kTmpStrBufferSize];
-    snprintf(buffer, kTmpStrBufferSize, "%s COUNT : %" PRIu64 "\n",
-             t.second.c_str(), getTickerCountLocked(t.first));
-    res.append(buffer);
-  }
+      char buffer[kTmpStrBufferSize];
+      snprintf(buffer, kTmpStrBufferSize, "%s COUNT : %" PRIu64 "\n",
+               t.second.c_str(), getTickerCountLocked(t.first));
+      res.append(buffer);
+    }
   for (const auto& h : HistogramsNameMap) {
-<<<<<<< HEAD
-    if (h.first < HISTOGRAM_ENUM_MAX || enable_internal_stats_) {
+    assert(h.first < HISTOGRAM_ENUM_MAX);
       char buffer[kTmpStrBufferSize];
       HistogramData hData;
       getHistogramImplLocked(h.first)->Data(&hData);
-      // don't handle failures - buffer should always be big enough and arguments
-      // should be provided correctly
-      int ret = snprintf(
-          buffer, kTmpStrBufferSize,
-          "%s P50 : %f P95 : %f P99 : %f P100 : %f COUNT : %" PRIu64 " SUM : %"
-          PRIu64 "\n", h.second.c_str(), hData.median, hData.percentile95,
-          hData.percentile99, hData.max, hData.count, hData.sum);
-      if (ret < 0 || ret >= kTmpStrBufferSize) {
-        assert(false);
-        continue;
-      }
-      res.append(buffer);
-=======
-    assert(h.first < HISTOGRAM_ENUM_MAX);
-    char buffer[kTmpStrBufferSize];
-    HistogramData hData;
-    getHistogramImplLocked(h.first)->Data(&hData);
     // don't handle failures - buffer should always be big enough and arguments
     // should be provided correctly
     int ret = snprintf(
-        buffer, kTmpStrBufferSize,
+          buffer, kTmpStrBufferSize,
         "%s P50 : %f P95 : %f P99 : %f P100 : %f COUNT : %" PRIu64 " SUM : %"
         PRIu64 "\n", h.second.c_str(), hData.median, hData.percentile95,
         hData.percentile99, hData.max, hData.count, hData.sum);
     if (ret < 0 || ret >= kTmpStrBufferSize) {
       assert(false);
       continue;
->>>>>>> 641fae60
-    }
-    res.append(buffer);
-  }
+    }
+      res.append(buffer);
+    }
   res.shrink_to_fit();
   return res;
 }
 
 bool StatisticsImpl::HistEnabledForType(uint32_t type) const {
-  return type < HISTOGRAM_ENUM_MAX;
-}
+    return type < HISTOGRAM_ENUM_MAX;
+  }
 
 } // namespace rocksdb