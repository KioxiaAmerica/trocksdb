//  Copyright (c) 2011-present, Facebook, Inc.  All rights reserved.
//  This source code is licensed under both the GPLv2 (found in the
//  COPYING file in the root directory) and Apache 2.0 License
//  (found in the LICENSE.Apache file in the root directory).

#ifndef ROCKSDB_LITE

#include <algorithm>
#include <cctype>
#include <iostream>

#include "rocksdb/env_encryption.h"
#include "util/aligned_buffer.h"
#include "util/coding.h"
#include "util/random.h"

#endif

namespace rocksdb {

#ifndef ROCKSDB_LITE

class EncryptedSequentialFile : public SequentialFile {
  private:
    std::unique_ptr<SequentialFile> file_;
    std::unique_ptr<BlockAccessCipherStream> stream_;
    uint64_t offset_;
    size_t prefixLength_;

     public:
  // Default ctor. Given underlying sequential file is supposed to be at
  // offset == prefixLength.
  EncryptedSequentialFile(SequentialFile* f, BlockAccessCipherStream* s, size_t prefixLength)
      : file_(f), stream_(s), offset_(prefixLength), prefixLength_(prefixLength) {
  }

  // Read up to "n" bytes from the file.  "scratch[0..n-1]" may be
  // written by this routine.  Sets "*result" to the data that was
  // read (including if fewer than "n" bytes were successfully read).
  // May set "*result" to point at data in "scratch[0..n-1]", so
  // "scratch[0..n-1]" must be live when "*result" is used.
  // If an error was encountered, returns a non-OK status.
  //
  // REQUIRES: External synchronization
  virtual Status Read(size_t n, Slice* result, char* scratch) override {
    assert(scratch);
    Status status = file_->Read(n, result, scratch);
    if (!status.ok()) {
      return status;
    }
    status = stream_->Decrypt(offset_, (char*)result->data(), result->size());
    offset_ += result->size(); // We've already ready data from disk, so update offset_ even if decryption fails.
    return status;
  }

  // Skip "n" bytes from the file. This is guaranteed to be no
  // slower that reading the same data, but may be faster.
  //
  // If end of file is reached, skipping will stop at the end of the
  // file, and Skip will return OK.
  //
  // REQUIRES: External synchronization
  virtual Status Skip(uint64_t n) override {
    auto status = file_->Skip(n);
    if (!status.ok()) {
      return status;
    }
    offset_ += n;
    return status;
  }

  // Indicates the upper layers if the current SequentialFile implementation
  // uses direct IO.
  virtual bool use_direct_io() const override { 
    return file_->use_direct_io(); 
  }

  // Use the returned alignment value to allocate
  // aligned buffer for Direct I/O
  virtual size_t GetRequiredBufferAlignment() const override { 
    return file_->GetRequiredBufferAlignment(); 
  }

  // Remove any kind of caching of data from the offset to offset+length
  // of this file. If the length is 0, then it refers to the end of file.
  // If the system is not caching the file contents, then this is a noop.
  virtual Status InvalidateCache(size_t offset, size_t length) override {
    return file_->InvalidateCache(offset + prefixLength_, length);
  }

  // Positioned Read for direct I/O
  // If Direct I/O enabled, offset, n, and scratch should be properly aligned
  virtual Status PositionedRead(uint64_t offset, size_t n, Slice* result, char* scratch) override {
    assert(scratch);
    offset += prefixLength_; // Skip prefix
    auto status = file_->PositionedRead(offset, n, result, scratch);
    if (!status.ok()) {
      return status;
    }
    offset_ = offset + result->size();
    status = stream_->Decrypt(offset, (char*)result->data(), result->size());
    return status;
  }

};

// A file abstraction for randomly reading the contents of a file.
class EncryptedRandomAccessFile : public RandomAccessFile {
  private:
    std::unique_ptr<RandomAccessFile> file_;
    std::unique_ptr<BlockAccessCipherStream> stream_;
    size_t prefixLength_;

 public:
  EncryptedRandomAccessFile(RandomAccessFile* f, BlockAccessCipherStream* s, size_t prefixLength)
    : file_(f), stream_(s), prefixLength_(prefixLength) { }

  // Read up to "n" bytes from the file starting at "offset".
  // "scratch[0..n-1]" may be written by this routine.  Sets "*result"
  // to the data that was read (including if fewer than "n" bytes were
  // successfully read).  May set "*result" to point at data in
  // "scratch[0..n-1]", so "scratch[0..n-1]" must be live when
  // "*result" is used.  If an error was encountered, returns a non-OK
  // status.
  //
  // Safe for concurrent use by multiple threads.
  // If Direct I/O enabled, offset, n, and scratch should be aligned properly.
  virtual Status Read(uint64_t offset, size_t n, Slice* result, char* scratch) const override {
    assert(scratch);
    offset += prefixLength_;
    auto status = file_->Read(offset, n, result, scratch);
    if (!status.ok()) {
      return status;
    }
    status = stream_->Decrypt(offset, (char*)result->data(), result->size());
    return status;
  }

  // Readahead the file starting from offset by n bytes for caching.
  virtual Status Prefetch(uint64_t offset, size_t n) override {
    //return Status::OK();
    return file_->Prefetch(offset + prefixLength_, n);
  }

  // Tries to get an unique ID for this file that will be the same each time
  // the file is opened (and will stay the same while the file is open).
  // Furthermore, it tries to make this ID at most "max_size" bytes. If such an
  // ID can be created this function returns the length of the ID and places it
  // in "id"; otherwise, this function returns 0, in which case "id"
  // may not have been modified.
  //
  // This function guarantees, for IDs from a given environment, two unique ids
  // cannot be made equal to each other by adding arbitrary bytes to one of
  // them. That is, no unique ID is the prefix of another.
  //
  // This function guarantees that the returned ID will not be interpretable as
  // a single varint.
  //
  // Note: these IDs are only valid for the duration of the process.
  virtual size_t GetUniqueId(char* id, size_t max_size) const override {
    return file_->GetUniqueId(id, max_size);
  };

  virtual void Hint(AccessPattern pattern) override {
    file_->Hint(pattern);
  }

  // Indicates the upper layers if the current RandomAccessFile implementation
  // uses direct IO.
  virtual bool use_direct_io() const override {
     return file_->use_direct_io(); 
  }

  // Use the returned alignment value to allocate
  // aligned buffer for Direct I/O
  virtual size_t GetRequiredBufferAlignment() const override { 
    return file_->GetRequiredBufferAlignment(); 
  }

  // Remove any kind of caching of data from the offset to offset+length
  // of this file. If the length is 0, then it refers to the end of file.
  // If the system is not caching the file contents, then this is a noop.
  virtual Status InvalidateCache(size_t offset, size_t length) override {
    return file_->InvalidateCache(offset + prefixLength_, length);
  }
};

// A file abstraction for sequential writing.  The implementation
// must provide buffering since callers may append small fragments
// at a time to the file.
class EncryptedWritableFile : public WritableFileWrapper {
  private:
    std::unique_ptr<WritableFile> file_;
    std::unique_ptr<BlockAccessCipherStream> stream_;
    size_t prefixLength_;

 public:
  // Default ctor. Prefix is assumed to be written already.
  EncryptedWritableFile(WritableFile* f, BlockAccessCipherStream* s, size_t prefixLength)
    : WritableFileWrapper(f), file_(f), stream_(s), prefixLength_(prefixLength) { }

  Status Append(const Slice& data) override { 
    AlignedBuffer buf;
    Status status;
    Slice dataToAppend(data); 
    if (data.size() > 0) {
      auto offset = file_->GetFileSize(); // size including prefix
      // Encrypt in cloned buffer
      buf.Alignment(GetRequiredBufferAlignment());
      buf.AllocateNewBuffer(data.size());
      memmove(buf.BufferStart(), data.data(), data.size());
      status = stream_->Encrypt(offset, buf.BufferStart(), data.size());
      if (!status.ok()) {
        return status;
      }
      dataToAppend = Slice(buf.BufferStart(), data.size());
    }
    status = file_->Append(dataToAppend); 
    if (!status.ok()) {
      return status;
    }
    return status;
  }

  Status PositionedAppend(const Slice& data, uint64_t offset) override {
    AlignedBuffer buf;
    Status status;
    Slice dataToAppend(data); 
    offset += prefixLength_;
    if (data.size() > 0) {
      // Encrypt in cloned buffer
      buf.Alignment(GetRequiredBufferAlignment());
      buf.AllocateNewBuffer(data.size());
      memmove(buf.BufferStart(), data.data(), data.size());
      status = stream_->Encrypt(offset, buf.BufferStart(), data.size());
      if (!status.ok()) {
        return status;
      }
      dataToAppend = Slice(buf.BufferStart(), data.size());
    }
    status = file_->PositionedAppend(dataToAppend, offset);
    if (!status.ok()) {
      return status;
    }
    return status;
  }

  // Indicates the upper layers if the current WritableFile implementation
  // uses direct IO.
  virtual bool use_direct_io() const override { return file_->use_direct_io(); }

  // Use the returned alignment value to allocate
  // aligned buffer for Direct I/O
  virtual size_t GetRequiredBufferAlignment() const override { return file_->GetRequiredBufferAlignment(); } 

    /*
   * Get the size of valid data in the file.
   */
  virtual uint64_t GetFileSize() override {
    return file_->GetFileSize() - prefixLength_;
  }

  // Truncate is necessary to trim the file to the correct size
  // before closing. It is not always possible to keep track of the file
  // size due to whole pages writes. The behavior is undefined if called
  // with other writes to follow.
  virtual Status Truncate(uint64_t size) override {
    return file_->Truncate(size + prefixLength_);
  }

    // Remove any kind of caching of data from the offset to offset+length
  // of this file. If the length is 0, then it refers to the end of file.
  // If the system is not caching the file contents, then this is a noop.
  // This call has no effect on dirty pages in the cache.
  virtual Status InvalidateCache(size_t offset, size_t length) override {
    return file_->InvalidateCache(offset + prefixLength_, length);
  }

  // Sync a file range with disk.
  // offset is the starting byte of the file range to be synchronized.
  // nbytes specifies the length of the range to be synchronized.
  // This asks the OS to initiate flushing the cached data to disk,
  // without waiting for completion.
  // Default implementation does nothing.
  virtual Status RangeSync(uint64_t offset, uint64_t nbytes) override { 
    return file_->RangeSync(offset + prefixLength_, nbytes);
  }

  // PrepareWrite performs any necessary preparation for a write
  // before the write actually occurs.  This allows for pre-allocation
  // of space on devices where it can result in less file
  // fragmentation and/or less waste from over-zealous filesystem
  // pre-allocation.
  virtual void PrepareWrite(size_t offset, size_t len) override {
    file_->PrepareWrite(offset + prefixLength_, len);
  }

  // Pre-allocates space for a file.
  virtual Status Allocate(uint64_t offset, uint64_t len) override {
    return file_->Allocate(offset + prefixLength_, len);
  }
};

// A file abstraction for random reading and writing.
class EncryptedRandomRWFile : public RandomRWFile {
  private:
    std::unique_ptr<RandomRWFile> file_;
    std::unique_ptr<BlockAccessCipherStream> stream_;
    size_t prefixLength_;

 public:
  EncryptedRandomRWFile(RandomRWFile* f, BlockAccessCipherStream* s, size_t prefixLength)
    : file_(f), stream_(s), prefixLength_(prefixLength) {}

  // Indicates if the class makes use of direct I/O
  // If false you must pass aligned buffer to Write()
  virtual bool use_direct_io() const override { return file_->use_direct_io(); }

  // Use the returned alignment value to allocate
  // aligned buffer for Direct I/O
  virtual size_t GetRequiredBufferAlignment() const override { 
    return file_->GetRequiredBufferAlignment(); 
  }

  // Write bytes in `data` at  offset `offset`, Returns Status::OK() on success.
  // Pass aligned buffer when use_direct_io() returns true.
  virtual Status Write(uint64_t offset, const Slice& data) override {
    AlignedBuffer buf;
    Status status;
    Slice dataToWrite(data); 
    offset += prefixLength_;
    if (data.size() > 0) {
      // Encrypt in cloned buffer
      buf.Alignment(GetRequiredBufferAlignment());
      buf.AllocateNewBuffer(data.size());
      memmove(buf.BufferStart(), data.data(), data.size());
      status = stream_->Encrypt(offset, buf.BufferStart(), data.size());
      if (!status.ok()) {
        return status;
      }
      dataToWrite = Slice(buf.BufferStart(), data.size());
    }
    status = file_->Write(offset, dataToWrite);
    return status;
  }

  // Read up to `n` bytes starting from offset `offset` and store them in
  // result, provided `scratch` size should be at least `n`.
  // Returns Status::OK() on success.
  virtual Status Read(uint64_t offset, size_t n, Slice* result, char* scratch) const override { 
    assert(scratch);
    offset += prefixLength_;
    auto status = file_->Read(offset, n, result, scratch);
    if (!status.ok()) {
      return status;
    }
    status = stream_->Decrypt(offset, (char*)result->data(), result->size());
    return status;
  }

  virtual Status Flush() override {
    return file_->Flush();
  }

  virtual Status Sync() override {
    return file_->Sync();
  }

  virtual Status Fsync() override { 
    return file_->Fsync();
  }

  virtual Status Close() override {
    return file_->Close();
  }
};

// EncryptedEnv implements an Env wrapper that adds encryption to files stored on disk.
class EncryptedEnv : public EnvWrapper {
 public:
  EncryptedEnv(Env* base_env, EncryptionProvider *provider)
      : EnvWrapper(base_env) {
    provider_ = provider;
  }

  // NewSequentialFile opens a file for sequential reading.
  virtual Status NewSequentialFile(const std::string& fname,
                                   std::unique_ptr<SequentialFile>* result,
                                   const EnvOptions& options) override {
    result->reset();
    if (options.use_mmap_reads) {
      return Status::InvalidArgument();
    }
    // Open file using underlying Env implementation
    std::unique_ptr<SequentialFile> underlying;
    auto status = EnvWrapper::NewSequentialFile(fname, &underlying, options);
    if (!status.ok()) {
      return status;
    }
    // Read prefix (if needed)
    AlignedBuffer prefixBuf;
    Slice prefixSlice;
    size_t prefixLength = provider_->GetPrefixLength();
    if (prefixLength > 0) {
      // Read prefix 
      prefixBuf.Alignment(underlying->GetRequiredBufferAlignment());
      prefixBuf.AllocateNewBuffer(prefixLength);
      status = underlying->Read(prefixLength, &prefixSlice, prefixBuf.BufferStart());
      if (!status.ok()) {
        return status;
      }
    }
    // Create cipher stream
    std::unique_ptr<BlockAccessCipherStream> stream;
    status = provider_->CreateCipherStream(fname, options, prefixSlice, &stream);
    if (!status.ok()) {
      return status;
    }
    (*result) = std::unique_ptr<SequentialFile>(new EncryptedSequentialFile(underlying.release(), stream.release(), prefixLength));
    return Status::OK();
  }

  // NewRandomAccessFile opens a file for random read access.
  virtual Status NewRandomAccessFile(const std::string& fname,
                                     std::unique_ptr<RandomAccessFile>* result,
                                     const EnvOptions& options) override {
    result->reset();
    if (options.use_mmap_reads) {
      return Status::InvalidArgument();
    }
    // Open file using underlying Env implementation
    std::unique_ptr<RandomAccessFile> underlying;
    auto status = EnvWrapper::NewRandomAccessFile(fname, &underlying, options);
    if (!status.ok()) {
      return status;
    }
    // Read prefix (if needed)
    AlignedBuffer prefixBuf;
    Slice prefixSlice;
    size_t prefixLength = provider_->GetPrefixLength();
    if (prefixLength > 0) {
      // Read prefix 
      prefixBuf.Alignment(underlying->GetRequiredBufferAlignment());
      prefixBuf.AllocateNewBuffer(prefixLength);
      status = underlying->Read(0, prefixLength, &prefixSlice, prefixBuf.BufferStart());
      if (!status.ok()) {
        return status;
      }
    }
    // Create cipher stream
    std::unique_ptr<BlockAccessCipherStream> stream;
    status = provider_->CreateCipherStream(fname, options, prefixSlice, &stream);
    if (!status.ok()) {
      return status;
    }
    (*result) = std::unique_ptr<RandomAccessFile>(new EncryptedRandomAccessFile(underlying.release(), stream.release(), prefixLength));
    return Status::OK();
  }

  // NewWritableFile opens a file for sequential writing.
  virtual Status NewWritableFile(const std::string& fname,
                                 std::unique_ptr<WritableFile>* result,
                                 const EnvOptions& options) override {
    result->reset();
    if (options.use_mmap_writes) {
      return Status::InvalidArgument();
    }
    // Open file using underlying Env implementation
    std::unique_ptr<WritableFile> underlying;
    Status status = EnvWrapper::NewWritableFile(fname, &underlying, options);
    if (!status.ok()) {
      return status;
    }
    // Initialize & write prefix (if needed)
    AlignedBuffer prefixBuf;
    Slice prefixSlice;
    size_t prefixLength = provider_->GetPrefixLength();
    if (prefixLength > 0) {
      // Initialize prefix 
      prefixBuf.Alignment(underlying->GetRequiredBufferAlignment());
      prefixBuf.AllocateNewBuffer(prefixLength);
      provider_->CreateNewPrefix(fname, prefixBuf.BufferStart(), prefixLength);
      prefixSlice = Slice(prefixBuf.BufferStart(), prefixLength);
      // Write prefix 
      status = underlying->Append(prefixSlice);
      if (!status.ok()) {
        return status;
      }
    }
    // Create cipher stream
    std::unique_ptr<BlockAccessCipherStream> stream;
    status = provider_->CreateCipherStream(fname, options, prefixSlice, &stream);
    if (!status.ok()) {
      return status;
    }
    (*result) = std::unique_ptr<WritableFile>(new EncryptedWritableFile(underlying.release(), stream.release(), prefixLength));
    return Status::OK();
  }

  // Create an object that writes to a new file with the specified
  // name.  Deletes any existing file with the same name and creates a
  // new file.  On success, stores a pointer to the new file in
  // *result and returns OK.  On failure stores nullptr in *result and
  // returns non-OK.
  //
  // The returned file will only be accessed by one thread at a time.
  virtual Status ReopenWritableFile(const std::string& fname,
                                    std::unique_ptr<WritableFile>* result,
                                    const EnvOptions& options) override {
    result->reset();
    if (options.use_mmap_writes) {
      return Status::InvalidArgument();
    }
    // Open file using underlying Env implementation
    std::unique_ptr<WritableFile> underlying;
    Status status = EnvWrapper::ReopenWritableFile(fname, &underlying, options);
    if (!status.ok()) {
      return status;
    }
    // Initialize & write prefix (if needed)
    AlignedBuffer prefixBuf;
    Slice prefixSlice;
    size_t prefixLength = provider_->GetPrefixLength();
    if (prefixLength > 0) {
      // Initialize prefix 
      prefixBuf.Alignment(underlying->GetRequiredBufferAlignment());
      prefixBuf.AllocateNewBuffer(prefixLength);
      provider_->CreateNewPrefix(fname, prefixBuf.BufferStart(), prefixLength);
      prefixSlice = Slice(prefixBuf.BufferStart(), prefixLength);
      // Write prefix 
      status = underlying->Append(prefixSlice);
      if (!status.ok()) {
        return status;
      }
    }
    // Create cipher stream
    std::unique_ptr<BlockAccessCipherStream> stream;
    status = provider_->CreateCipherStream(fname, options, prefixSlice, &stream);
    if (!status.ok()) {
      return status;
    }
    (*result) = std::unique_ptr<WritableFile>(new EncryptedWritableFile(underlying.release(), stream.release(), prefixLength));
    return Status::OK();
  }

  // Reuse an existing file by renaming it and opening it as writable.
  virtual Status ReuseWritableFile(const std::string& fname,
                                   const std::string& old_fname,
                                   std::unique_ptr<WritableFile>* result,
                                   const EnvOptions& options) override {
    result->reset();
    if (options.use_mmap_writes) {
      return Status::InvalidArgument();
    }
    // Open file using underlying Env implementation
    std::unique_ptr<WritableFile> underlying;
    Status status = EnvWrapper::ReuseWritableFile(fname, old_fname, &underlying, options);
    if (!status.ok()) {
      return status;
    }
    // Initialize & write prefix (if needed)
    AlignedBuffer prefixBuf;
    Slice prefixSlice;
    size_t prefixLength = provider_->GetPrefixLength();
    if (prefixLength > 0) {
      // Initialize prefix 
      prefixBuf.Alignment(underlying->GetRequiredBufferAlignment());
      prefixBuf.AllocateNewBuffer(prefixLength);
      provider_->CreateNewPrefix(fname, prefixBuf.BufferStart(), prefixLength);
      prefixSlice = Slice(prefixBuf.BufferStart(), prefixLength);
      // Write prefix 
      status = underlying->Append(prefixSlice);
      if (!status.ok()) {
        return status;
      }
    }
    // Create cipher stream
    std::unique_ptr<BlockAccessCipherStream> stream;
    status = provider_->CreateCipherStream(fname, options, prefixSlice, &stream);
    if (!status.ok()) {
      return status;
    }
    (*result) = std::unique_ptr<WritableFile>(new EncryptedWritableFile(underlying.release(), stream.release(), prefixLength));
    return Status::OK();
  }

  // Open `fname` for random read and write, if file doesn't exist the file
  // will be created.  On success, stores a pointer to the new file in
  // *result and returns OK.  On failure returns non-OK.
  //
  // The returned file will only be accessed by one thread at a time.
  virtual Status NewRandomRWFile(const std::string& fname,
                                 std::unique_ptr<RandomRWFile>* result,
                                 const EnvOptions& options) override {
    result->reset();
    if (options.use_mmap_reads || options.use_mmap_writes) {
      return Status::InvalidArgument();
    }
    // Check file exists
    bool isNewFile = !FileExists(fname).ok();

    // Open file using underlying Env implementation
    std::unique_ptr<RandomRWFile> underlying;
    Status status = EnvWrapper::NewRandomRWFile(fname, &underlying, options);
    if (!status.ok()) {
      return status;
    }
    // Read or Initialize & write prefix (if needed)
    AlignedBuffer prefixBuf;
    Slice prefixSlice;
    size_t prefixLength = provider_->GetPrefixLength();
    if (prefixLength > 0) {
      prefixBuf.Alignment(underlying->GetRequiredBufferAlignment());
      prefixBuf.AllocateNewBuffer(prefixLength);
      if (!isNewFile) {
        // File already exists, read prefix
        status = underlying->Read(0, prefixLength, &prefixSlice, prefixBuf.BufferStart());
        if (!status.ok()) {
          return status;
        }
      } else {
        // File is new, initialize & write prefix 
        provider_->CreateNewPrefix(fname, prefixBuf.BufferStart(), prefixLength);
        prefixSlice = Slice(prefixBuf.BufferStart(), prefixLength);
        // Write prefix 
        status = underlying->Write(0, prefixSlice);
        if (!status.ok()) {
          return status;
        }
      }
    }
    // Create cipher stream
    std::unique_ptr<BlockAccessCipherStream> stream;
    status = provider_->CreateCipherStream(fname, options, prefixSlice, &stream);
    if (!status.ok()) {
      return status;
    }
    (*result) = std::unique_ptr<RandomRWFile>(new EncryptedRandomRWFile(underlying.release(), stream.release(), prefixLength));
    return Status::OK();
  }

    // Store in *result the attributes of the children of the specified directory.
  // In case the implementation lists the directory prior to iterating the files
  // and files are concurrently deleted, the deleted files will be omitted from
  // result.
  // The name attributes are relative to "dir".
  // Original contents of *results are dropped.
  // Returns OK if "dir" exists and "*result" contains its children.
  //         NotFound if "dir" does not exist, the calling process does not have
  //                  permission to access "dir", or if "dir" is invalid.
  //         IOError if an IO Error was encountered
  virtual Status GetChildrenFileAttributes(const std::string& dir, std::vector<FileAttributes>* result) override {
    auto status = EnvWrapper::GetChildrenFileAttributes(dir, result);
    if (!status.ok()) {
      return status;
    }
    size_t prefixLength = provider_->GetPrefixLength();
    for (auto it = std::begin(*result); it!=std::end(*result); ++it) {
      assert(it->size_bytes >= prefixLength);
      it->size_bytes -= prefixLength;
    }
    return Status::OK();
 }

  // Store the size of fname in *file_size.
  virtual Status GetFileSize(const std::string& fname, uint64_t* file_size) override {
    auto status = EnvWrapper::GetFileSize(fname, file_size);
    if (!status.ok()) {
      return status;
    }
    size_t prefixLength = provider_->GetPrefixLength();
    assert(*file_size >= prefixLength);
    *file_size -= prefixLength;
    return Status::OK();    
  }

 private:
  EncryptionProvider *provider_;
};


// Returns an Env that encrypts data when stored on disk and decrypts data when 
// read from disk.
Env* NewEncryptedEnv(Env* base_env, EncryptionProvider* provider) {
  return new EncryptedEnv(base_env, provider);
}

// Encrypt one or more (partial) blocks of data at the file offset.
// Length of data is given in dataSize.
Status BlockAccessCipherStream::Encrypt(uint64_t fileOffset, char *data, size_t dataSize) {
  // Calculate block index
  auto blockSize = BlockSize();
  uint64_t blockIndex = fileOffset / blockSize;
  size_t blockOffset = fileOffset % blockSize;
  std::unique_ptr<char[]> blockBuffer;

  std::string scratch;
  AllocateScratch(scratch);

  // Encrypt individual blocks.
  while (1) {
    char *block = data;
    size_t n = std::min(dataSize, blockSize - blockOffset);
    if (n != blockSize) {
      // We're not encrypting a full block. 
      // Copy data to blockBuffer
      if (!blockBuffer.get()) {
        // Allocate buffer
        blockBuffer = std::unique_ptr<char[]>(new char[blockSize]);
      }
      block = blockBuffer.get();
      // Copy plain data to block buffer 
      memmove(block + blockOffset, data, n);
    }
    auto status = EncryptBlock(blockIndex, block, (char*)scratch.data());
    if (!status.ok()) {
      return status;
    }
    if (block != data) {
      // Copy encrypted data back to `data`.
      memmove(data, block + blockOffset, n);
    }
    dataSize -= n;
    if (dataSize == 0) {
      return Status::OK();
    }
    data += n;
    blockOffset = 0;
    blockIndex++;
  }
}

// Decrypt one or more (partial) blocks of data at the file offset.
// Length of data is given in dataSize.
Status BlockAccessCipherStream::Decrypt(uint64_t fileOffset, char *data, size_t dataSize) {
  // Calculate block index
  auto blockSize = BlockSize();
  uint64_t blockIndex = fileOffset / blockSize;
  size_t blockOffset = fileOffset % blockSize;
  std::unique_ptr<char[]> blockBuffer;

  std::string scratch;
  AllocateScratch(scratch);

  // Decrypt individual blocks.
  while (1) {
    char *block = data;
    size_t n = std::min(dataSize, blockSize - blockOffset);
    if (n != blockSize) {
      // We're not decrypting a full block. 
      // Copy data to blockBuffer
      if (!blockBuffer.get()) {
        // Allocate buffer
        blockBuffer = std::unique_ptr<char[]>(new char[blockSize]);
      }
      block = blockBuffer.get();
      // Copy encrypted data to block buffer 
      memmove(block + blockOffset, data, n);
    }
    auto status = DecryptBlock(blockIndex, block, (char*)scratch.data());
    if (!status.ok()) {
      return status;
    }
    if (block != data) {
      // Copy decrypted data back to `data`.
      memmove(data, block + blockOffset, n);
    }
    dataSize -= n;
    if (dataSize == 0) {
      return Status::OK();
    }
    data += n;
    blockOffset = 0;
    blockIndex++;
  }
}

// Encrypt a block of data.
// Length of data is equal to BlockSize().
Status ROT13BlockCipher::Encrypt(char *data) {
  for (size_t i = 0; i < blockSize_; ++i) {
      data[i] += 13;
  }
  return Status::OK();
}

// Decrypt a block of data.
// Length of data is equal to BlockSize().
Status ROT13BlockCipher::Decrypt(char *data) {
  return Encrypt(data);
}

// Allocate scratch space which is passed to EncryptBlock/DecryptBlock.
void CTRCipherStream::AllocateScratch(std::string& scratch) {
  auto blockSize = cipher_.BlockSize();
  scratch.reserve(blockSize);
}

// Encrypt a block of data at the given block index.
// Length of data is equal to BlockSize();
Status CTRCipherStream::EncryptBlock(uint64_t blockIndex, char *data, char* scratch) {

  // Create nonce + counter
  auto blockSize = cipher_.BlockSize();
  memmove(scratch, iv_.data(), blockSize);
  EncodeFixed64(scratch, blockIndex + initialCounter_);

  // Encrypt nonce+counter 
  auto status = cipher_.Encrypt(scratch);
  if (!status.ok()) {
    return status;
  }

  // XOR data with ciphertext.
  for (size_t i = 0; i < blockSize; i++) {
    data[i] = data[i] ^ scratch[i];
  }
  return Status::OK();
}

// Decrypt a block of data at the given block index.
// Length of data is equal to BlockSize();
Status CTRCipherStream::DecryptBlock(uint64_t blockIndex, char *data, char* scratch) {
  // For CTR decryption & encryption are the same 
  return EncryptBlock(blockIndex, data, scratch);
}

// GetPrefixLength returns the length of the prefix that is added to every file
// and used for storing encryption options.
// For optimal performance, the prefix length should be a multiple of 
// the page size.
size_t CTREncryptionProvider::GetPrefixLength() {
  return defaultPrefixLength;
}

// decodeCTRParameters decodes the initial counter & IV from the given
// (plain text) prefix.
static void decodeCTRParameters(const char *prefix, size_t blockSize, uint64_t &initialCounter, Slice &iv) {
  // First block contains 64-bit initial counter
  initialCounter = DecodeFixed64(prefix);
  // Second block contains IV
  iv = Slice(prefix + blockSize, blockSize);
}

// CreateNewPrefix initialized an allocated block of prefix memory 
// for a new file.
Status CTREncryptionProvider::CreateNewPrefix(const std::string& /*fname*/,
                                              char* prefix,
                                              size_t prefixLength) {
  // Create & seed rnd.
  Random rnd((uint32_t)Env::Default()->NowMicros());
  // Fill entire prefix block with random values.
  for (size_t i = 0; i < prefixLength; i++) {
    prefix[i] = rnd.Uniform(256) & 0xFF;
  }
  // Take random data to extract initial counter & IV
  auto blockSize = cipher_.BlockSize();
  uint64_t initialCounter;
  Slice prefixIV;
  decodeCTRParameters(prefix, blockSize, initialCounter, prefixIV);

  // Now populate the rest of the prefix, starting from the third block.
  PopulateSecretPrefixPart(prefix + (2 * blockSize), prefixLength - (2 * blockSize), blockSize);

  // Encrypt the prefix, starting from block 2 (leave block 0, 1 with initial counter & IV unencrypted)
  CTRCipherStream cipherStream(cipher_, prefixIV.data(), initialCounter);
  auto status = cipherStream.Encrypt(0, prefix + (2 * blockSize), prefixLength - (2 * blockSize));
  if (!status.ok()) {
    return status;
  }
  return Status::OK();
}

// PopulateSecretPrefixPart initializes the data into a new prefix block 
// in plain text.
// Returns the amount of space (starting from the start of the prefix)
// that has been initialized.
size_t CTREncryptionProvider::PopulateSecretPrefixPart(char* /*prefix*/,
                                                       size_t /*prefixLength*/,
                                                       size_t /*blockSize*/) {
  // Nothing to do here, put in custom data in override when needed.
  return 0;
}

Status CTREncryptionProvider::CreateCipherStream(
    const std::string& fname, const EnvOptions& options, Slice& prefix,
    std::unique_ptr<BlockAccessCipherStream>* result) {
  // Read plain text part of prefix.
  auto blockSize = cipher_.BlockSize();
  uint64_t initialCounter;
  Slice iv;
  decodeCTRParameters(prefix.data(), blockSize, initialCounter, iv);

  // Decrypt the encrypted part of the prefix, starting from block 2 (block 0, 1 with initial counter & IV are unencrypted)
  CTRCipherStream cipherStream(cipher_, iv.data(), initialCounter);
  auto status = cipherStream.Decrypt(0, (char*)prefix.data() + (2 * blockSize), prefix.size() - (2 * blockSize));
  if (!status.ok()) {
    return status;
  }

  // Create cipher stream 
  return CreateCipherStreamFromPrefix(fname, options, initialCounter, iv, prefix, result);
}

// CreateCipherStreamFromPrefix creates a block access cipher stream for a file given
// given name and options. The given prefix is already decrypted.
Status CTREncryptionProvider::CreateCipherStreamFromPrefix(
    const std::string& /*fname*/, const EnvOptions& /*options*/,
    uint64_t initialCounter, const Slice& iv, const Slice& /*prefix*/,
<<<<<<< HEAD
    unique_ptr<BlockAccessCipherStream>* result) {
  (*result) = unique_ptr<BlockAccessCipherStream>(new CTRCipherStream(cipher_, iv.data(), initialCounter));
=======
    std::unique_ptr<BlockAccessCipherStream>* result) {
  (*result) = std::unique_ptr<BlockAccessCipherStream>(
      new CTRCipherStream(cipher_, iv.data(), initialCounter));
>>>>>>> 641fae60
  return Status::OK();
}

#endif // ROCKSDB_LITE

}  // namespace rocksdb<|MERGE_RESOLUTION|>--- conflicted
+++ resolved
@@ -456,7 +456,7 @@
     (*result) = std::unique_ptr<RandomAccessFile>(new EncryptedRandomAccessFile(underlying.release(), stream.release(), prefixLength));
     return Status::OK();
   }
-
+  
   // NewWritableFile opens a file for sequential writing.
   virtual Status NewWritableFile(const std::string& fname,
                                  std::unique_ptr<WritableFile>* result,
@@ -506,7 +506,7 @@
   // The returned file will only be accessed by one thread at a time.
   virtual Status ReopenWritableFile(const std::string& fname,
                                     std::unique_ptr<WritableFile>* result,
-                                    const EnvOptions& options) override {
+                                   const EnvOptions& options) override {
     result->reset();
     if (options.use_mmap_writes) {
       return Status::InvalidArgument();
@@ -705,7 +705,7 @@
       // We're not encrypting a full block. 
       // Copy data to blockBuffer
       if (!blockBuffer.get()) {
-        // Allocate buffer
+        // Allocate buffer 
         blockBuffer = std::unique_ptr<char[]>(new char[blockSize]);
       }
       block = blockBuffer.get();
@@ -750,7 +750,7 @@
       // We're not decrypting a full block. 
       // Copy data to blockBuffer
       if (!blockBuffer.get()) {
-        // Allocate buffer
+        // Allocate buffer 
         blockBuffer = std::unique_ptr<char[]>(new char[blockSize]);
       }
       block = blockBuffer.get();
@@ -907,14 +907,9 @@
 Status CTREncryptionProvider::CreateCipherStreamFromPrefix(
     const std::string& /*fname*/, const EnvOptions& /*options*/,
     uint64_t initialCounter, const Slice& iv, const Slice& /*prefix*/,
-<<<<<<< HEAD
-    unique_ptr<BlockAccessCipherStream>* result) {
-  (*result) = unique_ptr<BlockAccessCipherStream>(new CTRCipherStream(cipher_, iv.data(), initialCounter));
-=======
     std::unique_ptr<BlockAccessCipherStream>* result) {
   (*result) = std::unique_ptr<BlockAccessCipherStream>(
       new CTRCipherStream(cipher_, iv.data(), initialCounter));
->>>>>>> 641fae60
   return Status::OK();
 }
 
