--- conflicted
+++ resolved
@@ -242,11 +242,7 @@
   va_end(ap);
 }
 
-<<<<<<< HEAD
-void LogFlush(const shared_ptr<Logger>& info_log) {
-=======
 void LogFlush(const std::shared_ptr<Logger>& info_log) {
->>>>>>> 641fae60
   LogFlush(info_log.get());
 }
 
@@ -258,77 +254,49 @@
   va_end(ap);
 }
 
-<<<<<<< HEAD
-void Header(const shared_ptr<Logger>& info_log, const char* format, ...) {
-=======
 void Header(const std::shared_ptr<Logger>& info_log, const char* format, ...) {
->>>>>>> 641fae60
   va_list ap;
   va_start(ap, format);
   Headerv(info_log.get(), format, ap);
   va_end(ap);
 }
 
-<<<<<<< HEAD
-void Debug(const shared_ptr<Logger>& info_log, const char* format, ...) {
-=======
 void Debug(const std::shared_ptr<Logger>& info_log, const char* format, ...) {
->>>>>>> 641fae60
   va_list ap;
   va_start(ap, format);
   Debugv(info_log.get(), format, ap);
   va_end(ap);
 }
 
-<<<<<<< HEAD
-void Info(const shared_ptr<Logger>& info_log, const char* format, ...) {
-=======
 void Info(const std::shared_ptr<Logger>& info_log, const char* format, ...) {
->>>>>>> 641fae60
   va_list ap;
   va_start(ap, format);
   Infov(info_log.get(), format, ap);
   va_end(ap);
 }
 
-<<<<<<< HEAD
-void Warn(const shared_ptr<Logger>& info_log, const char* format, ...) {
-=======
 void Warn(const std::shared_ptr<Logger>& info_log, const char* format, ...) {
->>>>>>> 641fae60
   va_list ap;
   va_start(ap, format);
   Warnv(info_log.get(), format, ap);
   va_end(ap);
 }
 
-<<<<<<< HEAD
-void Error(const shared_ptr<Logger>& info_log, const char* format, ...) {
-=======
 void Error(const std::shared_ptr<Logger>& info_log, const char* format, ...) {
->>>>>>> 641fae60
   va_list ap;
   va_start(ap, format);
   Errorv(info_log.get(), format, ap);
   va_end(ap);
 }
 
-<<<<<<< HEAD
-void Fatal(const shared_ptr<Logger>& info_log, const char* format, ...) {
-=======
 void Fatal(const std::shared_ptr<Logger>& info_log, const char* format, ...) {
->>>>>>> 641fae60
   va_list ap;
   va_start(ap, format);
   Fatalv(info_log.get(), format, ap);
   va_end(ap);
 }
 
-<<<<<<< HEAD
-void Log(const shared_ptr<Logger>& info_log, const char* format, ...) {
-=======
 void Log(const std::shared_ptr<Logger>& info_log, const char* format, ...) {
->>>>>>> 641fae60
   va_list ap;
   va_start(ap, format);
   Logv(info_log.get(), format, ap);
