--- conflicted
+++ resolved
@@ -424,11 +424,7 @@
 
 // Partial implementation of the Env interface.
 Status MockEnv::NewSequentialFile(const std::string& fname,
-<<<<<<< HEAD
-                                  unique_ptr<SequentialFile>* result,
-=======
                                   std::unique_ptr<SequentialFile>* result,
->>>>>>> 641fae60
                                   const EnvOptions& /*soptions*/) {
   auto fn = NormalizePath(fname);
   MutexLock lock(&mutex_);
@@ -445,11 +441,7 @@
 }
 
 Status MockEnv::NewRandomAccessFile(const std::string& fname,
-<<<<<<< HEAD
-                                    unique_ptr<RandomAccessFile>* result,
-=======
                                     std::unique_ptr<RandomAccessFile>* result,
->>>>>>> 641fae60
                                     const EnvOptions& /*soptions*/) {
   auto fn = NormalizePath(fname);
   MutexLock lock(&mutex_);
@@ -466,11 +458,7 @@
 }
 
 Status MockEnv::NewRandomRWFile(const std::string& fname,
-<<<<<<< HEAD
-                                unique_ptr<RandomRWFile>* result,
-=======
                                 std::unique_ptr<RandomRWFile>* result,
->>>>>>> 641fae60
                                 const EnvOptions& /*soptions*/) {
   auto fn = NormalizePath(fname);
   MutexLock lock(&mutex_);
@@ -515,11 +503,7 @@
 }
 
 Status MockEnv::NewDirectory(const std::string& /*name*/,
-<<<<<<< HEAD
-                             unique_ptr<Directory>* result) {
-=======
                              std::unique_ptr<Directory>* result) {
->>>>>>> 641fae60
   result->reset(new MockEnvDirectory());
   return Status::OK();
 }
@@ -676,11 +660,7 @@
 }
 
 Status MockEnv::NewLogger(const std::string& fname,
-<<<<<<< HEAD
-                          shared_ptr<Logger>* result) {
-=======
                           std::shared_ptr<Logger>* result) {
->>>>>>> 641fae60
   auto fn = NormalizePath(fname);
   MutexLock lock(&mutex_);
   auto iter = file_map_.find(fn);
