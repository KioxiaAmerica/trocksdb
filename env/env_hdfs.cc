--- conflicted
+++ resolved
@@ -610,17 +610,10 @@
 // dummy placeholders used when HDFS is not available
 namespace rocksdb {
 Status HdfsEnv::NewSequentialFile(const std::string& /*fname*/,
-<<<<<<< HEAD
-                                  unique_ptr<SequentialFile>* /*result*/,
+                                  std::unique_ptr<SequentialFile>* /*result*/,
                                   const EnvOptions& /*options*/) {
   return Status::NotSupported("Not compiled with hdfs support");
  }
-=======
-                                  std::unique_ptr<SequentialFile>* /*result*/,
-                                  const EnvOptions& /*options*/) {
-  return Status::NotSupported("Not compiled with hdfs support");
-}
->>>>>>> 641fae60
 
  Status NewHdfsEnv(Env** /*hdfs_env*/, const std::string& /*fsname*/) {
    return Status::NotSupported("Not compiled with hdfs support");
