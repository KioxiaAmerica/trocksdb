--- conflicted
+++ resolved
@@ -185,7 +185,10 @@
   if (is_manual_compaction_) {
     compaction_reason_ = CompactionReason::kManualCompaction;
   }
-<<<<<<< HEAD
+  if (max_subcompactions_ == 0) {
+    max_subcompactions_ = immutable_cf_options_.max_subcompactions;
+  }
+
 #if DEBLEVEL&0x4000
   compactionno = Compaction::compactionnoshared++;
   if(compaction_reason_ == CompactionReason::kActiveRecycling)printf("Starting AR compaction\n");
@@ -196,12 +199,6 @@
   // no guarantee that the levels are in order.  So just  return before all that.
   if(compaction_reason_ == CompactionReason::kActiveRecycling)return;
 #endif
-=======
-  if (max_subcompactions_ == 0) {
-    max_subcompactions_ = immutable_cf_options_.max_subcompactions;
-  }
-
->>>>>>> 5e019aff
 #ifndef NDEBUG
   for (size_t i = 1; i < inputs_.size(); ++i) {
     assert(inputs_[i].level > inputs_[i - 1].level);
@@ -511,15 +508,11 @@
 }
 
 bool Compaction::ShouldFormSubcompactions() const {
-<<<<<<< HEAD
 #ifdef INDIRECT_VALUE_SUPPORT
   // If this is Active Recycling, don't split up the compaction so that all the outputs get written to a single file.  That reduces the number of references outstanding
   if(compaction_reason_ == CompactionReason::kActiveRecycling)return false;
 #endif
-  if (immutable_cf_options_.max_subcompactions <= 1 || cfd_ == nullptr) {
-=======
   if (max_subcompactions_ <= 1 || cfd_ == nullptr) {
->>>>>>> 5e019aff
     return false;
   }
   if (cfd_->ioptions()->compaction_style == kCompactionStyleLevel) {
