--- conflicted
+++ resolved
@@ -90,14 +90,10 @@
   // Copy/Move external files into DB
   std::unordered_set<size_t> ingestion_path_ids;
   for (IngestedFileInfo& f : files_to_ingest_) {
-<<<<<<< HEAD
     // Get the path ID as if for L0
     f.fd = FileDescriptor(versions_->NewFileNumber(), 0, f.file_size);
-
-=======
-    f.fd = FileDescriptor(next_file_number++, 0, f.file_size);
+    //f.fd = FileDescriptor(next_file_number++, 0, f.file_size);
     f.copy_file = false;
->>>>>>> e69ce104
     const std::string path_outside_db = f.external_file_path;
     const std::string path_inside_db =
         TableFileName(cfd_->ioptions()->cf_paths, f.fd.GetNumber(),
