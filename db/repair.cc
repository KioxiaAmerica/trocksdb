--- conflicted
+++ resolved
@@ -255,7 +255,9 @@
   std::vector<uint64_t> logs_;
   std::vector<TableInfo> tables_;
   uint64_t next_file_number_;
-<<<<<<< HEAD
+  // Lock over the persistent DB state. Non-nullptr iff successfully
+  // acquired.
+  FileLock* db_lock_;
 #ifdef INDIRECT_VALUE_SUPPORT
   struct VLogFileInfo {
     uint64_t file_and_ring_no;
@@ -272,11 +274,6 @@
   };
   std::vector<VLogFileInfo> vlog_fds_;
 #endif
-=======
-  // Lock over the persistent DB state. Non-nullptr iff successfully
-  // acquired.
-  FileLock* db_lock_;
->>>>>>> 641fae60
 
   Status FindFiles() {
     std::vector<std::string> filenames;
@@ -552,11 +549,7 @@
     }
     if (status.ok()) {
       InternalIterator* iter = table_cache_->NewIterator(
-<<<<<<< HEAD
-          ReadOptions(), env_options_, cfd->internal_comparator(), t->meta.fd,
-=======
           ReadOptions(), env_options_, cfd->internal_comparator(), t->meta,
->>>>>>> 641fae60
           nullptr /* range_del_agg */,
           cfd->GetLatestMutableCFOptions()->prefix_extractor.get());
       bool empty = true;
