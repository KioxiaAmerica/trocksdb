--- conflicted
+++ resolved
@@ -450,7 +450,7 @@
         table_cache_->FindTable(
             env_options_, *(base_vstorage_->InternalComparator()),
             file_meta->fd, &file_meta->table_reader_handle, prefix_extractor,
-            false /*no_io */, true /* record_read_stats */,
+                                false /*no_io */, true /* record_read_stats */,
             internal_stats->GetFileReadHist(level), false, level,
             prefetch_index_and_filter_in_cache);
         if (file_meta->table_reader_handle != nullptr) {
@@ -477,14 +477,10 @@
 
   void MaybeAddFile(VersionStorageInfo* vstorage, int level, FileMetaData* f) {
     if (levels_[level].deleted_files.count(f->fd.GetNumber()) > 0) {
-<<<<<<< HEAD
-      // f is to-be-delected table file
+      // f is to-be-deleted table file
 #if DEBLEVEL&32
 printf(" ~%p(%zd)",f,f->fd.GetNumber());
 #endif
-=======
-      // f is to-be-deleted table file
->>>>>>> 5e019aff
       vstorage->RemoveCurrentStats(f);
     } else {
 #if DEBLEVEL&32
@@ -553,17 +549,10 @@
   rep_->SaveTo(vstorage);
 }
 
-<<<<<<< HEAD
-
-void VersionBuilder::LoadTableHandlers(
-    InternalStats* internal_stats, int max_threads,
-    bool prefetch_index_and_filter_in_cache) {
-=======
 void VersionBuilder::LoadTableHandlers(InternalStats* internal_stats,
                                        int max_threads,
                                        bool prefetch_index_and_filter_in_cache,
                                        const SliceTransform* prefix_extractor) {
->>>>>>> 5e019aff
   rep_->LoadTableHandlers(internal_stats, max_threads,
                           prefetch_index_and_filter_in_cache, prefix_extractor);
 }
