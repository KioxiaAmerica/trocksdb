//  Copyright (c) 2011-present, Facebook, Inc.  All rights reserved.
//  This source code is licensed under both the GPLv2 (found in the
//  COPYING file in the root directory) and Apache 2.0 License
//  (found in the LICENSE.Apache file in the root directory).
//
// Copyright (c) 2011 The LevelDB Authors. All rights reserved.
// Use of this source code is governed by a BSD-style license that can be
// found in the LICENSE file. See the AUTHORS file for names of contributors.

#pragma once
#include <algorithm>
#include <set>
#include <utility>
#include <vector>
#include <string>
#include "rocksdb/cache.h"
#include "db/dbformat.h"
#include "util/arena.h"
#include "util/autovector.h"
#ifdef INDIRECT_VALUE_SUPPORT
#include "db/value_log.h"
#endif

namespace rocksdb {

class VersionSet;
class ColumnFamilyData;

const uint64_t kFileNumberMask = 0x3FFFFFFFFFFFFFFF;

extern uint64_t PackFileNumberAndPathId(uint64_t number, uint64_t path_id);

// A copyable structure contains information needed to read data from an SST
// file. It can contains a pointer to a table reader opened for the file, or
// file number and size, which can be used to create a new table reader for it.
// The behavior is undefined when a copied of the structure is used when the
// file is not in any live version any more.
struct FileDescriptor {
  // Table reader in table_reader_handle
  TableReader* table_reader;
  uint64_t packed_number_and_path_id;
  uint64_t file_size;  // File size in bytes

  FileDescriptor() : FileDescriptor(0, 0, 0) {}

  FileDescriptor(uint64_t number, uint32_t path_id, uint64_t _file_size)
      : table_reader(nullptr),
        packed_number_and_path_id(PackFileNumberAndPathId(number, path_id)),
        file_size(_file_size) {}

  FileDescriptor& operator=(const FileDescriptor& fd) {
    table_reader = fd.table_reader;
    packed_number_and_path_id = fd.packed_number_and_path_id;
    file_size = fd.file_size;
    return *this;
  }

  uint64_t GetNumber() const {
    return packed_number_and_path_id & kFileNumberMask;
  }
  uint32_t GetPathId() const {
    return static_cast<uint32_t>(
        packed_number_and_path_id / (kFileNumberMask + 1));
  }
  uint64_t GetFileSize() const { return file_size; }
};

struct FileSampledStats {
  FileSampledStats() : num_reads_sampled(0) {}
  FileSampledStats(const FileSampledStats& other) { *this = other; }
  FileSampledStats& operator=(const FileSampledStats& other) {
    num_reads_sampled = other.num_reads_sampled.load();
    return *this;
  }

  // number of user reads to this file.
  mutable std::atomic<uint64_t> num_reads_sampled;
};

struct FileMetaData {
  FileDescriptor fd;
  InternalKey smallest;            // Smallest internal key served by table
  InternalKey largest;             // Largest internal key served by table
  SequenceNumber smallest_seqno;   // The smallest seqno in this file
  SequenceNumber largest_seqno;    // The largest seqno in this file

  // Needs to be disposed when refs becomes 0.
  Cache::Handle* table_reader_handle;

  FileSampledStats stats;

  // Stats for compensating deletion entries during compaction

  // File size compensated by deletion entry.
  // This is updated in Version::UpdateAccumulatedStats() first time when the
  // file is created or loaded.  After it is updated (!= 0), it is immutable.
  uint64_t compensated_file_size;
  // These values can mutate, but they can only be read or written from
  // single-threaded LogAndApply thread
  uint64_t num_entries;            // the number of entries.
  uint64_t num_deletions;          // the number of deletion entries.
  uint64_t raw_key_size;           // total uncompressed key size.
  uint64_t raw_value_size;         // total uncompressed value size.

  int refs;  // Reference count

  bool being_compacted;        // Is this file undergoing compaction?
  bool init_stats_from_file;   // true if the data-entry stats of this file
                               // has initialized from file.

  bool marked_for_compaction;  // True if client asked us nicely to compact this
                               // file.
#ifdef INDIRECT_VALUE_SUPPORT   // add earliest_ref to FileMetaData
  std::vector<uint64_t> indirect_ref_0;  // for each ring: filenumber of the oldest value referred to in this SST, or HIGH-VALUE if no reference
     // value of 0 means 'omitted', i. e. this file was created without a value for this field
  // The SSTs are chained off the VLogRings on doubly-linked lists, one chain-pair per ring.  The SST is chained for as long
  // as it is current, i. e. part of the current version
  std::vector<FileMetaData*> ringfwdchain;
  std::vector<FileMetaData*> ringbwdchain;
  std::shared_ptr<VLog> vlog;  // The value log for the CF this file is in.  It's a shame to waste 8 bytes, but it's just too hard to get a pointer
                 // to the ColumnFamilyData down to all the routines that need it
  int level;   // The level of this file, needed so that Active Recycling can put the file back to the same level
  VLogRingRefFileno avgparentfileno;  // average value of indirect_ref_0 for the parents (i. e. higher level) of this file, 0 if no parents, and the ring it is in (62/2 bits)
#endif

  FileMetaData()
      : smallest_seqno(kMaxSequenceNumber),
        largest_seqno(0),
        table_reader_handle(nullptr),
        compensated_file_size(0),
        num_entries(0),
        num_deletions(0),
        raw_key_size(0),
        raw_value_size(0),
        refs(0),
        being_compacted(false),
        init_stats_from_file(false),
        marked_for_compaction(false)
#ifdef INDIRECT_VALUE_SUPPORT
        ,indirect_ref_0(std::vector<uint64_t>())  // 0 means 'omitted'
        ,ringfwdchain(std::vector<FileMetaData*>())
        ,ringbwdchain(std::vector<FileMetaData*>())
        ,vlog(nullptr)   // vlog is filled in when we add the file to a CF
        ,level(-1)
        ,avgparentfileno(0)
#endif
        {}

#if DEBLEVEL&64
  ~FileMetaData () {
    printf("Destructing %p, vlog=%p, indirect_ref_0.size()=%zd\n",this,vlog,indirect_ref_0.size());
  }
#endif

  // REQUIRED: Keys must be given to the function in sorted order (it expects
  // the last key to be the largest).
  void UpdateBoundaries(const Slice& key, SequenceNumber seqno) {
    if (smallest.size() == 0) {
      smallest.DecodeFrom(key);
    }
    largest.DecodeFrom(key);
    smallest_seqno = std::min(smallest_seqno, seqno);
    largest_seqno = std::max(largest_seqno, seqno);
  }
#ifdef INDIRECT_VALUE_SUPPORT
  // After the last kv has been written to the file, install the earliest refs that were found in
  // the file, one for each ring (0 means no ref)
  void InstallRef0(int outputlevel, const std::vector<uint64_t> &earliestref, ColumnFamilyData *cfd);
#endif
};


// A compressed copy of file meta data that just contain minimum data needed
// to server read operations, while still keeping the pointer to full metadata
// of the file in case it is needed.
struct FdWithKeyRange {
  FileDescriptor fd;
  FileMetaData* file_metadata;  // Point to all metadata
  Slice smallest_key;    // slice that contain smallest key
  Slice largest_key;     // slice that contain largest key

  FdWithKeyRange()
      : fd(),
        file_metadata(nullptr),
        smallest_key(),
        largest_key() {
  }

  FdWithKeyRange(FileDescriptor _fd, Slice _smallest_key, Slice _largest_key,
                 FileMetaData* _file_metadata)
      : fd(_fd),
        file_metadata(_file_metadata),
        smallest_key(_smallest_key),
        largest_key(_largest_key) {}
};

// Data structure to store an array of FdWithKeyRange in one level
// Actual data is guaranteed to be stored closely
struct LevelFilesBrief {
  size_t num_files;
  FdWithKeyRange* files;
  LevelFilesBrief() {
    num_files = 0;
    files = nullptr;
  }
};

class VersionEdit {
 public:
  VersionEdit() { Clear(); }
  ~VersionEdit() { }

  void Clear();

  void SetComparatorName(const Slice& name) {
    has_comparator_ = true;
    comparator_ = name.ToString();
  }
  void SetLogNumber(uint64_t num) {
    has_log_number_ = true;
    log_number_ = num;
  }
  void SetPrevLogNumber(uint64_t num) {
    has_prev_log_number_ = true;
    prev_log_number_ = num;
  }
  void SetNextFile(uint64_t num) {
    has_next_file_number_ = true;
    next_file_number_ = num;
  }
  void SetLastSequence(SequenceNumber seq) {
    has_last_sequence_ = true;
    last_sequence_ = seq;
  }
  void SetMaxColumnFamily(uint32_t max_column_family) {
    has_max_column_family_ = true;
    max_column_family_ = max_column_family;
  }
  void SetMinLogNumberToKeep(uint64_t num) {
    has_min_log_number_to_keep_ = true;
    min_log_number_to_keep_ = num;
  }

  bool has_log_number() { return has_log_number_; }

  uint64_t log_number() { return log_number_; }

  // Add the specified file at the specified number.
  // REQUIRES: This version has not been saved (see VersionSet::SaveTo)
  // REQUIRES: "smallest" and "largest" are smallest and largest keys in file
  void AddFile(int level, uint64_t file, uint32_t file_path_id,
               uint64_t file_size, const InternalKey& smallest,
               const InternalKey& largest, const SequenceNumber& smallest_seqno,
               const SequenceNumber& largest_seqno,
               bool marked_for_compaction, const std::vector<uint64_t>& indirect_ref_0 = std::vector<uint64_t>(), const uint64_t avgparentfileno = 0) {
    assert(smallest_seqno <= largest_seqno);
    FileMetaData f;
    f.fd = FileDescriptor(file, file_path_id, file_size);
    f.smallest = smallest;
    f.largest = largest;
    f.smallest_seqno = smallest_seqno;
    f.largest_seqno = largest_seqno;
    f.marked_for_compaction = marked_for_compaction;
#ifdef INDIRECT_VALUE_SUPPORT
      // older code doesn't know about indirect_ref; use 'omitted' (0) then
    f.indirect_ref_0=indirect_ref_0;  // set the earliest refs, if any
    f.level = level;  // save level # in the metadata so VLogRing can get to it
    f.avgparentfileno = avgparentfileno;  // higher-level information
#endif
    new_files_.emplace_back(level, std::move(f));
  }

  // The metadata here may contain the indirect_ref_0 field
  void AddFile(int level, const FileMetaData& f) {
    assert(f.smallest_seqno <= f.largest_seqno);
    new_files_.emplace_back(level, f);
  }

  // Delete the specified "file" from the specified "level".
  // This entry point is used only by some old tests; prefer calling with metadata
  void DeleteFile(int level, uint64_t file) {
#if DEBLEVEL&32
printf("VersionEdit::DeleteFile: %zd\n",file);
#endif
    deleted_files_.insert({level, file});
  }
  void DeleteFile(int level, FileMetaData *f) {
#if DEBLEVEL&32
printf("VersionEdit::DeleteFile: %p\n",f);
#endif
#ifdef INDIRECT_VALUE_SUPPORT
    // At this point we are committed to deleting the input file f, but that's a ways in the future.  We are holding the mutex
    // for ocmpaction/copy, but we are still before the lock point on &w (in LogAndApply) at which writers get queued.  We mustn't
    // UnCurrent f right now, until we know that we have processed, for manifest purposes, the SST actions that justify this deletion.
    // So, we enqueue f on retiring_files_ (analogous to new_files_ for added files).  As the edits are applied we will move
    // these files to retiredfiles in the rep, and will UnCurrent them in SaveTo
    retiring_files_.push_back(f);
#endif
    DeleteFile(level, f->fd.GetNumber());
  }

  // Number of edits
  size_t NumEntries() { return new_files_.size() + deleted_files_.size(); }

  bool IsColumnFamilyManipulation() {
    return is_column_family_add_ || is_column_family_drop_;
  }

  void SetColumnFamily(uint32_t column_family_id) {
    column_family_ = column_family_id;
  }

#ifdef INDIRECT_VALUE_SUPPORT
  void SetVLogStats(std::vector<VLogRingRestartInfo>& vstats) { vlog_additions = vstats; } 
#endif

  // set column family ID by calling SetColumnFamily()
  void AddColumnFamily(const std::string& name) {
    assert(!is_column_family_drop_);
    assert(!is_column_family_add_);
    assert(NumEntries() == 0);
    is_column_family_add_ = true;
    column_family_name_ = name;
  }

  // set column family ID by calling SetColumnFamily()
  void DropColumnFamily() {
    assert(!is_column_family_drop_);
    assert(!is_column_family_add_);
    assert(NumEntries() == 0);
    is_column_family_drop_ = true;
  }

  // return true on success.
  bool EncodeTo(std::string* dst) const;
  Status DecodeFrom(const Slice& src);

  const char* DecodeNewFile4From(Slice* input);

  typedef std::set<std::pair<int, uint64_t>> DeletedFileSet;

  const DeletedFileSet& GetDeletedFiles() { return deleted_files_; }
  const std::vector<std::pair<int, FileMetaData>>& GetNewFiles() {
    return new_files_;
  }
#ifdef INDIRECT_VALUE_SUPPORT
  const std::vector<FileMetaData*>& GetRetiringFiles() { return retiring_files_; }
  std::vector<VLogRingRestartInfo>& VLogAdditions() { return vlog_additions; }
#endif
  std::string DebugString(bool hex_key = false) const;
  std::string DebugJSON(int edit_num, bool hex_key = false) const;

 private:
  friend class VersionSet;
  friend class Version;

  bool GetLevel(Slice* input, int* level, const char** msg);

  int max_level_;
  std::string comparator_;
  uint64_t log_number_;
  uint64_t prev_log_number_;
  uint64_t next_file_number_;
  uint32_t max_column_family_;
  // The most recent WAL log number that is deleted
  uint64_t min_log_number_to_keep_;
  SequenceNumber last_sequence_;
  bool has_comparator_;
  bool has_log_number_;
  bool has_prev_log_number_;
  bool has_next_file_number_;
  bool has_last_sequence_;
  bool has_max_column_family_;
<<<<<<< HEAD
=======
  bool has_min_log_number_to_keep_;

>>>>>>> 5e019aff
  DeletedFileSet deleted_files_;
  std::vector<std::pair<int, FileMetaData>> new_files_;
#ifdef INDIRECT_VALUE_SUPPORT
  std::vector<FileMetaData*> retiring_files_;  // Files (from compaction/copy) that we will need to mark UnCurrent in SaveTo.  Files deleted during recovery don't go here.
  std::vector<VLogRingRestartInfo> vlog_additions;   // files and bytes added/removed, one set per ring.
#endif

  // Each version edit record should have column_family_id set
  // If it's not set, it is default (0)
  uint32_t column_family_;
  // a version edit can be either column_family add or
  // column_family drop. If it's column family add,
  // it also includes column family name.
  bool is_column_family_drop_;
  bool is_column_family_add_;
  std::string column_family_name_;
};

}  // namespace rocksdb<|MERGE_RESOLUTION|>--- conflicted
+++ resolved
@@ -371,11 +371,8 @@
   bool has_next_file_number_;
   bool has_last_sequence_;
   bool has_max_column_family_;
-<<<<<<< HEAD
-=======
   bool has_min_log_number_to_keep_;
 
->>>>>>> 5e019aff
   DeletedFileSet deleted_files_;
   std::vector<std::pair<int, FileMetaData>> new_files_;
 #ifdef INDIRECT_VALUE_SUPPORT
