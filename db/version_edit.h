//  Copyright (c) 2011-present, Facebook, Inc.  All rights reserved.
//  This source code is licensed under both the GPLv2 (found in the
//  COPYING file in the root directory) and Apache 2.0 License
//  (found in the LICENSE.Apache file in the root directory).
//
// Copyright (c) 2011 The LevelDB Authors. All rights reserved.
// Use of this source code is governed by a BSD-style license that can be
// found in the LICENSE file. See the AUTHORS file for names of contributors.

#pragma once
#include <algorithm>
#include <set>
#include <utility>
#include <vector>
#include <string>
#include "rocksdb/cache.h"
#include "db/dbformat.h"
#include "util/arena.h"
#include "util/autovector.h"
#ifdef INDIRECT_VALUE_SUPPORT
#include "db/value_log.h"
#endif

namespace rocksdb {

class VersionSet;
class ColumnFamilyData;

const uint64_t kFileNumberMask = 0x3FFFFFFFFFFFFFFF;

extern uint64_t PackFileNumberAndPathId(uint64_t number, uint64_t path_id);

// A copyable structure contains information needed to read data from an SST
// file. It can contain a pointer to a table reader opened for the file, or
// file number and size, which can be used to create a new table reader for it.
// The behavior is undefined when a copied of the structure is used when the
// file is not in any live version any more.
struct FileDescriptor {
  // Table reader in table_reader_handle
  TableReader* table_reader;
  uint64_t packed_number_and_path_id;
  uint64_t file_size;  // File size in bytes
  SequenceNumber smallest_seqno;  // The smallest seqno in this file
  SequenceNumber largest_seqno;   // The largest seqno in this file

  FileDescriptor() : FileDescriptor(0, 0, 0) {}

  FileDescriptor(uint64_t number, uint32_t path_id, uint64_t _file_size)
      : FileDescriptor(number, path_id, _file_size, kMaxSequenceNumber, 0) {}

  FileDescriptor(uint64_t number, uint32_t path_id, uint64_t _file_size,
                 SequenceNumber _smallest_seqno, SequenceNumber _largest_seqno)
      : table_reader(nullptr),
        packed_number_and_path_id(PackFileNumberAndPathId(number, path_id)),
        file_size(_file_size),
        smallest_seqno(_smallest_seqno),
        largest_seqno(_largest_seqno) {}

  FileDescriptor& operator=(const FileDescriptor& fd) {
    table_reader = fd.table_reader;
    packed_number_and_path_id = fd.packed_number_and_path_id;
    file_size = fd.file_size;
    smallest_seqno = fd.smallest_seqno;
    largest_seqno = fd.largest_seqno;
    return *this;
  }

  uint64_t GetNumber() const {
    return packed_number_and_path_id & kFileNumberMask;
  }
  uint32_t GetPathId() const {
    return static_cast<uint32_t>(
        packed_number_and_path_id / (kFileNumberMask + 1));
  }
  uint64_t GetFileSize() const { return file_size; }
};

struct FileSampledStats {
  FileSampledStats() : num_reads_sampled(0) {}
  FileSampledStats(const FileSampledStats& other) { *this = other; }
  FileSampledStats& operator=(const FileSampledStats& other) {
    num_reads_sampled = other.num_reads_sampled.load();
    return *this;
  }

  // number of user reads to this file.
  mutable std::atomic<uint64_t> num_reads_sampled;
};

struct FileMetaData {
  FileDescriptor fd;
  InternalKey smallest;            // Smallest internal key served by table
  InternalKey largest;             // Largest internal key served by table

  // Needs to be disposed when refs becomes 0.
  Cache::Handle* table_reader_handle;

  FileSampledStats stats;

  // Stats for compensating deletion entries during compaction

  // File size compensated by deletion entry.
  // This is updated in Version::UpdateAccumulatedStats() first time when the
  // file is created or loaded.  After it is updated (!= 0), it is immutable.
  uint64_t compensated_file_size;
  // These values can mutate, but they can only be read or written from
  // single-threaded LogAndApply thread
  uint64_t num_entries;            // the number of entries.
  uint64_t num_deletions;          // the number of deletion entries.
  uint64_t raw_key_size;           // total uncompressed key size.
  uint64_t raw_value_size;         // total uncompressed value size.

  int refs;  // Reference count

  bool being_compacted;        // Is this file undergoing compaction?
  bool init_stats_from_file;   // true if the data-entry stats of this file
                               // has initialized from file.

  bool marked_for_compaction;  // True if client asked us nicely to compact this
                               // file.
#ifdef INDIRECT_VALUE_SUPPORT   // add earliest_ref to FileMetaData
  std::vector<uint64_t> indirect_ref_0;  // for each ring: filenumber of the oldest value referred to in this SST, or HIGH-VALUE if no reference
     // value of 0 means 'omitted', i. e. this file was created without a value for this field
  // The SSTs are chained off the VLogRings on doubly-linked lists, one chain-pair per ring.  The SST is chained for as long
  // as it is current, i. e. part of the current version
  std::vector<FileMetaData*> ringfwdchain;
  std::vector<FileMetaData*> ringbwdchain;
  std::shared_ptr<VLog> vlog;  // The value log for the CF this file is in.  It's a shame to waste 8 bytes, but it's just too hard to get a pointer
                 // to the ColumnFamilyData down to all the routines that need it
  int level;   // The level of this file, needed so that Active Recycling can put the file back to the same level
  VLogRingRefFileno avgparentfileno;  // average value of indirect_ref_0 for the parents (i. e. higher level) of this file, 0 if no parents, and the ring it is in (62/2 bits)
#endif

  FileMetaData()
      : table_reader_handle(nullptr),
        compensated_file_size(0),
        num_entries(0),
        num_deletions(0),
        raw_key_size(0),
        raw_value_size(0),
        refs(0),
        being_compacted(false),
        init_stats_from_file(false),
        marked_for_compaction(false)
#ifdef INDIRECT_VALUE_SUPPORT
        ,indirect_ref_0(std::vector<uint64_t>())  // 0 means 'omitted'
        ,ringfwdchain(std::vector<FileMetaData*>())
        ,ringbwdchain(std::vector<FileMetaData*>())
        ,vlog(nullptr)   // vlog is filled in when we add the file to a CF
        ,level(-1)
        ,avgparentfileno(0)
#endif
        {}

#if DEBLEVEL&64
  ~FileMetaData () {
    printf("Destructing %p, vlog=%p, indirect_ref_0.size()=%zd\n",this,vlog,indirect_ref_0.size());
  }
#endif

  // REQUIRED: Keys must be given to the function in sorted order (it expects
  // the last key to be the largest).
  void UpdateBoundaries(const Slice& key, SequenceNumber seqno) {
    if (smallest.size() == 0) {
      smallest.DecodeFrom(key);
    }
    largest.DecodeFrom(key);
    fd.smallest_seqno = std::min(fd.smallest_seqno, seqno);
    fd.largest_seqno = std::max(fd.largest_seqno, seqno);
  }

  // Unlike UpdateBoundaries, ranges do not need to be presented in any
  // particular order.
  void UpdateBoundariesForRange(const InternalKey& start,
                                const InternalKey& end, SequenceNumber seqno,
                                const InternalKeyComparator& icmp) {
    if (smallest.size() == 0 || icmp.Compare(start, smallest) < 0) {
      smallest = start;
    }
    if (largest.size() == 0 || icmp.Compare(largest, end) < 0) {
      largest = end;
    }
    fd.smallest_seqno = std::min(fd.smallest_seqno, seqno);
    fd.largest_seqno = std::max(fd.largest_seqno, seqno);
  }
#ifdef INDIRECT_VALUE_SUPPORT
  // After the last kv has been written to the file, install the earliest refs that were found in
  // the file, one for each ring (0 means no ref)
  void InstallRef0(int outputlevel, const std::vector<uint64_t> &earliestref, ColumnFamilyData *cfd);
#endif
};


// A compressed copy of file meta data that just contain minimum data needed
// to server read operations, while still keeping the pointer to full metadata
// of the file in case it is needed.
struct FdWithKeyRange {
  FileDescriptor fd;
  FileMetaData* file_metadata;  // Point to all metadata
  Slice smallest_key;    // slice that contain smallest key
  Slice largest_key;     // slice that contain largest key

  FdWithKeyRange()
      : fd(),
        file_metadata(nullptr),
        smallest_key(),
        largest_key() {
  }

  FdWithKeyRange(FileDescriptor _fd, Slice _smallest_key, Slice _largest_key,
                 FileMetaData* _file_metadata)
      : fd(_fd),
        file_metadata(_file_metadata),
        smallest_key(_smallest_key),
        largest_key(_largest_key) {}
};

// Data structure to store an array of FdWithKeyRange in one level
// Actual data is guaranteed to be stored closely
struct LevelFilesBrief {
  size_t num_files;
  FdWithKeyRange* files;
  LevelFilesBrief() {
    num_files = 0;
    files = nullptr;
  }
};

class VersionEdit {
 public:
  VersionEdit() { Clear(); }
  ~VersionEdit() { }

  void Clear();

  void SetComparatorName(const Slice& name) {
    has_comparator_ = true;
    comparator_ = name.ToString();
  }
  void SetLogNumber(uint64_t num) {
    has_log_number_ = true;
    log_number_ = num;
  }
  void SetPrevLogNumber(uint64_t num) {
    has_prev_log_number_ = true;
    prev_log_number_ = num;
  }
  void SetNextFile(uint64_t num) {
    has_next_file_number_ = true;
    next_file_number_ = num;
  }
  void SetLastSequence(SequenceNumber seq) {
    has_last_sequence_ = true;
    last_sequence_ = seq;
  }
  void SetMaxColumnFamily(uint32_t max_column_family) {
    has_max_column_family_ = true;
    max_column_family_ = max_column_family;
  }
  void SetMinLogNumberToKeep(uint64_t num) {
    has_min_log_number_to_keep_ = true;
    min_log_number_to_keep_ = num;
  }

  bool has_log_number() { return has_log_number_; }

  uint64_t log_number() { return log_number_; }

  // Add the specified file at the specified number.
  // REQUIRES: This version has not been saved (see VersionSet::SaveTo)
  // REQUIRES: "smallest" and "largest" are smallest and largest keys in file
  void AddFile(int level, uint64_t file, uint32_t file_path_id,
               uint64_t file_size, const InternalKey& smallest,
               const InternalKey& largest, const SequenceNumber& smallest_seqno,
               const SequenceNumber& largest_seqno,
               bool marked_for_compaction
#ifdef INDIRECT_VALUE_SUPPORT
               ,const std::vector<uint64_t>& indirect_ref_0 = std::vector<uint64_t>(),
               const uint64_t avgparentfileno = 0
#endif
               ) {
    assert(smallest_seqno <= largest_seqno);
    FileMetaData f;
    f.fd = FileDescriptor(file, file_path_id, file_size, smallest_seqno,
                          largest_seqno);
    f.smallest = smallest;
    f.largest = largest;
    f.fd.smallest_seqno = smallest_seqno;
    f.fd.largest_seqno = largest_seqno;
    f.marked_for_compaction = marked_for_compaction;
#ifdef INDIRECT_VALUE_SUPPORT
      // older code doesn't know about indirect_ref; use 'omitted' (0) then
    f.indirect_ref_0=indirect_ref_0;  // set the earliest refs, if any
    f.level = level;  // save level # in the metadata so VLogRing can get to it
    f.avgparentfileno = avgparentfileno;  // higher-level information
#endif
    new_files_.emplace_back(level, std::move(f));
  }

  // The metadata here may contain the indirect_ref_0 field
  void AddFile(int level, const FileMetaData& f) {
    assert(f.fd.smallest_seqno <= f.fd.largest_seqno);
    new_files_.emplace_back(level, f);
  }

  // Delete the specified "file" from the specified "level".
  // This entry point is used only by some old tests; prefer calling with metadata
  void DeleteFile(int level, uint64_t file) {
#if DEBLEVEL&32
printf("VersionEdit::DeleteFile: %zd\n",file);
#endif
    deleted_files_.insert({level, file});
  }
  void DeleteFile(int level, FileMetaData *f) {
#if DEBLEVEL&32
printf("VersionEdit::DeleteFile: %p\n",f);
#endif
#ifdef INDIRECT_VALUE_SUPPORT
    // At this point we are committed to deleting the input file f, but that's a ways in the future.  We are holding the mutex
    // for ocmpaction/copy, but we are still before the lock point on &w (in LogAndApply) at which writers get queued.  We mustn't
    // UnCurrent f right now, until we know that we have processed, for manifest purposes, the SST actions that justify this deletion.
    // So, we enqueue f on retiring_files_ (analogous to new_files_ for added files).  As the edits are applied we will move
    // these files to retiredfiles in the rep, and will UnCurrent them in SaveTo
    retiring_files_.push_back(f);
#endif
    DeleteFile(level, f->fd.GetNumber());
  }

  // Number of edits
  size_t NumEntries() { return new_files_.size() + deleted_files_.size(); }

  bool IsColumnFamilyManipulation() {
    return is_column_family_add_ || is_column_family_drop_;
  }

  void SetColumnFamily(uint32_t column_family_id) {
    column_family_ = column_family_id;
  }

#ifdef INDIRECT_VALUE_SUPPORT
  void SetVLogStats(std::vector<VLogRingRestartInfo>& vstats) { vlog_additions = vstats; } 
#endif

  // set column family ID by calling SetColumnFamily()
  void AddColumnFamily(const std::string& name) {
    assert(!is_column_family_drop_);
    assert(!is_column_family_add_);
    assert(NumEntries() == 0);
    is_column_family_add_ = true;
    column_family_name_ = name;
  }

  // set column family ID by calling SetColumnFamily()
  void DropColumnFamily() {
    assert(!is_column_family_drop_);
    assert(!is_column_family_add_);
    assert(NumEntries() == 0);
    is_column_family_drop_ = true;
  }

  // return true on success.
  bool EncodeTo(std::string* dst) const;
  Status DecodeFrom(const Slice& src);

  const char* DecodeNewFile4From(Slice* input);

  typedef std::set<std::pair<int, uint64_t>> DeletedFileSet;

  const DeletedFileSet& GetDeletedFiles() { return deleted_files_; }
  const std::vector<std::pair<int, FileMetaData>>& GetNewFiles() {
    return new_files_;
  }
<<<<<<< HEAD
#ifdef INDIRECT_VALUE_SUPPORT
  const std::vector<FileMetaData*>& GetRetiringFiles() { return retiring_files_; }
  std::vector<VLogRingRestartInfo>& VLogAdditions() { return vlog_additions; }
#endif
=======

  void MarkAtomicGroup(uint32_t remaining_entries) {
    is_in_atomic_group_ = true;
    remaining_entries_ = remaining_entries;
  }

>>>>>>> 641fae60
  std::string DebugString(bool hex_key = false) const;
  std::string DebugJSON(int edit_num, bool hex_key = false) const;

 private:
  friend class VersionSet;
  friend class Version;

  bool GetLevel(Slice* input, int* level, const char** msg);

  int max_level_;
  std::string comparator_;
  uint64_t log_number_;
  uint64_t prev_log_number_;
  uint64_t next_file_number_;
  uint32_t max_column_family_;
  // The most recent WAL log number that is deleted
  uint64_t min_log_number_to_keep_;
  SequenceNumber last_sequence_;
  bool has_comparator_;
  bool has_log_number_;
  bool has_prev_log_number_;
  bool has_next_file_number_;
  bool has_last_sequence_;
  bool has_max_column_family_;
  bool has_min_log_number_to_keep_;

  DeletedFileSet deleted_files_;
  std::vector<std::pair<int, FileMetaData>> new_files_;
#ifdef INDIRECT_VALUE_SUPPORT
  std::vector<FileMetaData*> retiring_files_;  // Files (from compaction/copy) that we will need to mark UnCurrent in SaveTo.  Files deleted during recovery don't go here.
  std::vector<VLogRingRestartInfo> vlog_additions;   // files and bytes added/removed, one set per ring.
#endif

  // Each version edit record should have column_family_ set
  // If it's not set, it is default (0)
  uint32_t column_family_;
  // a version edit can be either column_family add or
  // column_family drop. If it's column family add,
  // it also includes column family name.
  bool is_column_family_drop_;
  bool is_column_family_add_;
  std::string column_family_name_;

  bool is_in_atomic_group_;
  uint32_t remaining_entries_;
};

}  // namespace rocksdb<|MERGE_RESOLUTION|>--- conflicted
+++ resolved
@@ -370,19 +370,15 @@
   const std::vector<std::pair<int, FileMetaData>>& GetNewFiles() {
     return new_files_;
   }
-<<<<<<< HEAD
 #ifdef INDIRECT_VALUE_SUPPORT
   const std::vector<FileMetaData*>& GetRetiringFiles() { return retiring_files_; }
   std::vector<VLogRingRestartInfo>& VLogAdditions() { return vlog_additions; }
 #endif
-=======
-
   void MarkAtomicGroup(uint32_t remaining_entries) {
     is_in_atomic_group_ = true;
     remaining_entries_ = remaining_entries;
   }
 
->>>>>>> 641fae60
   std::string DebugString(bool hex_key = false) const;
   std::string DebugJSON(int edit_num, bool hex_key = false) const;
 
