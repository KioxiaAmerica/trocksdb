--- conflicted
+++ resolved
@@ -380,7 +380,16 @@
 
   bool initialized() const { return initialized_.load(); }
 
-<<<<<<< HEAD
+  const ColumnFamilyOptions& initial_cf_options() {
+    return initial_cf_options_;
+  }
+
+  Env::WriteLifeTimeHint CalculateSSTWriteHint(int level);
+
+  Status AddDirectories();
+
+  Directory* GetDataDir(size_t path_id) const;
+
 #ifdef INDIRECT_VALUE_SUPPORT
   std::shared_ptr<VLog> vlog() { return vlog_;}    // the VLog to be used for this column family.  May contain no rings
   std::vector<VLogRingRestartInfo>& vloginfo() { return vlog_info; }
@@ -391,17 +400,6 @@
      );
    std::vector<int32_t>& VLogRingActivationLevel() { return mutable_cf_options_.vlogring_activation_level; }
 #endif
-=======
-  const ColumnFamilyOptions& initial_cf_options() {
-    return initial_cf_options_;
-  }
-
-  Env::WriteLifeTimeHint CalculateSSTWriteHint(int level);
-
-  Status AddDirectories();
-
-  Directory* GetDataDir(size_t path_id) const;
->>>>>>> 5e019aff
 
  private:
   friend class ColumnFamilySet;
@@ -484,7 +482,12 @@
   // if the database was opened with 2pc enabled
   bool allow_2pc_;
 
-<<<<<<< HEAD
+  // Memtable id to track flush.
+  std::atomic<uint64_t> last_memtable_id_;
+
+  // Directories corresponding to cf_paths.
+  std::vector<std::unique_ptr<Directory>> data_dirs_;
+
 #ifdef INDIRECT_VALUE_SUPPORT
   // The VLog persists for the entire life of the database, starting with the creation of the ColumnFamilyData for a CF.
   // The ColumnFamilyData for the default column is created and then assigned to default_cfd_cache_.  Apparently the
@@ -503,13 +506,6 @@
   // There is one stats structure for each ring.
   std::vector<VLogRingRestartInfo> vlog_info;   // files and bytes added
 #endif
-=======
-  // Memtable id to track flush.
-  std::atomic<uint64_t> last_memtable_id_;
-
-  // Directories corresponding to cf_paths.
-  std::vector<std::unique_ptr<Directory>> data_dirs_;
->>>>>>> 5e019aff
 };
 
 // ColumnFamilySet has interesting thread-safety requirements
