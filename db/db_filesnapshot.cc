--- conflicted
+++ resolved
@@ -56,18 +56,11 @@
     }
   }
   if (file_deletion_enabled) {
-<<<<<<< HEAD
-      ROCKS_LOG_INFO(immutable_db_options_.info_log, "File Deletions Enabled");
-    PurgeObsoleteFiles(job_context);
-      bg_cv_.SignalAll();
-    } else {
-=======
     ROCKS_LOG_INFO(immutable_db_options_.info_log, "File Deletions Enabled");
     if (job_context.HaveSomethingToDelete()) {
       PurgeObsoleteFiles(job_context);
     }
   } else {
->>>>>>> e69ce104
     ROCKS_LOG_WARN(immutable_db_options_.info_log,
           "File Deletions Enable, but not really enabled. Counter: %d",
           disable_delete_obsolete_files_);
