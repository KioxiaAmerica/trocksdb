--- conflicted
+++ resolved
@@ -3794,8 +3794,6 @@
   ASSERT_GT(dos->num_rt, 0);
   ASSERT_GT(dos->num_mt, 0);
 }
-<<<<<<< HEAD
-=======
 
 TEST_F(DBTest2, CloseWithUnreleasedSnapshot) {
   const Snapshot* ss = db_->GetSnapshot();
@@ -3897,7 +3895,6 @@
   db_->ReleaseSnapshot(s3);
 }
 #endif  // ROCKSDB_LITE
->>>>>>> e69ce104
 }  // namespace rocksdb
 
 #ifdef ROCKSDB_UNITTESTS_WITH_CUSTOM_OBJECTS_FROM_STATIC_LIBS
