--- conflicted
+++ resolved
@@ -19,17 +19,10 @@
 namespace rocksdb {
 
 #ifdef ROCKSDB_JEMALLOC
-<<<<<<< HEAD
-#ifdef __FreeBSD__
-#include <malloc_np.h>
-#define je_malloc_stats_print malloc_stats_print
-#else
-#include "jemalloc/jemalloc.h"
-=======
+#endif
 
 #ifdef JEMALLOC_NO_RENAME
 #define malloc_stats_print je_malloc_stats_print
->>>>>>> 641fae60
 #endif
 
 typedef struct {
@@ -48,17 +41,11 @@
   snprintf(mstat->cur, buf_size, "%s", status);
   mstat->cur += status_len;
 }
-<<<<<<< HEAD
-#endif  // ROCKSDB_JEMALLOC
-
 #ifdef ROCKSDB_JEMALLOC
-void DumpMallocStats(std::string* stats) {
-=======
 void DumpMallocStats(std::string* stats) {
   if (!HasJemalloc()) {
     return;
   }
->>>>>>> 641fae60
   MallocStatus mstat;
   const unsigned int kMallocStatusLen = 1000000;
   std::unique_ptr<char[]> buf{new char[kMallocStatusLen + 1]};
@@ -66,13 +53,6 @@
   mstat.end = buf.get() + kMallocStatusLen;
   malloc_stats_print(GetJemallocStatus, &mstat, "");
   stats->append(buf.get());
-<<<<<<< HEAD
-}
-#else
-void DumpMallocStats(std::string*) {}
-#endif  // ROCKSDB_JEMALLOC
-=======
->>>>>>> 641fae60
 }
 #else
 void DumpMallocStats(std::string*) {}
