--- conflicted
+++ resolved
@@ -24,15 +24,15 @@
 
 std::unique_ptr<InternalIterator> MakeRangeDelIter(
     const std::vector<RangeTombstone>& range_dels) {
-  std::vector<std::string> keys, values;
-  for (const auto& range_del : range_dels) {
-    auto key_and_value = range_del.Serialize();
-    keys.push_back(key_and_value.first.Encode().ToString());
-    values.push_back(key_and_value.second.ToString());
-  }
+    std::vector<std::string> keys, values;
+    for (const auto& range_del : range_dels) {
+      auto key_and_value = range_del.Serialize();
+      keys.push_back(key_and_value.first.Encode().ToString());
+      values.push_back(key_and_value.second.ToString());
+    }
   return std::unique_ptr<test::VectorIterator>(
       new test::VectorIterator(keys, values));
-}
+    }
 
 std::vector<std::unique_ptr<FragmentedRangeTombstoneList>>
 MakeFragmentedTombstoneLists(
@@ -42,9 +42,9 @@
     auto range_del_iter = MakeRangeDelIter(range_dels);
     fragment_lists.emplace_back(new FragmentedRangeTombstoneList(
         std::move(range_del_iter), bytewise_icmp));
-  }
+      }
   return fragment_lists;
-}
+    }
 
 struct TruncatedIterScanTestCase {
   ParsedInternalKey start;
@@ -60,23 +60,6 @@
   bool invalid;
 };
 
-<<<<<<< HEAD
-void VerifyRangeDels(const std::vector<RangeTombstone>& range_dels,
-                     const std::vector<ExpectedPoint>& expected_points) {
-  auto icmp = InternalKeyComparator(BytewiseComparator());
-  // Test same result regardless of which order the range deletions are added.
-  for (Direction dir : {kForward, kReverse}) {
-    RangeDelAggregator range_del_agg(icmp, {} /* snapshots */, true);
-    std::vector<std::string> keys, values;
-    for (const auto& range_del : range_dels) {
-      auto key_and_value = range_del.Serialize();
-      keys.push_back(key_and_value.first.Encode().ToString());
-      values.push_back(key_and_value.second.ToString());
-    }
-    if (dir == kReverse) {
-      std::reverse(keys.begin(), keys.end());
-      std::reverse(values.begin(), values.end());
-=======
 struct ShouldDeleteTestCase {
   ParsedInternalKey lookup_key;
   bool result;
@@ -90,10 +73,23 @@
 
 ParsedInternalKey UncutEndpoint(const Slice& s) {
   return ParsedInternalKey(s, kMaxSequenceNumber, kTypeRangeDeletion);
-}
+  }
 
 ParsedInternalKey InternalValue(const Slice& key, SequenceNumber seq) {
   return ParsedInternalKey(key, seq, kTypeValue);
+  }
+  std::unique_ptr<test::VectorIterator> range_del_iter(
+      new test::VectorIterator(keys, values));
+  range_del_agg.AddTombstones(std::move(range_del_iter));
+  for (size_t i = 1; i < expected_points.size(); ++i) {
+    bool overlapped = range_del_agg.IsRangeOverlapped(
+        expected_points[i - 1].begin, expected_points[i].begin);
+    if (expected_points[i - 1].seq > 0 || expected_points[i].seq > 0) {
+      ASSERT_TRUE(overlapped);
+    } else {
+      ASSERT_FALSE(overlapped);
+    }
+  }
 }
 
 void VerifyIterator(
@@ -137,8 +133,7 @@
       EXPECT_EQ(0, icmp.Compare(iter->start_key(), test_case.start));
       EXPECT_EQ(0, icmp.Compare(iter->end_key(), test_case.end));
       EXPECT_EQ(test_case.seq, iter->seq());
->>>>>>> 641fae60
-    }
+}
   }
 }
 
@@ -154,28 +149,7 @@
       EXPECT_EQ(0, icmp.Compare(iter->start_key(), test_case.start));
       EXPECT_EQ(0, icmp.Compare(iter->end_key(), test_case.end));
       EXPECT_EQ(test_case.seq, iter->seq());
-    }
-  }
-
-  RangeDelAggregator range_del_agg(icmp, {} /* snapshots */,
-                                   false /* collapse_deletions */);
-  std::vector<std::string> keys, values;
-  for (const auto& range_del : range_dels) {
-    auto key_and_value = range_del.Serialize();
-    keys.push_back(key_and_value.first.Encode().ToString());
-    values.push_back(key_and_value.second.ToString());
-  }
-  std::unique_ptr<test::VectorIterator> range_del_iter(
-      new test::VectorIterator(keys, values));
-  range_del_agg.AddTombstones(std::move(range_del_iter));
-  for (size_t i = 1; i < expected_points.size(); ++i) {
-    bool overlapped = range_del_agg.IsRangeOverlapped(
-        expected_points[i - 1].begin, expected_points[i].begin);
-    if (expected_points[i - 1].seq > 0 || expected_points[i].seq > 0) {
-      ASSERT_TRUE(overlapped);
-    } else {
-      ASSERT_FALSE(overlapped);
-    }
+}
   }
 }
 
@@ -186,7 +160,7 @@
         test_case.result,
         range_del_agg->ShouldDelete(
             test_case.lookup_key, RangeDelPositioningMode::kForwardTraversal));
-  }
+}
   for (auto it = test_cases.rbegin(); it != test_cases.rend(); ++it) {
     const auto& test_case = *it;
     EXPECT_EQ(
@@ -202,7 +176,7 @@
   for (const auto& test_case : test_cases) {
     EXPECT_EQ(test_case.result,
               range_del_agg->IsRangeOverlapped(test_case.start, test_case.end));
-  }
+}
 }
 
 void CheckIterPosition(const RangeTombstone& tombstone,
@@ -225,7 +199,7 @@
   for (size_t i = 0; i < expected_tombstones.size(); i++, iter->Next()) {
     ASSERT_TRUE(iter->Valid());
     CheckIterPosition(expected_tombstones[i], iter);
-  }
+}
   EXPECT_FALSE(iter->Valid());
 }
 
@@ -417,7 +391,7 @@
         new FragmentedRangeTombstoneIterator(fragment_list.get(), bytewise_icmp,
                                              kMaxSequenceNumber));
     range_del_agg.AddTombstones(std::move(input_iter));
-  }
+}
 
   VerifyShouldDelete(&range_del_agg, {{InternalValue("a", 19), true},
                                       {InternalValue("b", 19), false},
@@ -438,17 +412,6 @@
                                            {"x", "y", false}});
 }
 
-<<<<<<< HEAD
-TEST_F(RangeDelAggregatorTest, GapsBetweenRanges) {
-  VerifyRangeDels({{"a", "b", 5}, {"c", "d", 10}, {"e", "f", 15}}, {{" ", 0},
-                                                                    {"a", 5},
-                                                                    {"b", 0},
-                                                                    {"c", 10},
-                                                                    {"d", 0},
-                                                                    {"da", 0},
-                                                                    {"e", 15},
-                                                                    {"f", 0}});
-=======
 TEST_F(RangeDelAggregatorTest, MultipleItersInAggregatorWithUpperBound) {
   auto fragment_lists = MakeFragmentedTombstoneLists(
       {{{"a", "e", 10}, {"c", "g", 8}},
@@ -479,7 +442,6 @@
                                            {"d", "f", true},
                                            {"g", "l", true},
                                            {"x", "y", false}});
->>>>>>> 641fae60
 }
 
 TEST_F(RangeDelAggregatorTest, MultipleTruncatedItersInAggregator) {
