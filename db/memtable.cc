//  Copyright (c) 2011-present, Facebook, Inc.  All rights reserved.
//  This source code is licensed under both the GPLv2 (found in the
//  COPYING file in the root directory) and Apache 2.0 License
//  (found in the LICENSE.Apache file in the root directory).
//
// Copyright (c) 2011 The LevelDB Authors. All rights reserved.
// Use of this source code is governed by a BSD-style license that can be
// found in the LICENSE file. See the AUTHORS file for names of contributors.

#include "db/memtable.h"

#include <algorithm>
#include <limits>
#include <memory>

#include "db/dbformat.h"
#include "db/merge_context.h"
#include "db/merge_helper.h"
#include "db/pinned_iterators_manager.h"
#include "db/range_tombstone_fragmenter.h"
#include "db/read_callback.h"
#include "monitoring/perf_context_imp.h"
#include "monitoring/statistics.h"
#include "port/port.h"
#include "rocksdb/comparator.h"
#include "rocksdb/env.h"
#include "rocksdb/iterator.h"
#include "rocksdb/merge_operator.h"
#include "rocksdb/slice_transform.h"
#include "rocksdb/write_buffer_manager.h"
#include "table/internal_iterator.h"
#include "table/iterator_wrapper.h"
#include "table/merging_iterator.h"
#include "util/arena.h"
#include "util/autovector.h"
#include "util/coding.h"
#include "util/memory_usage.h"
#include "util/murmurhash.h"
#include "util/mutexlock.h"
#include "util/util.h"

namespace rocksdb {

ImmutableMemTableOptions::ImmutableMemTableOptions(
    const ImmutableCFOptions& ioptions,
    const MutableCFOptions& mutable_cf_options)
    : arena_block_size(mutable_cf_options.arena_block_size),
      memtable_prefix_bloom_bits(
          static_cast<uint32_t>(
              static_cast<double>(mutable_cf_options.write_buffer_size) *
              mutable_cf_options.memtable_prefix_bloom_size_ratio) *
          8u),
      memtable_huge_page_size(mutable_cf_options.memtable_huge_page_size),
      inplace_update_support(ioptions.inplace_update_support),
      inplace_update_num_locks(mutable_cf_options.inplace_update_num_locks),
      inplace_callback(ioptions.inplace_callback),
      max_successive_merges(mutable_cf_options.max_successive_merges),
      statistics(ioptions.statistics),
      merge_operator(ioptions.merge_operator),
      info_log(ioptions.info_log) {}

MemTable::MemTable(const InternalKeyComparator& cmp,
                   const ImmutableCFOptions& ioptions,
                   const MutableCFOptions& mutable_cf_options,
                   WriteBufferManager* write_buffer_manager,
                   SequenceNumber latest_seq, uint32_t column_family_id)
    : comparator_(cmp),
      moptions_(ioptions, mutable_cf_options),
      refs_(0),
      kArenaBlockSize(OptimizeBlockSize(moptions_.arena_block_size)),
      mem_tracker_(write_buffer_manager),
      arena_(moptions_.arena_block_size,
             (write_buffer_manager != nullptr &&
              (write_buffer_manager->enabled() ||
               write_buffer_manager->cost_to_cache()))
                 ? &mem_tracker_
                 : nullptr,
             mutable_cf_options.memtable_huge_page_size),
      table_(ioptions.memtable_factory->CreateMemTableRep(
          comparator_, &arena_, mutable_cf_options.prefix_extractor.get(),
          ioptions.info_log, column_family_id)),
      range_del_table_(SkipListFactory().CreateMemTableRep(
          comparator_, &arena_, nullptr /* transform */, ioptions.info_log,
          column_family_id)),
      is_range_del_table_empty_(true),
      data_size_(0),
      num_entries_(0),
      num_deletes_(0),
      write_buffer_size_(mutable_cf_options.write_buffer_size),
      flush_in_progress_(false),
      flush_completed_(false),
      file_number_(0),
      first_seqno_(0),
      earliest_seqno_(latest_seq),
      creation_seq_(latest_seq),
      mem_next_logfile_number_(0),
      min_prep_log_referenced_(0),
      locks_(moptions_.inplace_update_support
                 ? moptions_.inplace_update_num_locks
                 : 0),
      prefix_extractor_(mutable_cf_options.prefix_extractor.get()),
      flush_state_(FLUSH_NOT_REQUESTED),
      env_(ioptions.env),
      insert_with_hint_prefix_extractor_(
          ioptions.memtable_insert_with_hint_prefix_extractor),
      oldest_key_time_(std::numeric_limits<uint64_t>::max()),
      atomic_flush_seqno_(kMaxSequenceNumber) {
  UpdateFlushState();
  // something went wrong if we need to flush before inserting anything
  assert(!ShouldScheduleFlush());

  if (prefix_extractor_ && moptions_.memtable_prefix_bloom_bits > 0) {
    prefix_bloom_.reset(new DynamicBloom(
        &arena_, moptions_.memtable_prefix_bloom_bits, ioptions.bloom_locality,
        6 /* hard coded 6 probes */, nullptr, moptions_.memtable_huge_page_size,
        ioptions.info_log));
  }
}

MemTable::~MemTable() {
  mem_tracker_.FreeMem();
  assert(refs_ == 0);
}

size_t MemTable::ApproximateMemoryUsage() {
  autovector<size_t> usages = {arena_.ApproximateMemoryUsage(),
                               table_->ApproximateMemoryUsage(),
                               range_del_table_->ApproximateMemoryUsage(),
                               rocksdb::ApproximateMemoryUsage(insert_hints_)};
  size_t total_usage = 0;
  for (size_t usage : usages) {
    // If usage + total_usage >= kMaxSizet, return kMaxSizet.
    // the following variation is to avoid numeric overflow.
    if (usage >= port::kMaxSizet - total_usage) {
      return port::kMaxSizet;
    }
    total_usage += usage;
  }
  // otherwise, return the actual usage
  return total_usage;
}

bool MemTable::ShouldFlushNow() const {
  size_t write_buffer_size = write_buffer_size_.load(std::memory_order_relaxed);
  // In a lot of times, we cannot allocate arena blocks that exactly matches the
  // buffer size. Thus we have to decide if we should over-allocate or
  // under-allocate.
  // This constant variable can be interpreted as: if we still have more than
  // "kAllowOverAllocationRatio * kArenaBlockSize" space left, we'd try to over
  // allocate one more block.
  const double kAllowOverAllocationRatio = 0.6;

  // If arena still have room for new block allocation, we can safely say it
  // shouldn't flush.
  auto allocated_memory = table_->ApproximateMemoryUsage() +
                          range_del_table_->ApproximateMemoryUsage() +
                          arena_.MemoryAllocatedBytes();

  // if we can still allocate one more block without exceeding the
  // over-allocation ratio, then we should not flush.
  if (allocated_memory + kArenaBlockSize <
      write_buffer_size + kArenaBlockSize * kAllowOverAllocationRatio) {
    return false;
  }

  // if user keeps adding entries that exceeds write_buffer_size, we need to
  // flush earlier even though we still have much available memory left.
  if (allocated_memory >
      write_buffer_size + kArenaBlockSize * kAllowOverAllocationRatio) {
    return true;
  }

  // In this code path, Arena has already allocated its "last block", which
  // means the total allocatedmemory size is either:
  //  (1) "moderately" over allocated the memory (no more than `0.6 * arena
  // block size`. Or,
  //  (2) the allocated memory is less than write buffer size, but we'll stop
  // here since if we allocate a new arena block, we'll over allocate too much
  // more (half of the arena block size) memory.
  //
  // In either case, to avoid over-allocate, the last block will stop allocation
  // when its usage reaches a certain ratio, which we carefully choose "0.75
  // full" as the stop condition because it addresses the following issue with
  // great simplicity: What if the next inserted entry's size is
  // bigger than AllocatedAndUnused()?
  //
  // The answer is: if the entry size is also bigger than 0.25 *
  // kArenaBlockSize, a dedicated block will be allocated for it; otherwise
  // arena will anyway skip the AllocatedAndUnused() and allocate a new, empty
  // and regular block. In either case, we *overly* over-allocated.
  //
  // Therefore, setting the last block to be at most "0.75 full" avoids both
  // cases.
  //
  // NOTE: the average percentage of waste space of this approach can be counted
  // as: "arena block size * 0.25 / write buffer size". User who specify a small
  // write buffer size and/or big arena block size may suffer.
  return arena_.AllocatedAndUnused() < kArenaBlockSize / 4;
}

void MemTable::UpdateFlushState() {
  auto state = flush_state_.load(std::memory_order_relaxed);
  if (state == FLUSH_NOT_REQUESTED && ShouldFlushNow()) {
    // ignore CAS failure, because that means somebody else requested
    // a flush
    flush_state_.compare_exchange_strong(state, FLUSH_REQUESTED,
                                         std::memory_order_relaxed,
                                         std::memory_order_relaxed);
  }
}

void MemTable::UpdateOldestKeyTime() {
  uint64_t oldest_key_time = oldest_key_time_.load(std::memory_order_relaxed);
  if (oldest_key_time == std::numeric_limits<uint64_t>::max()) {
    int64_t current_time = 0;
    auto s = env_->GetCurrentTime(&current_time);
    if (s.ok()) {
      assert(current_time >= 0);
      // If fail, the timestamp is already set.
      oldest_key_time_.compare_exchange_strong(
          oldest_key_time, static_cast<uint64_t>(current_time),
          std::memory_order_relaxed, std::memory_order_relaxed);
    }
  }
}

int MemTable::KeyComparator::operator()(const char* prefix_len_key1,
                                        const char* prefix_len_key2) const {
  // Internal keys are encoded as length-prefixed strings.
  Slice k1 = GetLengthPrefixedSlice(prefix_len_key1);
  Slice k2 = GetLengthPrefixedSlice(prefix_len_key2);
  return comparator.CompareKeySeq(k1, k2);
}

int MemTable::KeyComparator::operator()(const char* prefix_len_key,
                                        const KeyComparator::DecodedType& key)
    const {
  // Internal keys are encoded as length-prefixed strings.
  Slice a = GetLengthPrefixedSlice(prefix_len_key);
  return comparator.CompareKeySeq(a, key);
}

void MemTableRep::InsertConcurrently(KeyHandle /*handle*/) {
#ifndef ROCKSDB_LITE
  throw std::runtime_error("concurrent insert not supported");
#else
  abort();
#endif
}

Slice MemTableRep::UserKey(const char* key) const {
  Slice slice = GetLengthPrefixedSlice(key);
  return Slice(slice.data(), slice.size() - 8);
}

KeyHandle MemTableRep::Allocate(const size_t len, char** buf) {
  *buf = allocator_->Allocate(len);
  return static_cast<KeyHandle>(*buf);
}

// Encode a suitable internal key target for "target" and return it.
// Uses *scratch as scratch space, and the returned pointer will point
// into this scratch space.
const char* EncodeKey(std::string* scratch, const Slice& target) {
  scratch->clear();
  PutVarint32(scratch, static_cast<uint32_t>(target.size()));
  scratch->append(target.data(), target.size());
  return scratch->data();
}

class MemTableIterator : public InternalIterator {
 public:
  MemTableIterator(const MemTable& mem, const ReadOptions& read_options,
                   Arena* arena, bool use_range_del_table = false)
      : bloom_(nullptr),
        prefix_extractor_(mem.prefix_extractor_),
        comparator_(mem.comparator_),
        valid_(false),
        arena_mode_(arena != nullptr),
        value_pinned_(
            !mem.GetImmutableMemTableOptions()->inplace_update_support) {
    if (use_range_del_table) {
      iter_ = mem.range_del_table_->GetIterator(arena);
    } else if (prefix_extractor_ != nullptr && !read_options.total_order_seek) {
      bloom_ = mem.prefix_bloom_.get();
      iter_ = mem.table_->GetDynamicPrefixIterator(arena);
    } else {
      iter_ = mem.table_->GetIterator(arena);
    }
  }

  ~MemTableIterator() {
#ifndef NDEBUG
    // Assert that the MemTableIterator is never deleted while
    // Pinning is Enabled.
    assert(!pinned_iters_mgr_ || !pinned_iters_mgr_->PinningEnabled());
#endif
    if (arena_mode_) {
      iter_->~Iterator();
    } else {
      delete iter_;
    }
  }

#ifndef NDEBUG
  virtual void SetPinnedItersMgr(
      PinnedIteratorsManager* pinned_iters_mgr) override {
    pinned_iters_mgr_ = pinned_iters_mgr;
  }
  PinnedIteratorsManager* pinned_iters_mgr_ = nullptr;
#endif

  virtual bool Valid() const override { return valid_; }
  virtual void Seek(const Slice& k) override {
    PERF_TIMER_GUARD(seek_on_memtable_time);
    PERF_COUNTER_ADD(seek_on_memtable_count, 1);
    if (bloom_ != nullptr) {
      if (!bloom_->MayContain(
              prefix_extractor_->Transform(ExtractUserKey(k)))) {
        PERF_COUNTER_ADD(bloom_memtable_miss_count, 1);
        valid_ = false;
        return;
      } else {
        PERF_COUNTER_ADD(bloom_memtable_hit_count, 1);
      }
    }
    iter_->Seek(k, nullptr);
    valid_ = iter_->Valid();
  }
  virtual void SeekForPrev(const Slice& k) override {
    PERF_TIMER_GUARD(seek_on_memtable_time);
    PERF_COUNTER_ADD(seek_on_memtable_count, 1);
    if (bloom_ != nullptr) {
      if (!bloom_->MayContain(
              prefix_extractor_->Transform(ExtractUserKey(k)))) {
        PERF_COUNTER_ADD(bloom_memtable_miss_count, 1);
        valid_ = false;
        return;
      } else {
        PERF_COUNTER_ADD(bloom_memtable_hit_count, 1);
      }
    }
    iter_->Seek(k, nullptr);
    valid_ = iter_->Valid();
    if (!Valid()) {
      SeekToLast();
    }
    while (Valid() && comparator_.comparator.Compare(k, key()) < 0) {
      Prev();
    }
  }
  virtual void SeekToFirst() override {
    iter_->SeekToFirst();
    valid_ = iter_->Valid();
  }
  virtual void SeekToLast() override {
    iter_->SeekToLast();
    valid_ = iter_->Valid();
  }
  virtual void Next() override {
    PERF_COUNTER_ADD(next_on_memtable_count, 1);
    assert(Valid());
    iter_->Next();
    valid_ = iter_->Valid();
  }
  virtual void Prev() override {
    PERF_COUNTER_ADD(prev_on_memtable_count, 1);
    assert(Valid());
    iter_->Prev();
    valid_ = iter_->Valid();
  }
  virtual Slice key() const override {
    assert(Valid());
    return GetLengthPrefixedSlice(iter_->key());
  }
  virtual Slice value() const override {
    assert(Valid());
    Slice key_slice = GetLengthPrefixedSlice(iter_->key());
    return GetLengthPrefixedSlice(key_slice.data() + key_slice.size());
  }

  virtual Status status() const override { return Status::OK(); }

  virtual bool IsKeyPinned() const override {
    // memtable data is always pinned
    return true;
  }

  virtual bool IsValuePinned() const override {
    // memtable value is always pinned, except if we allow inplace update.
    return value_pinned_;
  }

 private:
  DynamicBloom* bloom_;
  const SliceTransform* const prefix_extractor_;
  const MemTable::KeyComparator comparator_;
  MemTableRep::Iterator* iter_;
  bool valid_;
  bool arena_mode_;
  bool value_pinned_;

  // No copying allowed
  MemTableIterator(const MemTableIterator&);
  void operator=(const MemTableIterator&);
};

InternalIterator* MemTable::NewIterator(const ReadOptions& read_options,
                                        Arena* arena) {
  assert(arena != nullptr);
  auto mem = arena->AllocateAligned(sizeof(MemTableIterator));
  return new (mem) MemTableIterator(*this, read_options, arena);
}

FragmentedRangeTombstoneIterator* MemTable::NewRangeTombstoneIterator(
    const ReadOptions& read_options, SequenceNumber read_seq) {
  if (read_options.ignore_range_deletions || is_range_del_table_empty_) {
    return nullptr;
  }
  auto* unfragmented_iter = new MemTableIterator(
      *this, read_options, nullptr /* arena */, true /* use_range_del_table */);
  if (unfragmented_iter == nullptr) {
    return nullptr;
  }
  auto fragmented_tombstone_list =
      std::make_shared<FragmentedRangeTombstoneList>(
          std::unique_ptr<InternalIterator>(unfragmented_iter),
          comparator_.comparator);

  auto* fragmented_iter = new FragmentedRangeTombstoneIterator(
      fragmented_tombstone_list, comparator_.comparator, read_seq);
  return fragmented_iter;
}

port::RWMutex* MemTable::GetLock(const Slice& key) {
  static murmur_hash hash;
  return &locks_[hash(key) % locks_.size()];
}

MemTable::MemTableStats MemTable::ApproximateStats(const Slice& start_ikey,
                                                   const Slice& end_ikey) {
  uint64_t entry_count = table_->ApproximateNumEntries(start_ikey, end_ikey);
  entry_count += range_del_table_->ApproximateNumEntries(start_ikey, end_ikey);
  if (entry_count == 0) {
    return {0, 0};
  }
  uint64_t n = num_entries_.load(std::memory_order_relaxed);
  if (n == 0) {
    return {0, 0};
  }
  if (entry_count > n) {
    // (range_del_)table_->ApproximateNumEntries() is just an estimate so it can
    // be larger than actual entries we have. Cap it to entries we have to limit
    // the inaccuracy.
    entry_count = n;
  }
  uint64_t data_size = data_size_.load(std::memory_order_relaxed);
  return {entry_count * (data_size / n), entry_count};
}

bool MemTable::Add(SequenceNumber s, ValueType type,
                   const Slice& key, /* user key */
                   const Slice& value, bool allow_concurrent,
                   MemTablePostProcessInfo* post_process_info) {
  // Format of an entry is concatenation of:
  //  key_size     : varint32 of internal_key.size()
  //  key bytes    : char[internal_key.size()]
  //  value_size   : varint32 of value.size()
  //  value bytes  : char[value.size()]
  uint32_t key_size = static_cast<uint32_t>(key.size());
  uint32_t val_size = static_cast<uint32_t>(value.size());
  uint32_t internal_key_size = key_size + 8;
  const uint32_t encoded_len = VarintLength(internal_key_size) +
                               internal_key_size + VarintLength(val_size) +
                               val_size;
  char* buf = nullptr;
  std::unique_ptr<MemTableRep>& table =
      type == kTypeRangeDeletion ? range_del_table_ : table_;
  KeyHandle handle = table->Allocate(encoded_len, &buf);

  char* p = EncodeVarint32(buf, internal_key_size);
  memcpy(p, key.data(), key_size);
  Slice key_slice(p, key_size);
  p += key_size;
  uint64_t packed = PackSequenceAndType(s, type);
  EncodeFixed64(p, packed);
  p += 8;
  p = EncodeVarint32(p, val_size);
  memcpy(p, value.data(), val_size);
  assert((unsigned)(p + val_size - buf) == (unsigned)encoded_len);
  if (!allow_concurrent) {
    // Extract prefix for insert with hint.
    if (insert_with_hint_prefix_extractor_ != nullptr &&
        insert_with_hint_prefix_extractor_->InDomain(key_slice)) {
      Slice prefix = insert_with_hint_prefix_extractor_->Transform(key_slice);
      bool res = table->InsertKeyWithHint(handle, &insert_hints_[prefix]);
      if (UNLIKELY(!res)) {
        return res;
      }
    } else {
      bool res = table->InsertKey(handle);
      if (UNLIKELY(!res)) {
        return res;
      }
    }

    // this is a bit ugly, but is the way to avoid locked instructions
    // when incrementing an atomic
    num_entries_.store(num_entries_.load(std::memory_order_relaxed) + 1,
                       std::memory_order_relaxed);
    data_size_.store(data_size_.load(std::memory_order_relaxed) + encoded_len,
                     std::memory_order_relaxed);
    if (type == kTypeDeletion) {
      num_deletes_.store(num_deletes_.load(std::memory_order_relaxed) + 1,
                         std::memory_order_relaxed);
    }

    if (prefix_bloom_) {
      assert(prefix_extractor_);
      prefix_bloom_->Add(prefix_extractor_->Transform(key));
    }

    // The first sequence number inserted into the memtable
    assert(first_seqno_ == 0 || s >= first_seqno_);
    if (first_seqno_ == 0) {
      first_seqno_.store(s, std::memory_order_relaxed);

      if (earliest_seqno_ == kMaxSequenceNumber) {
        earliest_seqno_.store(GetFirstSequenceNumber(),
                              std::memory_order_relaxed);
      }
      assert(first_seqno_.load() >= earliest_seqno_.load());
    }
    assert(post_process_info == nullptr);
    UpdateFlushState();
  } else {
    bool res = table->InsertKeyConcurrently(handle);
    if (UNLIKELY(!res)) {
      return res;
    }

    assert(post_process_info != nullptr);
    post_process_info->num_entries++;
    post_process_info->data_size += encoded_len;
    if (type == kTypeDeletion) {
      post_process_info->num_deletes++;
    }

    if (prefix_bloom_) {
      assert(prefix_extractor_);
      prefix_bloom_->AddConcurrently(prefix_extractor_->Transform(key));
    }

    // atomically update first_seqno_ and earliest_seqno_.
    uint64_t cur_seq_num = first_seqno_.load(std::memory_order_relaxed);
    while ((cur_seq_num == 0 || s < cur_seq_num) &&
           !first_seqno_.compare_exchange_weak(cur_seq_num, s)) {
    }
    uint64_t cur_earliest_seqno =
        earliest_seqno_.load(std::memory_order_relaxed);
    while (
        (cur_earliest_seqno == kMaxSequenceNumber || s < cur_earliest_seqno) &&
        !first_seqno_.compare_exchange_weak(cur_earliest_seqno, s)) {
    }
  }
  if (is_range_del_table_empty_ && type == kTypeRangeDeletion) {
    is_range_del_table_empty_ = false;
  }
  UpdateOldestKeyTime();
  return true;
}

// Callback from MemTable::Get()
namespace {

struct Saver {
  Status* status;
  const LookupKey* key;
  bool* found_final_value;  // Is value set correctly? Used by KeyMayExist
  bool* merge_in_progress;
  std::string* value;
  SequenceNumber seq;
  const MergeOperator* merge_operator;
  // the merge operations encountered;
  MergeContext* merge_context;
  SequenceNumber max_covering_tombstone_seq;
  MemTable* mem;
  Logger* logger;
  Statistics* statistics;
  bool inplace_update_support;
  Env* env_;
  ReadCallback* callback_;
  bool* is_blob_index;

  bool CheckCallback(SequenceNumber _seq) {
    if (callback_) {
      return callback_->IsVisible(_seq);
    }
    return true;
  }
};
}  // namespace

static bool SaveValue(void* arg, const char* entry) {
  Saver* s = reinterpret_cast<Saver*>(arg);
  assert(s != nullptr);
  MergeContext* merge_context = s->merge_context;
  SequenceNumber max_covering_tombstone_seq = s->max_covering_tombstone_seq;
  const MergeOperator* merge_operator = s->merge_operator;

<<<<<<< HEAD
  assert(merge_context != nullptr && range_del_agg != nullptr);
=======
  assert(merge_context != nullptr);
>>>>>>> 641fae60

  // entry format is:
  //    klength  varint32
  //    userkey  char[klength-8]
  //    tag      uint64
  //    vlength  varint32
  //    value    char[vlength]
  // Check that it belongs to same user key.  We do not check the
  // sequence number since the Seek() call above should have skipped
  // all entries with overly large sequence numbers.
  uint32_t key_length;
  const char* key_ptr = GetVarint32Ptr(entry, entry + 5, &key_length);
  if (s->mem->GetInternalKeyComparator().user_comparator()->Equal(
          Slice(key_ptr, key_length - 8), s->key->user_key())) {
    // Correct user key
    const uint64_t tag = DecodeFixed64(key_ptr + key_length - 8);
    ValueType type;
    SequenceNumber seq;
    UnPackSequenceAndType(tag, &seq, &type);
    // If the value is not in the snapshot, skip it
    if (!s->CheckCallback(seq)) {
      return true;  // to continue to the next seq
    }

    s->seq = seq;

<<<<<<< HEAD
    if (IsTypeMemtableSingleValue(type) &&
        range_del_agg->ShouldDelete(Slice(key_ptr, key_length))) {
=======
    if ((type == kTypeValue || type == kTypeMerge || type == kTypeBlobIndex) &&
        max_covering_tombstone_seq > seq) {
>>>>>>> 641fae60
      type = kTypeRangeDeletion;
    }
    switch (type) {
      case kTypeBlobIndex:
        if (s->is_blob_index == nullptr) {
          ROCKS_LOG_ERROR(s->logger, "Encounter unexpected blob index.");
          *(s->status) = Status::NotSupported(
              "Encounter unsupported blob value. Please open DB with "
              "rocksdb::blob_db::BlobDB instead.");
        } else if (*(s->merge_in_progress)) {
          *(s->status) =
              Status::NotSupported("Blob DB does not support merge operator.");
        }
        if (!s->status->ok()) {
          *(s->found_final_value) = true;
          return false;
        }
        FALLTHROUGH_INTENDED;
      case kTypeValue: {
        if (s->inplace_update_support) {
          s->mem->GetLock(s->key->user_key())->ReadLock();
        }
        Slice v = GetLengthPrefixedSlice(key_ptr + key_length);
        *(s->status) = Status::OK();
        if (*(s->merge_in_progress)) {
          if (s->value != nullptr) {
            *(s->status) = MergeHelper::TimedFullMerge(
                merge_operator, s->key->user_key(), &v,
                merge_context->GetOperands(), s->value, s->logger,
                s->statistics, s->env_, nullptr /* result_operand */, true);
          }
        } else if (s->value != nullptr) {
          s->value->assign(v.data(), v.size());
        }
        if (s->inplace_update_support) {
          s->mem->GetLock(s->key->user_key())->ReadUnlock();
        }
        *(s->found_final_value) = true;
        if (s->is_blob_index != nullptr) {
          *(s->is_blob_index) = (type == kTypeBlobIndex);
        }
        return false;
      }
      case kTypeDeletion:
      case kTypeSingleDeletion:
      case kTypeRangeDeletion: {
        if (*(s->merge_in_progress)) {
          if (s->value != nullptr) {
            *(s->status) = MergeHelper::TimedFullMerge(
                merge_operator, s->key->user_key(), nullptr,
                merge_context->GetOperands(), s->value, s->logger,
                s->statistics, s->env_, nullptr /* result_operand */, true);
          }
        } else {
          *(s->status) = Status::NotFound();
        }
        *(s->found_final_value) = true;
        return false;
      }
      case kTypeMerge: {
        if (!merge_operator) {
          *(s->status) = Status::InvalidArgument(
              "merge_operator is not properly initialized.");
          // Normally we continue the loop (return true) when we see a merge
          // operand.  But in case of an error, we should stop the loop
          // immediately and pretend we have found the value to stop further
          // seek.  Otherwise, the later call will override this error status.
          *(s->found_final_value) = true;
          return false;
        }
        Slice v = GetLengthPrefixedSlice(key_ptr + key_length);
        *(s->merge_in_progress) = true;
        merge_context->PushOperand(
            v, s->inplace_update_support == false /* operand_pinned */);
        if (merge_operator->ShouldMerge(merge_context->GetOperandsDirectionBackward())) {
          *(s->status) = MergeHelper::TimedFullMerge(
              merge_operator, s->key->user_key(), nullptr,
              merge_context->GetOperands(), s->value, s->logger, s->statistics,
              s->env_, nullptr /* result_operand */, true);
          *(s->found_final_value) = true;
          return false;
        }
        return true;
      }
      default:
        assert(false);
        return true;
    }
  }

  // s->state could be Corrupt, merge or notfound
  return false;
}

bool MemTable::Get(const LookupKey& key, std::string* value, Status* s,
                   MergeContext* merge_context,
                   SequenceNumber* max_covering_tombstone_seq,
                   SequenceNumber* seq, const ReadOptions& read_opts,
                   ReadCallback* callback, bool* is_blob_index) {
  // The sequence number is updated synchronously in version_set.h
  if (IsEmpty()) {
    // Avoiding recording stats for speed.
    return false;
  }
  PERF_TIMER_GUARD(get_from_memtable_time);

  std::unique_ptr<FragmentedRangeTombstoneIterator> range_del_iter(
      NewRangeTombstoneIterator(read_opts,
                                GetInternalKeySeqno(key.internal_key())));
  if (range_del_iter != nullptr) {
    *max_covering_tombstone_seq =
        std::max(*max_covering_tombstone_seq,
                 range_del_iter->MaxCoveringTombstoneSeqnum(key.user_key()));
  }

  Slice user_key = key.user_key();
  bool found_final_value = false;
  bool merge_in_progress = s->IsMergeInProgress();
  bool const may_contain =
      nullptr == prefix_bloom_
          ? false
          : prefix_bloom_->MayContain(prefix_extractor_->Transform(user_key));
  if (prefix_bloom_ && !may_contain) {
    // iter is null if prefix bloom says the key does not exist
    PERF_COUNTER_ADD(bloom_memtable_miss_count, 1);
    *seq = kMaxSequenceNumber;
  } else {
    if (prefix_bloom_) {
      PERF_COUNTER_ADD(bloom_memtable_hit_count, 1);
    }
    Saver saver;
    saver.status = s;
    saver.found_final_value = &found_final_value;
    saver.merge_in_progress = &merge_in_progress;
    saver.key = &key;
    saver.value = value;
    saver.seq = kMaxSequenceNumber;
    saver.mem = this;
    saver.merge_context = merge_context;
    saver.max_covering_tombstone_seq = *max_covering_tombstone_seq;
    saver.merge_operator = moptions_.merge_operator;
    saver.logger = moptions_.info_log;
    saver.inplace_update_support = moptions_.inplace_update_support;
    saver.statistics = moptions_.statistics;
    saver.env_ = env_;
    saver.callback_ = callback;
    saver.is_blob_index = is_blob_index;
    table_->Get(key, &saver, SaveValue);

    *seq = saver.seq;
  }

  // No change to value, since we have not yet found a Put/Delete
  if (!found_final_value && merge_in_progress) {
    *s = Status::MergeInProgress();
  }
  PERF_COUNTER_ADD(get_from_memtable_count, 1);
  return found_final_value;
}

void MemTable::Update(SequenceNumber seq,
                      const Slice& key,
                      const Slice& value) {
  LookupKey lkey(key, seq);
  Slice mem_key = lkey.memtable_key();

  std::unique_ptr<MemTableRep::Iterator> iter(
      table_->GetDynamicPrefixIterator());
  iter->Seek(lkey.internal_key(), mem_key.data());

  if (iter->Valid()) {
    // entry format is:
    //    key_length  varint32
    //    userkey  char[klength-8]
    //    tag      uint64
    //    vlength  varint32
    //    value    char[vlength]
    // Check that it belongs to same user key.  We do not check the
    // sequence number since the Seek() call above should have skipped
    // all entries with overly large sequence numbers.
    const char* entry = iter->key();
    uint32_t key_length = 0;
    const char* key_ptr = GetVarint32Ptr(entry, entry + 5, &key_length);
    if (comparator_.comparator.user_comparator()->Equal(
            Slice(key_ptr, key_length - 8), lkey.user_key())) {
      // Correct user key
      const uint64_t tag = DecodeFixed64(key_ptr + key_length - 8);
      ValueType type;
      SequenceNumber existing_seq;
      UnPackSequenceAndType(tag, &existing_seq, &type);
      assert(existing_seq != seq);
      if (type == kTypeValue) {
        Slice prev_value = GetLengthPrefixedSlice(key_ptr + key_length);
        uint32_t prev_size = static_cast<uint32_t>(prev_value.size());
        uint32_t new_size = static_cast<uint32_t>(value.size());

        // Update value, if new value size  <= previous value size
        if (new_size <= prev_size) {
          char* p =
              EncodeVarint32(const_cast<char*>(key_ptr) + key_length, new_size);
          WriteLock wl(GetLock(lkey.user_key()));
          memcpy(p, value.data(), value.size());
          assert((unsigned)((p + value.size()) - entry) ==
                 (unsigned)(VarintLength(key_length) + key_length +
                            VarintLength(value.size()) + value.size()));
          RecordTick(moptions_.statistics, NUMBER_KEYS_UPDATED);
          return;
        }
      }
    }
  }

  // key doesn't exist
  bool add_res __attribute__((__unused__));
  add_res = Add(seq, kTypeValue, key, value);
  // We already checked unused != seq above. In that case, Add should not fail.
  assert(add_res);
}

bool MemTable::UpdateCallback(SequenceNumber seq,
                              const Slice& key,
                              const Slice& delta) {
  LookupKey lkey(key, seq);
  Slice memkey = lkey.memtable_key();

  std::unique_ptr<MemTableRep::Iterator> iter(
      table_->GetDynamicPrefixIterator());
  iter->Seek(lkey.internal_key(), memkey.data());

  if (iter->Valid()) {
    // entry format is:
    //    key_length  varint32
    //    userkey  char[klength-8]
    //    tag      uint64
    //    vlength  varint32
    //    value    char[vlength]
    // Check that it belongs to same user key.  We do not check the
    // sequence number since the Seek() call above should have skipped
    // all entries with overly large sequence numbers.
    const char* entry = iter->key();
    uint32_t key_length = 0;
    const char* key_ptr = GetVarint32Ptr(entry, entry + 5, &key_length);
    if (comparator_.comparator.user_comparator()->Equal(
            Slice(key_ptr, key_length - 8), lkey.user_key())) {
      // Correct user key
      const uint64_t tag = DecodeFixed64(key_ptr + key_length - 8);
      ValueType type;
      uint64_t unused;
      UnPackSequenceAndType(tag, &unused, &type);
      switch (type) {
        case kTypeValue: {
          Slice prev_value = GetLengthPrefixedSlice(key_ptr + key_length);
          uint32_t prev_size = static_cast<uint32_t>(prev_value.size());

          char* prev_buffer = const_cast<char*>(prev_value.data());
          uint32_t new_prev_size = prev_size;

          std::string str_value;
          WriteLock wl(GetLock(lkey.user_key()));
          auto status = moptions_.inplace_callback(prev_buffer, &new_prev_size,
                                                   delta, &str_value);
          if (status == UpdateStatus::UPDATED_INPLACE) {
            // Value already updated by callback.
            assert(new_prev_size <= prev_size);
            if (new_prev_size < prev_size) {
              // overwrite the new prev_size
              char* p = EncodeVarint32(const_cast<char*>(key_ptr) + key_length,
                                       new_prev_size);
              if (VarintLength(new_prev_size) < VarintLength(prev_size)) {
                // shift the value buffer as well.
                memcpy(p, prev_buffer, new_prev_size);
              }
            }
            RecordTick(moptions_.statistics, NUMBER_KEYS_UPDATED);
            UpdateFlushState();
            return true;
          } else if (status == UpdateStatus::UPDATED) {
            Add(seq, kTypeValue, key, Slice(str_value));
            RecordTick(moptions_.statistics, NUMBER_KEYS_WRITTEN);
            UpdateFlushState();
            return true;
          } else if (status == UpdateStatus::UPDATE_FAILED) {
            // No action required. Return.
            UpdateFlushState();
            return true;
          }
        }
        default:
          break;
      }
    }
  }
  // If the latest value is not kTypeValue
  // or key doesn't exist
  return false;
}

size_t MemTable::CountSuccessiveMergeEntries(const LookupKey& key) {
  Slice memkey = key.memtable_key();

  // A total ordered iterator is costly for some memtablerep (prefix aware
  // reps). By passing in the user key, we allow efficient iterator creation.
  // The iterator only needs to be ordered within the same user key.
  std::unique_ptr<MemTableRep::Iterator> iter(
      table_->GetDynamicPrefixIterator());
  iter->Seek(key.internal_key(), memkey.data());

  size_t num_successive_merges = 0;

  for (; iter->Valid(); iter->Next()) {
    const char* entry = iter->key();
    uint32_t key_length = 0;
    const char* iter_key_ptr = GetVarint32Ptr(entry, entry + 5, &key_length);
    if (!comparator_.comparator.user_comparator()->Equal(
            Slice(iter_key_ptr, key_length - 8), key.user_key())) {
      break;
    }

    const uint64_t tag = DecodeFixed64(iter_key_ptr + key_length - 8);
    ValueType type;
    uint64_t unused;
    UnPackSequenceAndType(tag, &unused, &type);
    if (type != kTypeMerge) {
      break;
    }

    ++num_successive_merges;
  }

  return num_successive_merges;
}

void MemTableRep::Get(const LookupKey& k, void* callback_args,
                      bool (*callback_func)(void* arg, const char* entry)) {
  auto iter = GetDynamicPrefixIterator();
  for (iter->Seek(k.internal_key(), k.memtable_key().data());
       iter->Valid() && callback_func(callback_args, iter->key());
       iter->Next()) {
  }
}

void MemTable::RefLogContainingPrepSection(uint64_t log) {
  assert(log > 0);
  auto cur = min_prep_log_referenced_.load();
  while ((log < cur || cur == 0) &&
         !min_prep_log_referenced_.compare_exchange_strong(cur, log)) {
    cur = min_prep_log_referenced_.load();
  }
}

uint64_t MemTable::GetMinLogContainingPrepSection() {
  return min_prep_log_referenced_.load();
}

}  // namespace rocksdb<|MERGE_RESOLUTION|>--- conflicted
+++ resolved
@@ -73,9 +73,9 @@
              (write_buffer_manager != nullptr &&
               (write_buffer_manager->enabled() ||
                write_buffer_manager->cost_to_cache()))
-                 ? &mem_tracker_
-                 : nullptr,
-             mutable_cf_options.memtable_huge_page_size),
+              ? &mem_tracker_
+              : nullptr,
+          mutable_cf_options.memtable_huge_page_size),
       table_(ioptions.memtable_factory->CreateMemTableRep(
           comparator_, &arena_, mutable_cf_options.prefix_extractor.get(),
           ioptions.info_log, column_family_id)),
@@ -421,7 +421,7 @@
       *this, read_options, nullptr /* arena */, true /* use_range_del_table */);
   if (unfragmented_iter == nullptr) {
     return nullptr;
-  }
+}
   auto fragmented_tombstone_list =
       std::make_shared<FragmentedRangeTombstoneList>(
           std::unique_ptr<InternalIterator>(unfragmented_iter),
@@ -608,11 +608,7 @@
   SequenceNumber max_covering_tombstone_seq = s->max_covering_tombstone_seq;
   const MergeOperator* merge_operator = s->merge_operator;
 
-<<<<<<< HEAD
-  assert(merge_context != nullptr && range_del_agg != nullptr);
-=======
   assert(merge_context != nullptr);
->>>>>>> 641fae60
 
   // entry format is:
   //    klength  varint32
@@ -639,13 +635,8 @@
 
     s->seq = seq;
 
-<<<<<<< HEAD
     if (IsTypeMemtableSingleValue(type) &&
-        range_del_agg->ShouldDelete(Slice(key_ptr, key_length))) {
-=======
-    if ((type == kTypeValue || type == kTypeMerge || type == kTypeBlobIndex) &&
         max_covering_tombstone_seq > seq) {
->>>>>>> 641fae60
       type = kTypeRangeDeletion;
     }
     switch (type) {
