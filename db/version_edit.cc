--- conflicted
+++ resolved
@@ -115,37 +115,26 @@
   if (has_max_column_family_) {
     PutVarint32Varint32(dst, kMaxColumnFamily, max_column_family_);
   }
-<<<<<<< HEAD
-
   // write out a record for each file-deletion
-=======
->>>>>>> 5e019aff
   for (const auto& deleted : deleted_files_) {
     PutVarint32Varint32Varint64(dst, kDeletedFile, deleted.first /* level */,
                                 deleted.second /* file number */);
   }
 
-<<<<<<< HEAD
   // write out a set of records for each SST file added
-=======
   bool min_log_num_written = false;
->>>>>>> 5e019aff
   for (size_t i = 0; i < new_files_.size(); i++) {
     const FileMetaData& f = new_files_[i].second;
     if (!f.smallest.Valid() || !f.largest.Valid()) {
       return false;
     }
     bool has_customized_fields = false;
-<<<<<<< HEAD
-    if (f.marked_for_compaction
+    if (f.marked_for_compaction || has_min_log_number_to_keep
 #ifdef INDIRECT_VALUE_SUPPORT
         || f.indirect_ref_0.size()
         || f.avgparentfileno
 #endif
     ) {
-=======
-    if (f.marked_for_compaction || has_min_log_number_to_keep_) {
->>>>>>> 5e019aff
       PutVarint32(dst, kNewFile4);
       has_customized_fields = true;
     } else if (f.fd.GetPathId() == 0) {
@@ -214,7 +203,13 @@
         char p = static_cast<char>(1);
         PutLengthPrefixedSlice(dst, Slice(&p, 1));
       }
-<<<<<<< HEAD
+      if (has_min_log_number_to_keep_ && !min_log_num_written) {
+        PutVarint32(dst, CustomTag::kMinLogNumberToKeepHack);
+        std::string varint_log_number;
+        PutFixed64(&varint_log_number, min_log_number_to_keep_);
+        PutLengthPrefixedSlice(dst, Slice(varint_log_number));
+        min_log_num_written = true;
+      }
 
 #ifdef INDIRECT_VALUE_SUPPORT     // fill in earliest_ref field in Edit record
       if (f.indirect_ref_0.size()) {
@@ -231,15 +226,6 @@
         PutVarint64(dst, f.avgparentfileno);  // write out the data: average file position
       }
 #endif
-=======
-      if (has_min_log_number_to_keep_ && !min_log_num_written) {
-        PutVarint32(dst, CustomTag::kMinLogNumberToKeepHack);
-        std::string varint_log_number;
-        PutFixed64(&varint_log_number, min_log_number_to_keep_);
-        PutLengthPrefixedSlice(dst, Slice(varint_log_number));
-        min_log_num_written = true;
-      }
->>>>>>> 5e019aff
       TEST_SYNC_POINT_CALLBACK("VersionEdit::EncodeTo:NewFile4:CustomizeFields",
                                dst);
 
@@ -364,7 +350,14 @@
           }
           f.marked_for_compaction = (field[0] == 1);
           break;
-<<<<<<< HEAD
+        case kMinLogNumberToKeepHack:
+          // This is a hack to encode kMinLogNumberToKeep in a
+          // forward-compatbile fashion.
+          if (!GetFixed64(&field, &min_log_number_to_keep_)) {
+            return "deleted log number malformatted";
+          }
+          has_min_log_number_to_keep_ = true;
+          break;
 #ifdef INDIRECT_VALUE_SUPPORT   // decode earliest_ref field from Edit record
         case kIndirectRef0:
           uint32_t nrings;   // number of rings in this field
@@ -383,16 +376,6 @@
           f.avgparentfileno = avgparentfileno;  // install into meta
           break;
 #endif
-=======
-        case kMinLogNumberToKeepHack:
-          // This is a hack to encode kMinLogNumberToKeep in a
-          // forward-compatbile fashion.
-          if (!GetFixed64(&field, &min_log_number_to_keep_)) {
-            return "deleted log number malformatted";
-          }
-          has_min_log_number_to_keep_ = true;
-          break;
->>>>>>> 5e019aff
         default:
           if ((custom_tag & kCustomTagNonSafeIgnoreMask) != 0) {
             // Should not proceed if cannot understand it
