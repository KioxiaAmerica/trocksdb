//  Copyright (c) 2011-present, Facebook, Inc.  All rights reserved.
//  This source code is licensed under both the GPLv2 (found in the
//  COPYING file in the root directory) and Apache 2.0 License
//  (found in the LICENSE.Apache file in the root directory).
//
// Copyright (c) 2011 The LevelDB Authors. All rights reserved.
// Use of this source code is governed by a BSD-style license that can be
// found in the LICENSE file. See the AUTHORS file for names of contributors.

#include "db/version_edit.h"

#include "db/version_set.h"
#include "rocksdb/slice.h"
#include "util/coding.h"
#include "util/event_logger.h"
#include "util/string_util.h"
#include "util/sync_point.h"

namespace rocksdb {

// Tag numbers for serialized VersionEdit.  These numbers are written to
// disk and should not be changed.
enum Tag : uint32_t {
  kComparator = 1,
  kLogNumber = 2,
  kNextFileNumber = 3,
  kLastSequence = 4,
  kCompactPointer = 5,
  kDeletedFile = 6,
  kNewFile = 7,
  // 8 was used for large value refs
  kPrevLogNumber = 9,
  kMinLogNumberToKeep = 10,

  // these are new formats divergent from open source leveldb
  kNewFile2 = 100,
  kNewFile3 = 102,
  kNewFile4 = 103,      // 4th (the latest) format version of adding files
  kColumnFamily = 200,  // specify column family for version edit
  kColumnFamilyAdd = 201,
  kColumnFamilyDrop = 202,
  kMaxColumnFamily = 203,
};

enum CustomTag : uint32_t {
  kTerminate = 1,  // The end of customized fields
  kNeedCompaction = 2,
  // Since Manifest is not entirely currently forward-compatible, and the only
  // forward-compatbile part is the CutsomtTag of kNewFile, we currently encode
  // kMinLogNumberToKeep as part of a CustomTag as a hack. This should be
  // removed when manifest becomes forward-comptabile.
  kMinLogNumberToKeepHack = 3,
  kPathId = 65,
#ifdef INDIRECT_VALUE_SUPPORT   // add earliest_ref field in Edit record
  kEarliestIndirectRef = 66,
#endif
};
// If this bit for the custom tag is set, opening DB should fail if
// we don't know this field.
uint32_t kCustomTagNonSafeIgnoreMask = 1 << 6;

uint64_t PackFileNumberAndPathId(uint64_t number, uint64_t path_id) {
  assert(number <= kFileNumberMask);
  return number | (path_id * (kFileNumberMask + 1));
}

void VersionEdit::Clear() {
  comparator_.clear();
  max_level_ = 0;
  log_number_ = 0;
  prev_log_number_ = 0;
  last_sequence_ = 0;
  next_file_number_ = 0;
  max_column_family_ = 0;
  min_log_number_to_keep_ = 0;
  has_comparator_ = false;
  has_log_number_ = false;
  has_prev_log_number_ = false;
  has_next_file_number_ = false;
  has_last_sequence_ = false;
  has_max_column_family_ = false;
  has_min_log_number_to_keep_ = false;
  deleted_files_.clear();
  new_files_.clear();
  column_family_ = 0;
  is_column_family_add_ = 0;
  is_column_family_drop_ = 0;
  column_family_name_.clear();
}

bool VersionEdit::EncodeTo(std::string* dst) const {
  if (has_comparator_) {
    PutVarint32(dst, kComparator);
    PutLengthPrefixedSlice(dst, comparator_);
  }
  if (has_log_number_) {
    PutVarint32Varint64(dst, kLogNumber, log_number_);
  }
  if (has_prev_log_number_) {
    PutVarint32Varint64(dst, kPrevLogNumber, prev_log_number_);
  }
  if (has_next_file_number_) {
    PutVarint32Varint64(dst, kNextFileNumber, next_file_number_);
  }
  if (has_last_sequence_) {
    PutVarint32Varint64(dst, kLastSequence, last_sequence_);
  }
  if (has_max_column_family_) {
    PutVarint32Varint32(dst, kMaxColumnFamily, max_column_family_);
  }
  for (const auto& deleted : deleted_files_) {
    PutVarint32Varint32Varint64(dst, kDeletedFile, deleted.first /* level */,
                                deleted.second /* file number */);
  }

  bool min_log_num_written = false;
  for (size_t i = 0; i < new_files_.size(); i++) {
    const FileMetaData& f = new_files_[i].second;
    if (!f.smallest.Valid() || !f.largest.Valid()) {
      return false;
    }
    bool has_customized_fields = false;
    if (f.marked_for_compaction || has_min_log_number_to_keep_) {
      PutVarint32(dst, kNewFile4);
      has_customized_fields = true;
    } else if (f.fd.GetPathId() == 0) {
      // Use older format to make sure user can roll back the build if they
      // don't config multiple DB paths.
      PutVarint32(dst, kNewFile2);
    } else {
      PutVarint32(dst, kNewFile3);
    }
    PutVarint32Varint64(dst, new_files_[i].first /* level */, f.fd.GetNumber());
    if (f.fd.GetPathId() != 0 && !has_customized_fields) {
      // kNewFile3
      PutVarint32(dst, f.fd.GetPathId());
    }
    PutVarint64(dst, f.fd.GetFileSize());
    PutLengthPrefixedSlice(dst, f.smallest.Encode());
    PutLengthPrefixedSlice(dst, f.largest.Encode());
    PutVarint64Varint64(dst, f.smallest_seqno, f.largest_seqno);
    if (has_customized_fields) {
      // Customized fields' format:
      // +-----------------------------+
      // | 1st field's tag (varint32)  |
      // +-----------------------------+
      // | 1st field's size (varint32) |
      // +-----------------------------+
      // |    bytes for 1st field      |
      // |  (based on size decoded)    |
      // +-----------------------------+
      // |                             |
      // |          ......             |
      // |                             |
      // +-----------------------------+
      // | last field's size (varint32)|
      // +-----------------------------+
      // |    bytes for last field     |
      // |  (based on size decoded)    |
      // +-----------------------------+
      // | terminating tag (varint32)  |
      // +-----------------------------+
      //
      // Customized encoding for fields:
      //   tag kPathId: 1 byte as path_id
      //   tag kNeedCompaction:
      //        now only can take one char value 1 indicating need-compaction
      //
      if (f.fd.GetPathId() != 0) {
        PutVarint32(dst, CustomTag::kPathId);
        char p = static_cast<char>(f.fd.GetPathId());
        PutLengthPrefixedSlice(dst, Slice(&p, 1));
      }
      if (f.marked_for_compaction) {
        PutVarint32(dst, CustomTag::kNeedCompaction);
        char p = static_cast<char>(1);
        PutLengthPrefixedSlice(dst, Slice(&p, 1));
      }
<<<<<<< HEAD

#ifdef INDIRECT_VALUE_SUPPORT     // fill in earliest_ref field in Edit record
// write out the earliest_ref etc. info
#endif
=======
      if (has_min_log_number_to_keep_ && !min_log_num_written) {
        PutVarint32(dst, CustomTag::kMinLogNumberToKeepHack);
        std::string varint_log_number;
        PutFixed64(&varint_log_number, min_log_number_to_keep_);
        PutLengthPrefixedSlice(dst, Slice(varint_log_number));
        min_log_num_written = true;
      }
>>>>>>> 397be6b0
      TEST_SYNC_POINT_CALLBACK("VersionEdit::EncodeTo:NewFile4:CustomizeFields",
                               dst);

      PutVarint32(dst, CustomTag::kTerminate);
    }
  }

  // 0 is default and does not need to be explicitly written
  if (column_family_ != 0) {
    PutVarint32Varint32(dst, kColumnFamily, column_family_);
  }

  if (is_column_family_add_) {
    PutVarint32(dst, kColumnFamilyAdd);
    PutLengthPrefixedSlice(dst, Slice(column_family_name_));
  }

  if (is_column_family_drop_) {
    PutVarint32(dst, kColumnFamilyDrop);
  }
  return true;
}

static bool GetInternalKey(Slice* input, InternalKey* dst) {
  Slice str;
  if (GetLengthPrefixedSlice(input, &str)) {
    dst->DecodeFrom(str);
    return dst->Valid();
  } else {
    return false;
  }
}

bool VersionEdit::GetLevel(Slice* input, int* level, const char** /*msg*/) {
  uint32_t v;
  if (GetVarint32(input, &v)) {
    *level = v;
    if (max_level_ < *level) {
      max_level_ = *level;
    }
    return true;
  } else {
    return false;
  }
}

const char* VersionEdit::DecodeNewFile4From(Slice* input) {
  const char* msg = nullptr;
  int level;
  FileMetaData f;
  uint64_t number;
  uint32_t path_id = 0;
  uint64_t file_size;
  // Since this is the only forward-compatible part of the code, we hack new
  // extension into this record. When we do, we set this boolean to distinguish
  // the record from the normal NewFile records.
  if (GetLevel(input, &level, &msg) && GetVarint64(input, &number) &&
      GetVarint64(input, &file_size) && GetInternalKey(input, &f.smallest) &&
      GetInternalKey(input, &f.largest) &&
      GetVarint64(input, &f.smallest_seqno) &&
      GetVarint64(input, &f.largest_seqno)) {
    // See comments in VersionEdit::EncodeTo() for format of customized fields
    while (true) {
      uint32_t custom_tag;
      Slice field;
      if (!GetVarint32(input, &custom_tag)) {
        return "new-file4 custom field";
      }
      if (custom_tag == kTerminate) {
        break;
      }
      if (!GetLengthPrefixedSlice(input, &field)) {
        return "new-file4 custom field lenth prefixed slice error";
      }
      switch (custom_tag) {
        case kPathId:
          if (field.size() != 1) {
            return "path_id field wrong size";
          }
          path_id = field[0];
          if (path_id > 3) {
            return "path_id wrong vaue";
          }
          break;
        case kNeedCompaction:
          if (field.size() != 1) {
            return "need_compaction field wrong size";
          }
          f.marked_for_compaction = (field[0] == 1);
          break;
<<<<<<< HEAD
#ifdef INDIRECT_VALUE_SUPPORT   // decode earliest_ref field from Edit record
// handle kEarliestIndirectRef field
#endif
=======
        case kMinLogNumberToKeepHack:
          // This is a hack to encode kMinLogNumberToKeep in a
          // forward-compatbile fashion.
          if (!GetFixed64(&field, &min_log_number_to_keep_)) {
            return "deleted log number malformatted";
          }
          has_min_log_number_to_keep_ = true;
          break;
>>>>>>> 397be6b0
        default:
          if ((custom_tag & kCustomTagNonSafeIgnoreMask) != 0) {
            // Should not proceed if cannot understand it
            return "new-file4 custom field not supported";
          }
          break;
      }
    }
  } else {
    return "new-file4 entry";
  }
  f.fd = FileDescriptor(number, path_id, file_size);
  new_files_.push_back(std::make_pair(level, f));
  return nullptr;
}

Status VersionEdit::DecodeFrom(const Slice& src) {
  Clear();
  Slice input = src;
  const char* msg = nullptr;
  uint32_t tag;

  // Temporary storage for parsing
  int level;
  FileMetaData f;
  Slice str;
  InternalKey key;

  while (msg == nullptr && GetVarint32(&input, &tag)) {
    switch (tag) {
      case kComparator:
        if (GetLengthPrefixedSlice(&input, &str)) {
          comparator_ = str.ToString();
          has_comparator_ = true;
        } else {
          msg = "comparator name";
        }
        break;

      case kLogNumber:
        if (GetVarint64(&input, &log_number_)) {
          has_log_number_ = true;
        } else {
          msg = "log number";
        }
        break;

      case kPrevLogNumber:
        if (GetVarint64(&input, &prev_log_number_)) {
          has_prev_log_number_ = true;
        } else {
          msg = "previous log number";
        }
        break;

      case kNextFileNumber:
        if (GetVarint64(&input, &next_file_number_)) {
          has_next_file_number_ = true;
        } else {
          msg = "next file number";
        }
        break;

      case kLastSequence:
        if (GetVarint64(&input, &last_sequence_)) {
          has_last_sequence_ = true;
        } else {
          msg = "last sequence number";
        }
        break;

      case kMaxColumnFamily:
        if (GetVarint32(&input, &max_column_family_)) {
          has_max_column_family_ = true;
        } else {
          msg = "max column family";
        }
        break;

      case kMinLogNumberToKeep:
        if (GetVarint64(&input, &min_log_number_to_keep_)) {
          has_min_log_number_to_keep_ = true;
        } else {
          msg = "min log number to kee";
        }
        break;

      case kCompactPointer:
        if (GetLevel(&input, &level, &msg) &&
            GetInternalKey(&input, &key)) {
          // we don't use compact pointers anymore,
          // but we should not fail if they are still
          // in manifest
        } else {
          if (!msg) {
            msg = "compaction pointer";
          }
        }
        break;

      case kDeletedFile: {
        uint64_t number;
        if (GetLevel(&input, &level, &msg) && GetVarint64(&input, &number)) {
          deleted_files_.insert(std::make_pair(level, number));
        } else {
          if (!msg) {
            msg = "deleted file";
          }
        }
        break;
      }

      case kNewFile: {
        uint64_t number;
        uint64_t file_size;
        if (GetLevel(&input, &level, &msg) && GetVarint64(&input, &number) &&
            GetVarint64(&input, &file_size) &&
            GetInternalKey(&input, &f.smallest) &&
            GetInternalKey(&input, &f.largest)) {
          f.fd = FileDescriptor(number, 0, file_size);
          new_files_.push_back(std::make_pair(level, f));
        } else {
          if (!msg) {
            msg = "new-file entry";
          }
        }
        break;
      }
      case kNewFile2: {
        uint64_t number;
        uint64_t file_size;
        if (GetLevel(&input, &level, &msg) && GetVarint64(&input, &number) &&
            GetVarint64(&input, &file_size) &&
            GetInternalKey(&input, &f.smallest) &&
            GetInternalKey(&input, &f.largest) &&
            GetVarint64(&input, &f.smallest_seqno) &&
            GetVarint64(&input, &f.largest_seqno)) {
          f.fd = FileDescriptor(number, 0, file_size);
          new_files_.push_back(std::make_pair(level, f));
        } else {
          if (!msg) {
            msg = "new-file2 entry";
          }
        }
        break;
      }

      case kNewFile3: {
        uint64_t number;
        uint32_t path_id;
        uint64_t file_size;
        if (GetLevel(&input, &level, &msg) && GetVarint64(&input, &number) &&
            GetVarint32(&input, &path_id) && GetVarint64(&input, &file_size) &&
            GetInternalKey(&input, &f.smallest) &&
            GetInternalKey(&input, &f.largest) &&
            GetVarint64(&input, &f.smallest_seqno) &&
            GetVarint64(&input, &f.largest_seqno)) {
          f.fd = FileDescriptor(number, path_id, file_size);
          new_files_.push_back(std::make_pair(level, f));
        } else {
          if (!msg) {
            msg = "new-file3 entry";
          }
        }
        break;
      }

      case kNewFile4: {
        msg = DecodeNewFile4From(&input);
        break;
      }

      case kColumnFamily:
        if (!GetVarint32(&input, &column_family_)) {
          if (!msg) {
            msg = "set column family id";
          }
        }
        break;

      case kColumnFamilyAdd:
        if (GetLengthPrefixedSlice(&input, &str)) {
          is_column_family_add_ = true;
          column_family_name_ = str.ToString();
        } else {
          if (!msg) {
            msg = "column family add";
          }
        }
        break;

      case kColumnFamilyDrop:
        is_column_family_drop_ = true;
        break;

#ifdef INDIRECT_VALUE_SUPPORT   // create text representation of earliest_ref field in Edit record
// handle kEarliestIndirectRef field
#endif

      default:
        msg = "unknown tag";
        break;
    }
  }

  if (msg == nullptr && !input.empty()) {
    msg = "invalid tag";
  }

  Status result;
  if (msg != nullptr) {
    result = Status::Corruption("VersionEdit", msg);
  }
  return result;
}

std::string VersionEdit::DebugString(bool hex_key) const {
  std::string r;
  r.append("VersionEdit {");
  if (has_comparator_) {
    r.append("\n  Comparator: ");
    r.append(comparator_);
  }
  if (has_log_number_) {
    r.append("\n  LogNumber: ");
    AppendNumberTo(&r, log_number_);
  }
  if (has_prev_log_number_) {
    r.append("\n  PrevLogNumber: ");
    AppendNumberTo(&r, prev_log_number_);
  }
  if (has_next_file_number_) {
    r.append("\n  NextFileNumber: ");
    AppendNumberTo(&r, next_file_number_);
  }
  if (has_min_log_number_to_keep_) {
    r.append("\n  MinLogNumberToKeep: ");
    AppendNumberTo(&r, min_log_number_to_keep_);
  }
  if (has_last_sequence_) {
    r.append("\n  LastSeq: ");
    AppendNumberTo(&r, last_sequence_);
  }
  for (DeletedFileSet::const_iterator iter = deleted_files_.begin();
       iter != deleted_files_.end();
       ++iter) {
    r.append("\n  DeleteFile: ");
    AppendNumberTo(&r, iter->first);
    r.append(" ");
    AppendNumberTo(&r, iter->second);
  }
  for (size_t i = 0; i < new_files_.size(); i++) {
    const FileMetaData& f = new_files_[i].second;
    r.append("\n  AddFile: ");
    AppendNumberTo(&r, new_files_[i].first);
    r.append(" ");
    AppendNumberTo(&r, f.fd.GetNumber());
    r.append(" ");
    AppendNumberTo(&r, f.fd.GetFileSize());
    r.append(" ");
    r.append(f.smallest.DebugString(hex_key));
    r.append(" .. ");
    r.append(f.largest.DebugString(hex_key));
  }
  r.append("\n  ColumnFamily: ");
  AppendNumberTo(&r, column_family_);
  if (is_column_family_add_) {
    r.append("\n  ColumnFamilyAdd: ");
    r.append(column_family_name_);
  }
  if (is_column_family_drop_) {
    r.append("\n  ColumnFamilyDrop");
  }
  if (has_max_column_family_) {
    r.append("\n  MaxColumnFamily: ");
    AppendNumberTo(&r, max_column_family_);
  }
  r.append("\n}\n");
  return r;
}

std::string VersionEdit::DebugJSON(int edit_num, bool hex_key) const {
  JSONWriter jw;
  jw << "EditNumber" << edit_num;

  if (has_comparator_) {
    jw << "Comparator" << comparator_;
  }
  if (has_log_number_) {
    jw << "LogNumber" << log_number_;
  }
  if (has_prev_log_number_) {
    jw << "PrevLogNumber" << prev_log_number_;
  }
  if (has_next_file_number_) {
    jw << "NextFileNumber" << next_file_number_;
  }
  if (has_last_sequence_) {
    jw << "LastSeq" << last_sequence_;
  }
#ifdef INDIRECT_VALUE_SUPPORT   // display JSON text for earliest_ref
// handle kEarliestIndirectRef field
#endif

  if (!deleted_files_.empty()) {
    jw << "DeletedFiles";
    jw.StartArray();

    for (DeletedFileSet::const_iterator iter = deleted_files_.begin();
         iter != deleted_files_.end();
         ++iter) {
      jw.StartArrayedObject();
      jw << "Level" << iter->first;
      jw << "FileNumber" << iter->second;
      jw.EndArrayedObject();
    }

    jw.EndArray();
  }

  if (!new_files_.empty()) {
    jw << "AddedFiles";
    jw.StartArray();

    for (size_t i = 0; i < new_files_.size(); i++) {
      jw.StartArrayedObject();
      jw << "Level" << new_files_[i].first;
      const FileMetaData& f = new_files_[i].second;
      jw << "FileNumber" << f.fd.GetNumber();
      jw << "FileSize" << f.fd.GetFileSize();
      jw << "SmallestIKey" << f.smallest.DebugString(hex_key);
      jw << "LargestIKey" << f.largest.DebugString(hex_key);
      jw.EndArrayedObject();
    }

    jw.EndArray();
  }

  jw << "ColumnFamily" << column_family_;

  if (is_column_family_add_) {
    jw << "ColumnFamilyAdd" << column_family_name_;
  }
  if (is_column_family_drop_) {
    jw << "ColumnFamilyDrop" << column_family_name_;
  }
  if (has_max_column_family_) {
    jw << "MaxColumnFamily" << max_column_family_;
  }
  if (has_min_log_number_to_keep_) {
    jw << "MinLogNumberToKeep" << min_log_number_to_keep_;
  }

  jw.EndObject();

  return jw.Get();
}

}  // namespace rocksdb<|MERGE_RESOLUTION|>--- conflicted
+++ resolved
@@ -176,12 +176,6 @@
         char p = static_cast<char>(1);
         PutLengthPrefixedSlice(dst, Slice(&p, 1));
       }
-<<<<<<< HEAD
-
-#ifdef INDIRECT_VALUE_SUPPORT     // fill in earliest_ref field in Edit record
-// write out the earliest_ref etc. info
-#endif
-=======
       if (has_min_log_number_to_keep_ && !min_log_num_written) {
         PutVarint32(dst, CustomTag::kMinLogNumberToKeepHack);
         std::string varint_log_number;
@@ -189,7 +183,6 @@
         PutLengthPrefixedSlice(dst, Slice(varint_log_number));
         min_log_num_written = true;
       }
->>>>>>> 397be6b0
       TEST_SYNC_POINT_CALLBACK("VersionEdit::EncodeTo:NewFile4:CustomizeFields",
                                dst);
 
@@ -280,11 +273,6 @@
           }
           f.marked_for_compaction = (field[0] == 1);
           break;
-<<<<<<< HEAD
-#ifdef INDIRECT_VALUE_SUPPORT   // decode earliest_ref field from Edit record
-// handle kEarliestIndirectRef field
-#endif
-=======
         case kMinLogNumberToKeepHack:
           // This is a hack to encode kMinLogNumberToKeep in a
           // forward-compatbile fashion.
@@ -293,7 +281,6 @@
           }
           has_min_log_number_to_keep_ = true;
           break;
->>>>>>> 397be6b0
         default:
           if ((custom_tag & kCustomTagNonSafeIgnoreMask) != 0) {
             // Should not proceed if cannot understand it
