//  Copyright (c) 2013, Facebook, Inc.  All rights reserved.
//  This source code is licensed under the BSD-style license found in the
//  LICENSE file in the root directory of this source tree. An additional grant
//  of patent rights can be found in the PATENTS file in the same directory.
//
// Copyright (c) 2011 The LevelDB Authors. All rights reserved.
// Use of this source code is governed by a BSD-style license that can be
// found in the LICENSE file. See the AUTHORS file for names of contributors.

#include "db/version_edit.h"

#include "db/version_set.h"
#include "util/coding.h"
#include "rocksdb/slice.h"

namespace rocksdb {

// Tag numbers for serialized VersionEdit.  These numbers are written to
// disk and should not be changed.
enum Tag {
  kComparator           = 1,
  kLogNumber            = 2,
  kNextFileNumber       = 3,
  kLastSequence         = 4,
  kCompactPointer       = 5,
  kDeletedFile          = 6,
  kNewFile              = 7,
  // 8 was used for large value refs
  kPrevLogNumber        = 9,

  // these are new formats divergent from open source leveldb
  kNewFile2             = 100,  // store smallest & largest seqno

  kColumnFamily         = 200, // specify column family for version edit
  kColumnFamilyAdd      = 201,
  kColumnFamilyDrop     = 202,
};

void VersionEdit::Clear() {
  comparator_.clear();
  max_level_ = 0;
  log_number_ = 0;
  prev_log_number_ = 0;
  last_sequence_ = 0;
  next_file_number_ = 0;
  has_comparator_ = false;
  has_log_number_ = false;
  has_prev_log_number_ = false;
  has_next_file_number_ = false;
  has_last_sequence_ = false;
  deleted_files_.clear();
  new_files_.clear();
  column_family_ = 0;
  is_column_family_add_ = 0;
  is_column_family_drop_ = 0;
  column_family_name_.clear();
}

void VersionEdit::EncodeTo(std::string* dst) const {
  if (has_comparator_) {
    PutVarint32(dst, kComparator);
    PutLengthPrefixedSlice(dst, comparator_);
  }
  if (has_log_number_) {
    PutVarint32(dst, kLogNumber);
    PutVarint64(dst, log_number_);
  }
  if (has_prev_log_number_) {
    PutVarint32(dst, kPrevLogNumber);
    PutVarint64(dst, prev_log_number_);
  }
  if (has_next_file_number_) {
    PutVarint32(dst, kNextFileNumber);
    PutVarint64(dst, next_file_number_);
  }
  if (has_last_sequence_) {
    PutVarint32(dst, kLastSequence);
    PutVarint64(dst, last_sequence_);
  }

  for (DeletedFileSet::const_iterator iter = deleted_files_.begin();
       iter != deleted_files_.end();
       ++iter) {
    PutVarint32(dst, kDeletedFile);
    PutVarint32(dst, iter->first);   // level
    PutVarint64(dst, iter->second);  // file number
  }

  for (size_t i = 0; i < new_files_.size(); i++) {
    const FileMetaData& f = new_files_[i].second;
    PutVarint32(dst, kNewFile2);
    PutVarint32(dst, new_files_[i].first);  // level
    PutVarint64(dst, f.number);
    PutVarint64(dst, f.file_size);
    PutLengthPrefixedSlice(dst, f.smallest.Encode());
    PutLengthPrefixedSlice(dst, f.largest.Encode());
    PutVarint64(dst, f.smallest_seqno);
    PutVarint64(dst, f.largest_seqno);
  }

  // 0 is default and does not need to be explicitly written
  if (column_family_ != 0) {
    PutVarint32(dst, kColumnFamily);
    PutVarint32(dst, column_family_);
  }

  if (is_column_family_add_) {
    PutVarint32(dst, kColumnFamilyAdd);
    PutLengthPrefixedSlice(dst, Slice(column_family_name_));
  }

  if (is_column_family_drop_) {
    PutVarint32(dst, kColumnFamilyDrop);
  }
}

static bool GetInternalKey(Slice* input, InternalKey* dst) {
  Slice str;
  if (GetLengthPrefixedSlice(input, &str)) {
    dst->DecodeFrom(str);
    return true;
  } else {
    return false;
  }
}

bool VersionEdit::GetLevel(Slice* input, int* level, const char** msg) {
  uint32_t v;
  if (GetVarint32(input, &v)) {
    *level = v;
    if (max_level_ < *level) {
      max_level_ = *level;
    }
    return true;
  } else {
<<<<<<< HEAD
    if ((int)v >= number_levels_) {
      *msg = "column family already has more levels than specified";
    }
=======
>>>>>>> 4e8321bf
    return false;
  }
}

Status VersionEdit::DecodeFrom(const Slice& src) {
  Clear();
  Slice input = src;
  const char* msg = nullptr;
  uint32_t tag;

  // Temporary storage for parsing
  int level;
  uint64_t number;
  FileMetaData f;
  Slice str;
  InternalKey key;

  while (msg == nullptr && GetVarint32(&input, &tag)) {
    switch (tag) {
      case kComparator:
        if (GetLengthPrefixedSlice(&input, &str)) {
          comparator_ = str.ToString();
          has_comparator_ = true;
        } else {
          msg = "comparator name";
        }
        break;

      case kLogNumber:
        if (GetVarint64(&input, &log_number_)) {
          has_log_number_ = true;
        } else {
          msg = "log number";
        }
        break;

      case kPrevLogNumber:
        if (GetVarint64(&input, &prev_log_number_)) {
          has_prev_log_number_ = true;
        } else {
          msg = "previous log number";
        }
        break;

      case kNextFileNumber:
        if (GetVarint64(&input, &next_file_number_)) {
          has_next_file_number_ = true;
        } else {
          msg = "next file number";
        }
        break;

      case kLastSequence:
        if (GetVarint64(&input, &last_sequence_)) {
          has_last_sequence_ = true;
        } else {
          msg = "last sequence number";
        }
        break;

      case kCompactPointer:
        if (GetLevel(&input, &level, &msg) &&
            GetInternalKey(&input, &key)) {
          // we don't use compact pointers anymore,
          // but we should not fail if they are still
          // in manifest
        } else {
          if (!msg) {
            msg = "compaction pointer";
          }
        }
        break;

      case kDeletedFile:
        if (GetLevel(&input, &level, &msg) &&
            GetVarint64(&input, &number)) {
          deleted_files_.insert(std::make_pair(level, number));
        } else {
          if (!msg) {
            msg = "deleted file";
          }
        }
        break;

      case kNewFile:
        if (GetLevel(&input, &level, &msg) &&
            GetVarint64(&input, &f.number) &&
            GetVarint64(&input, &f.file_size) &&
            GetInternalKey(&input, &f.smallest) &&
            GetInternalKey(&input, &f.largest)) {
          new_files_.push_back(std::make_pair(level, f));
        } else {
          if (!msg) {
            msg = "new-file entry";
          }
        }
        break;

      case kNewFile2:
        if (GetLevel(&input, &level, &msg) &&
            GetVarint64(&input, &f.number) &&
            GetVarint64(&input, &f.file_size) &&
            GetInternalKey(&input, &f.smallest) &&
            GetInternalKey(&input, &f.largest) &&
            GetVarint64(&input, &f.smallest_seqno) &&
            GetVarint64(&input, &f.largest_seqno) ) {
          new_files_.push_back(std::make_pair(level, f));
        } else {
          if (!msg) {
            msg = "new-file2 entry";
          }
        }
        break;

      case kColumnFamily:
        if (!GetVarint32(&input, &column_family_)) {
          if (!msg) {
            msg = "set column family id";
          }
        }
        break;

      case kColumnFamilyAdd:
        if (GetLengthPrefixedSlice(&input, &str)) {
          is_column_family_add_ = true;
          column_family_name_ = str.ToString();
        } else {
          if (!msg) {
            msg = "column family add";
          }
        }
        break;

      case kColumnFamilyDrop:
        is_column_family_drop_ = true;
        break;

      default:
        msg = "unknown tag";
        break;
    }
  }

  if (msg == nullptr && !input.empty()) {
    msg = "invalid tag";
  }

  Status result;
  if (msg != nullptr) {
    result = Status::Corruption("VersionEdit", msg);
  }
  return result;
}

std::string VersionEdit::DebugString(bool hex_key) const {
  std::string r;
  r.append("VersionEdit {");
  if (has_comparator_) {
    r.append("\n  Comparator: ");
    r.append(comparator_);
  }
  if (has_log_number_) {
    r.append("\n  LogNumber: ");
    AppendNumberTo(&r, log_number_);
  }
  if (has_prev_log_number_) {
    r.append("\n  PrevLogNumber: ");
    AppendNumberTo(&r, prev_log_number_);
  }
  if (has_next_file_number_) {
    r.append("\n  NextFile: ");
    AppendNumberTo(&r, next_file_number_);
  }
  if (has_last_sequence_) {
    r.append("\n  LastSeq: ");
    AppendNumberTo(&r, last_sequence_);
  }
  for (DeletedFileSet::const_iterator iter = deleted_files_.begin();
       iter != deleted_files_.end();
       ++iter) {
    r.append("\n  DeleteFile: ");
    AppendNumberTo(&r, iter->first);
    r.append(" ");
    AppendNumberTo(&r, iter->second);
  }
  for (size_t i = 0; i < new_files_.size(); i++) {
    const FileMetaData& f = new_files_[i].second;
    r.append("\n  AddFile: ");
    AppendNumberTo(&r, new_files_[i].first);
    r.append(" ");
    AppendNumberTo(&r, f.number);
    r.append(" ");
    AppendNumberTo(&r, f.file_size);
    r.append(" ");
    r.append(f.smallest.DebugString(hex_key));
    r.append(" .. ");
    r.append(f.largest.DebugString(hex_key));
  }
  r.append("\n  ColumnFamily: ");
  AppendNumberTo(&r, column_family_);
  if (is_column_family_add_) {
    r.append("\n  ColumnFamilyAdd: ");
    r.append(column_family_name_);
  }
  if (is_column_family_drop_) {
    r.append("\n  ColumnFamilyDrop");
  }
  r.append("\n}\n");
  return r;
}

}  // namespace rocksdb<|MERGE_RESOLUTION|>--- conflicted
+++ resolved
@@ -133,12 +133,6 @@
     }
     return true;
   } else {
-<<<<<<< HEAD
-    if ((int)v >= number_levels_) {
-      *msg = "column family already has more levels than specified";
-    }
-=======
->>>>>>> 4e8321bf
     return false;
   }
 }
