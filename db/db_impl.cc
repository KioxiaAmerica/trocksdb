--- conflicted
+++ resolved
@@ -2269,13 +2269,8 @@
             continue;
           }
           edit.SetColumnFamily(cfd->GetID());
-<<<<<<< HEAD
           edit.DeleteFile(i, level_file);
-          deleted_files.push_back(level_file);
-=======
-          edit.DeleteFile(i, level_file->fd.GetNumber());
           deleted_files.insert(level_file);
->>>>>>> 5e019aff
           level_file->being_compacted = true;
         }
       }
