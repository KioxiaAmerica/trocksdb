//  Copyright (c) 2011-present, Facebook, Inc.  All rights reserved.
//  This source code is licensed under both the GPLv2 (found in the
//  COPYING file in the root directory) and Apache 2.0 License
//  (found in the LICENSE.Apache file in the root directory).
//
// Copyright (c) 2011 The LevelDB Authors. All rights reserved.
// Use of this source code is governed by a BSD-style license that can be
// found in the LICENSE file. See the AUTHORS file for names of contributors.

#include "db/version_set.h"

#ifndef __STDC_FORMAT_MACROS
#define __STDC_FORMAT_MACROS
#endif

#include <inttypes.h>
#include <stdio.h>
#include <algorithm>
#include <map>
#include <set>
#include <string>
#include <unordered_map>
#include <vector>
#include "db/compaction.h"
#include "db/internal_stats.h"
#include "db/log_reader.h"
#include "db/log_writer.h"
#include "db/memtable.h"
#include "db/merge_context.h"
#include "db/merge_helper.h"
#include "db/pinned_iterators_manager.h"
#include "db/table_cache.h"
#include "db/version_builder.h"
#include "monitoring/file_read_sample.h"
#include "monitoring/perf_context_imp.h"
#include "rocksdb/env.h"
#include "rocksdb/merge_operator.h"
#include "rocksdb/write_buffer_manager.h"
#include "table/format.h"
#include "table/get_context.h"
#include "table/internal_iterator.h"
#include "table/merging_iterator.h"
#include "table/meta_blocks.h"
#include "table/plain_table_factory.h"
#include "table/table_reader.h"
#include "table/two_level_iterator.h"
#include "util/coding.h"
#include "util/file_reader_writer.h"
#include "util/filename.h"
#include "util/stop_watch.h"
#include "util/string_util.h"
#include "util/sync_point.h"
#ifdef INDIRECT_VALUE_SUPPORT
#include "db/value_log.h"
#endif

namespace rocksdb {
#ifdef INDIRECT_VALUE_SUPPORT
void DetectVLogDeletions(ColumnFamilyData *, std::vector<VLogRingRestartInfo> *);
#endif

namespace {

// Find File in LevelFilesBrief data structure
// Within an index range defined by left and right
int FindFileInRange(const InternalKeyComparator& icmp,
    const LevelFilesBrief& file_level,
    const Slice& key,
    uint32_t left,
    uint32_t right) {
  while (left < right) {
    uint32_t mid = (left + right) / 2;
    const FdWithKeyRange& f = file_level.files[mid];
    if (icmp.InternalKeyComparator::Compare(f.largest_key, key) < 0) {
      // Key at "mid.largest" is < "target".  Therefore all
      // files at or before "mid" are uninteresting.
      left = mid + 1;
    } else {
      // Key at "mid.largest" is >= "target".  Therefore all files
      // after "mid" are uninteresting.
      right = mid;
    }
  }
  return right;
}

Status OverlapWithIterator(const Comparator* ucmp,
    const Slice& smallest_user_key,
    const Slice& largest_user_key,
    InternalIterator* iter,
    bool* overlap) {
  InternalKey range_start(smallest_user_key, kMaxSequenceNumber,
                          kValueTypeForSeek);
  iter->Seek(range_start.Encode());
  if (!iter->status().ok()) {
    return iter->status();
  }

  *overlap = false;
  if (iter->Valid()) {
    ParsedInternalKey seek_result;
    if (!ParseInternalKey(iter->key(), &seek_result)) {
      return Status::Corruption("DB have corrupted keys");
    }

    if (ucmp->Compare(seek_result.user_key, largest_user_key) <= 0) {
      *overlap = true;
    }
  }

  return iter->status();
}

// Class to help choose the next file to search for the particular key.
// Searches and returns files level by level.
// We can search level-by-level since entries never hop across
// levels. Therefore we are guaranteed that if we find data
// in a smaller level, later levels are irrelevant (unless we
// are MergeInProgress).
class FilePicker {
 public:
  FilePicker(std::vector<FileMetaData*>* files, const Slice& user_key,
             const Slice& ikey, autovector<LevelFilesBrief>* file_levels,
             unsigned int num_levels, FileIndexer* file_indexer,
             const Comparator* user_comparator,
             const InternalKeyComparator* internal_comparator)
      : num_levels_(num_levels),
        curr_level_(static_cast<unsigned int>(-1)),
        returned_file_level_(static_cast<unsigned int>(-1)),
        hit_file_level_(static_cast<unsigned int>(-1)),
        search_left_bound_(0),
        search_right_bound_(FileIndexer::kLevelMaxIndex),
#ifndef NDEBUG
        files_(files),
#endif
        level_files_brief_(file_levels),
        is_hit_file_last_in_level_(false),
        curr_file_level_(nullptr),
        user_key_(user_key),
        ikey_(ikey),
        file_indexer_(file_indexer),
        user_comparator_(user_comparator),
        internal_comparator_(internal_comparator) {
#ifdef NDEBUG
    (void)files;
#endif
    // Setup member variables to search first level.
    search_ended_ = !PrepareNextLevel();
    if (!search_ended_) {
      // Prefetch Level 0 table data to avoid cache miss if possible.
      for (unsigned int i = 0; i < (*level_files_brief_)[0].num_files; ++i) {
        auto* r = (*level_files_brief_)[0].files[i].fd.table_reader;
        if (r) {
          r->Prepare(ikey);
        }
      }
    }
  }

  int GetCurrentLevel() const { return curr_level_; }

  FdWithKeyRange* GetNextFile() {
    while (!search_ended_) {  // Loops over different levels.
      while (curr_index_in_curr_level_ < curr_file_level_->num_files) {
        // Loops over all files in current level.
        FdWithKeyRange* f = &curr_file_level_->files[curr_index_in_curr_level_];
        hit_file_level_ = curr_level_;
        is_hit_file_last_in_level_ =
            curr_index_in_curr_level_ == curr_file_level_->num_files - 1;
        int cmp_largest = -1;

        // Do key range filtering of files or/and fractional cascading if:
        // (1) not all the files are in level 0, or
        // (2) there are more than 3 current level files
        // If there are only 3 or less current level files in the system, we skip
        // the key range filtering. In this case, more likely, the system is
        // highly tuned to minimize number of tables queried by each query,
        // so it is unlikely that key range filtering is more efficient than
        // querying the files.
        if (num_levels_ > 1 || curr_file_level_->num_files > 3) {
          // Check if key is within a file's range. If search left bound and
          // right bound point to the same find, we are sure key falls in
          // range.
          assert(
              curr_level_ == 0 ||
              curr_index_in_curr_level_ == start_index_in_curr_level_ ||
              user_comparator_->Compare(user_key_,
                ExtractUserKey(f->smallest_key)) <= 0);

          int cmp_smallest = user_comparator_->Compare(user_key_,
              ExtractUserKey(f->smallest_key));
          if (cmp_smallest >= 0) {
            cmp_largest = user_comparator_->Compare(user_key_,
                ExtractUserKey(f->largest_key));
          }

          // Setup file search bound for the next level based on the
          // comparison results
          if (curr_level_ > 0) {
            file_indexer_->GetNextLevelIndex(curr_level_,
                                            curr_index_in_curr_level_,
                                            cmp_smallest, cmp_largest,
                                            &search_left_bound_,
                                            &search_right_bound_);
          }
          // Key falls out of current file's range
          if (cmp_smallest < 0 || cmp_largest > 0) {
            if (curr_level_ == 0) {
              ++curr_index_in_curr_level_;
              continue;
            } else {
              // Search next level.
              break;
            }
          }
        }
#ifndef NDEBUG
        // Sanity check to make sure that the files are correctly sorted
        if (prev_file_) {
          if (curr_level_ != 0) {
            int comp_sign = internal_comparator_->Compare(
                prev_file_->largest_key, f->smallest_key);
            assert(comp_sign < 0);
          } else {
            // level == 0, the current file cannot be newer than the previous
            // one. Use compressed data structure, has no attribute seqNo
            assert(curr_index_in_curr_level_ > 0);
            assert(!NewestFirstBySeqNo(files_[0][curr_index_in_curr_level_],
                  files_[0][curr_index_in_curr_level_-1]));
          }
        }
        prev_file_ = f;
#endif
        returned_file_level_ = curr_level_;
        if (curr_level_ > 0 && cmp_largest < 0) {
          // No more files to search in this level.
          search_ended_ = !PrepareNextLevel();
        } else {
          ++curr_index_in_curr_level_;
        }
        return f;
      }
      // Start searching next level.
      search_ended_ = !PrepareNextLevel();
    }
    // Search ended.
    return nullptr;
  }

  // getter for current file level
  // for GET_HIT_L0, GET_HIT_L1 & GET_HIT_L2_AND_UP counts
  unsigned int GetHitFileLevel() { return hit_file_level_; }

  // Returns true if the most recent "hit file" (i.e., one returned by
  // GetNextFile()) is at the last index in its level.
  bool IsHitFileLastInLevel() { return is_hit_file_last_in_level_; }

 private:
  unsigned int num_levels_;
  unsigned int curr_level_;
  unsigned int returned_file_level_;
  unsigned int hit_file_level_;
  int32_t search_left_bound_;
  int32_t search_right_bound_;
#ifndef NDEBUG
  std::vector<FileMetaData*>* files_;
#endif
  autovector<LevelFilesBrief>* level_files_brief_;
  bool search_ended_;
  bool is_hit_file_last_in_level_;
  LevelFilesBrief* curr_file_level_;
  unsigned int curr_index_in_curr_level_;
  unsigned int start_index_in_curr_level_;
  Slice user_key_;
  Slice ikey_;
  FileIndexer* file_indexer_;
  const Comparator* user_comparator_;
  const InternalKeyComparator* internal_comparator_;
#ifndef NDEBUG
  FdWithKeyRange* prev_file_;
#endif

  // Setup local variables to search next level.
  // Returns false if there are no more levels to search.
  bool PrepareNextLevel() {
    curr_level_++;
    while (curr_level_ < num_levels_) {
      curr_file_level_ = &(*level_files_brief_)[curr_level_];
      if (curr_file_level_->num_files == 0) {
        // When current level is empty, the search bound generated from upper
        // level must be [0, -1] or [0, FileIndexer::kLevelMaxIndex] if it is
        // also empty.
        assert(search_left_bound_ == 0);
        assert(search_right_bound_ == -1 ||
               search_right_bound_ == FileIndexer::kLevelMaxIndex);
        // Since current level is empty, it will need to search all files in
        // the next level
        search_left_bound_ = 0;
        search_right_bound_ = FileIndexer::kLevelMaxIndex;
        curr_level_++;
        continue;
      }

      // Some files may overlap each other. We find
      // all files that overlap user_key and process them in order from
      // newest to oldest. In the context of merge-operator, this can occur at
      // any level. Otherwise, it only occurs at Level-0 (since Put/Deletes
      // are always compacted into a single entry).
      int32_t start_index;
      if (curr_level_ == 0) {
        // On Level-0, we read through all files to check for overlap.
        start_index = 0;
      } else {
        // On Level-n (n>=1), files are sorted. Binary search to find the
        // earliest file whose largest key >= ikey. Search left bound and
        // right bound are used to narrow the range.
        if (search_left_bound_ == search_right_bound_) {
          start_index = search_left_bound_;
        } else if (search_left_bound_ < search_right_bound_) {
          if (search_right_bound_ == FileIndexer::kLevelMaxIndex) {
            search_right_bound_ =
                static_cast<int32_t>(curr_file_level_->num_files) - 1;
          }
          start_index =
              FindFileInRange(*internal_comparator_, *curr_file_level_, ikey_,
                              static_cast<uint32_t>(search_left_bound_),
                              static_cast<uint32_t>(search_right_bound_));
        } else {
          // search_left_bound > search_right_bound, key does not exist in
          // this level. Since no comparison is done in this level, it will
          // need to search all files in the next level.
          search_left_bound_ = 0;
          search_right_bound_ = FileIndexer::kLevelMaxIndex;
          curr_level_++;
          continue;
        }
      }
      start_index_in_curr_level_ = start_index;
      curr_index_in_curr_level_ = start_index;
#ifndef NDEBUG
      prev_file_ = nullptr;
#endif
      return true;
    }
    // curr_level_ = num_levels_. So, no more levels to search.
    return false;
  }
};
}  // anonymous namespace

VersionStorageInfo::~VersionStorageInfo() { delete[] files_; }

Version::~Version() {
#if DEBLEVEL&256
printf("Version:    ~ %p\n",this);
#endif
  assert(refs_ == 0);

  // Remove from linked list
  prev_->next_ = next_;
  next_->prev_ = prev_;

  // Drop references to files
  for (int level = 0; level < storage_info_.num_levels_; level++) {
    for (size_t i = 0; i < storage_info_.files_[level].size(); i++) {
      FileMetaData* f = storage_info_.files_[level][i];
      assert(f->refs > 0);
      f->refs--;
      if (f->refs <= 0) {
<<<<<<< HEAD
        vset_->obsolete_files_.push_back(f);
#if DEBLEVEL&16
printf("~Version: adding %p to obsolete_files_\n",f);
if(f->ringbwdchain.size() && f->ringbwdchain[0]!=f)
  printf("File is still active on ring!\n");
#endif
=======
        assert(cfd_ != nullptr);
        uint32_t path_id = f->fd.GetPathId();
        assert(path_id < cfd_->ioptions()->cf_paths.size());
        vset_->obsolete_files_.push_back(
            ObsoleteFileInfo(f, cfd_->ioptions()->cf_paths[path_id].path));
>>>>>>> 5e019aff
      }
    }
  }
}

int FindFile(const InternalKeyComparator& icmp,
             const LevelFilesBrief& file_level,
             const Slice& key) {
  return FindFileInRange(icmp, file_level, key, 0,
                         static_cast<uint32_t>(file_level.num_files));
}

void DoGenerateLevelFilesBrief(LevelFilesBrief* file_level,
        const std::vector<FileMetaData*>& files,
        Arena* arena) {
  assert(file_level);
  assert(arena);

  size_t num = files.size();
  file_level->num_files = num;
  char* mem = arena->AllocateAligned(num * sizeof(FdWithKeyRange));
  file_level->files = new (mem)FdWithKeyRange[num];

  for (size_t i = 0; i < num; i++) {
    Slice smallest_key = files[i]->smallest.Encode();
    Slice largest_key = files[i]->largest.Encode();

    // Copy key slice to sequential memory
    size_t smallest_size = smallest_key.size();
    size_t largest_size = largest_key.size();
    mem = arena->AllocateAligned(smallest_size + largest_size);
    memcpy(mem, smallest_key.data(), smallest_size);
    memcpy(mem + smallest_size, largest_key.data(), largest_size);

    FdWithKeyRange& f = file_level->files[i];
    f.fd = files[i]->fd;
    f.file_metadata = files[i];
    f.smallest_key = Slice(mem, smallest_size);
    f.largest_key = Slice(mem + smallest_size, largest_size);
  }
}

static bool AfterFile(const Comparator* ucmp,
                      const Slice* user_key, const FdWithKeyRange* f) {
  // nullptr user_key occurs before all keys and is therefore never after *f
  return (user_key != nullptr &&
          ucmp->Compare(*user_key, ExtractUserKey(f->largest_key)) > 0);
}

static bool BeforeFile(const Comparator* ucmp,
                       const Slice* user_key, const FdWithKeyRange* f) {
  // nullptr user_key occurs after all keys and is therefore never before *f
  return (user_key != nullptr &&
          ucmp->Compare(*user_key, ExtractUserKey(f->smallest_key)) < 0);
}

bool SomeFileOverlapsRange(
    const InternalKeyComparator& icmp,
    bool disjoint_sorted_files,
    const LevelFilesBrief& file_level,
    const Slice* smallest_user_key,
    const Slice* largest_user_key) {
  const Comparator* ucmp = icmp.user_comparator();
  if (!disjoint_sorted_files) {
    // Need to check against all files
    for (size_t i = 0; i < file_level.num_files; i++) {
      const FdWithKeyRange* f = &(file_level.files[i]);
      if (AfterFile(ucmp, smallest_user_key, f) ||
          BeforeFile(ucmp, largest_user_key, f)) {
        // No overlap
      } else {
        return true;  // Overlap
      }
    }
    return false;
  }

  // Binary search over file list
  uint32_t index = 0;
  if (smallest_user_key != nullptr) {
    // Find the leftmost possible internal key for smallest_user_key
    InternalKey small;
    small.SetMinPossibleForUserKey(*smallest_user_key);
    index = FindFile(icmp, file_level, small.Encode());
  }

  if (index >= file_level.num_files) {
    // beginning of range is after all files, so no overlap.
    return false;
  }

  return !BeforeFile(ucmp, largest_user_key, &file_level.files[index]);
}

namespace {
class LevelIterator final : public InternalIterator {
 public:
  LevelIterator(TableCache* table_cache, const ReadOptions& read_options,
                const EnvOptions& env_options,
                const InternalKeyComparator& icomparator,
                const LevelFilesBrief* flevel,
                const SliceTransform* prefix_extractor, bool should_sample,
                HistogramImpl* file_read_hist, bool for_compaction,
                bool skip_filters, int level, RangeDelAggregator* range_del_agg)
      : table_cache_(table_cache),
        read_options_(read_options),
        env_options_(env_options),
        icomparator_(icomparator),
        flevel_(flevel),
        prefix_extractor_(prefix_extractor),
        file_read_hist_(file_read_hist),
        should_sample_(should_sample),
        for_compaction_(for_compaction),
        skip_filters_(skip_filters),
        file_index_(flevel_->num_files),
        level_(level),
        range_del_agg_(range_del_agg),
        pinned_iters_mgr_(nullptr) {
    // Empty level is not supported.
    assert(flevel_ != nullptr && flevel_->num_files > 0);
  }

  virtual ~LevelIterator() { delete file_iter_.Set(nullptr); }

  virtual void Seek(const Slice& target) override;
  virtual void SeekForPrev(const Slice& target) override;
  virtual void SeekToFirst() override;
  virtual void SeekToLast() override;
  virtual void Next() override;
  virtual void Prev() override;

  virtual bool Valid() const override { return file_iter_.Valid(); }
  virtual Slice key() const override {
    assert(Valid());
    return file_iter_.key();
  }
  virtual Slice value() const override {
    assert(Valid());
    return file_iter_.value();
  }
  virtual Status status() const override {
    return file_iter_.iter() ? file_iter_.status() : Status::OK();
  }
  virtual void SetPinnedItersMgr(
      PinnedIteratorsManager* pinned_iters_mgr) override {
    pinned_iters_mgr_ = pinned_iters_mgr;
    if (file_iter_.iter()) {
      file_iter_.SetPinnedItersMgr(pinned_iters_mgr);
    }
  }
  virtual bool IsKeyPinned() const override {
    return pinned_iters_mgr_ && pinned_iters_mgr_->PinningEnabled() &&
           file_iter_.iter() && file_iter_.IsKeyPinned();
  }
  virtual bool IsValuePinned() const override {
    return pinned_iters_mgr_ && pinned_iters_mgr_->PinningEnabled() &&
           file_iter_.iter() && file_iter_.IsValuePinned();
  }

 private:
  void SkipEmptyFileForward();
  void SkipEmptyFileBackward();
  void SetFileIterator(InternalIterator* iter);
  void InitFileIterator(size_t new_file_index);

  const Slice& file_smallest_key(size_t file_index) {
    assert(file_index < flevel_->num_files);
    return flevel_->files[file_index].smallest_key;
  }

  bool KeyReachedUpperBound(const Slice& internal_key) {
    return read_options_.iterate_upper_bound != nullptr &&
           icomparator_.user_comparator()->Compare(
               ExtractUserKey(internal_key),
               *read_options_.iterate_upper_bound) >= 0;
  }

  InternalIterator* NewFileIterator() {
    assert(file_index_ < flevel_->num_files);
    auto file_meta = flevel_->files[file_index_];
    if (should_sample_) {
      sample_file_read_inc(file_meta.file_metadata);
    }

    return table_cache_->NewIterator(
        read_options_, env_options_, icomparator_, file_meta.fd, range_del_agg_,
        prefix_extractor_, nullptr /* don't need reference to table */,
        file_read_hist_, for_compaction_, nullptr /* arena */, skip_filters_,
        level_);
  }

  TableCache* table_cache_;
  const ReadOptions read_options_;
  const EnvOptions& env_options_;
  const InternalKeyComparator& icomparator_;
  const LevelFilesBrief* flevel_;
  mutable FileDescriptor current_value_;
  const SliceTransform* prefix_extractor_;

  HistogramImpl* file_read_hist_;
  bool should_sample_;
  bool for_compaction_;
  bool skip_filters_;
  size_t file_index_;
  int level_;
  RangeDelAggregator* range_del_agg_;
  IteratorWrapper file_iter_;  // May be nullptr
  PinnedIteratorsManager* pinned_iters_mgr_;
};

void LevelIterator::Seek(const Slice& target) {
  size_t new_file_index = FindFile(icomparator_, *flevel_, target);

  InitFileIterator(new_file_index);
  if (file_iter_.iter() != nullptr) {
    file_iter_.Seek(target);
  }
  SkipEmptyFileForward();
}

void LevelIterator::SeekForPrev(const Slice& target) {
  size_t new_file_index = FindFile(icomparator_, *flevel_, target);
  if (new_file_index >= flevel_->num_files) {
    new_file_index = flevel_->num_files - 1;
  }

  InitFileIterator(new_file_index);
  if (file_iter_.iter() != nullptr) {
    file_iter_.SeekForPrev(target);
    SkipEmptyFileBackward();
  }
}

void LevelIterator::SeekToFirst() {
  InitFileIterator(0);
  if (file_iter_.iter() != nullptr) {
    file_iter_.SeekToFirst();
  }
  SkipEmptyFileForward();
}

void LevelIterator::SeekToLast() {
  InitFileIterator(flevel_->num_files - 1);
  if (file_iter_.iter() != nullptr) {
    file_iter_.SeekToLast();
  }
  SkipEmptyFileBackward();
}

void LevelIterator::Next() {
  assert(Valid());
  file_iter_.Next();
  SkipEmptyFileForward();
}

void LevelIterator::Prev() {
  assert(Valid());
  file_iter_.Prev();
  SkipEmptyFileBackward();
}

void LevelIterator::SkipEmptyFileForward() {
  while (file_iter_.iter() == nullptr ||
         (!file_iter_.Valid() && file_iter_.status().ok() &&
          !file_iter_.iter()->IsOutOfBound())) {
    // Move to next file
    if (file_index_ >= flevel_->num_files - 1) {
      // Already at the last file
      SetFileIterator(nullptr);
      return;
    }
    if (KeyReachedUpperBound(file_smallest_key(file_index_ + 1))) {
      SetFileIterator(nullptr);
      return;
    }
    InitFileIterator(file_index_ + 1);
    if (file_iter_.iter() != nullptr) {
      file_iter_.SeekToFirst();
    }
  }
}

void LevelIterator::SkipEmptyFileBackward() {
  while (file_iter_.iter() == nullptr ||
         (!file_iter_.Valid() && file_iter_.status().ok())) {
    // Move to previous file
    if (file_index_ == 0) {
      // Already the first file
      SetFileIterator(nullptr);
      return;
    }
    InitFileIterator(file_index_ - 1);
    if (file_iter_.iter() != nullptr) {
      file_iter_.SeekToLast();
    }
  }
}

void LevelIterator::SetFileIterator(InternalIterator* iter) {
  if (pinned_iters_mgr_ && iter) {
    iter->SetPinnedItersMgr(pinned_iters_mgr_);
  }

  InternalIterator* old_iter = file_iter_.Set(iter);
  if (pinned_iters_mgr_ && pinned_iters_mgr_->PinningEnabled()) {
    pinned_iters_mgr_->PinIterator(old_iter);
  } else {
    delete old_iter;
  }
}

void LevelIterator::InitFileIterator(size_t new_file_index) {
  if (new_file_index >= flevel_->num_files) {
    file_index_ = new_file_index;
    SetFileIterator(nullptr);
    return;
  } else {
    // If the file iterator shows incomplete, we try it again if users seek
    // to the same file, as this time we may go to a different data block
    // which is cached in block cache.
    //
    if (file_iter_.iter() != nullptr && !file_iter_.status().IsIncomplete() &&
        new_file_index == file_index_) {
      // file_iter_ is already constructed with this iterator, so
      // no need to change anything
    } else {
      file_index_ = new_file_index;
      InternalIterator* iter = NewFileIterator();
      SetFileIterator(iter);
    }
  }
}

// A wrapper of version builder which references the current version in
// constructor and unref it in the destructor.
// Both of the constructor and destructor need to be called inside DB Mutex.
class BaseReferencedVersionBuilder {
 public:
  explicit BaseReferencedVersionBuilder(ColumnFamilyData* cfd)
      : version_builder_(new VersionBuilder(
            cfd->current()->version_set()->env_options(), cfd->table_cache(),
            cfd->current()->storage_info(), cfd->ioptions()->info_log)),
        version_(cfd->current()) {
    version_->Ref();
  }
  ~BaseReferencedVersionBuilder() {
    delete version_builder_;
    version_->Unref();
  }
  VersionBuilder* version_builder() { return version_builder_; }

 private:
  VersionBuilder* version_builder_;
  Version* version_;
};
}  // anonymous namespace

Status Version::GetTableProperties(std::shared_ptr<const TableProperties>* tp,
                                   const FileMetaData* file_meta,
                                   const std::string* fname) const {
  auto table_cache = cfd_->table_cache();
  auto ioptions = cfd_->ioptions();
  Status s = table_cache->GetTableProperties(
      env_options_, cfd_->internal_comparator(), file_meta->fd, tp,
      mutable_cf_options_.prefix_extractor.get(), true /* no io */);
  if (s.ok()) {
    return s;
  }

  // We only ignore error type `Incomplete` since it's by design that we
  // disallow table when it's not in table cache.
  if (!s.IsIncomplete()) {
    return s;
  }

  // 2. Table is not present in table cache, we'll read the table properties
  // directly from the properties block in the file.
  std::unique_ptr<RandomAccessFile> file;
  std::string file_name;
  if (fname != nullptr) {
    file_name = *fname;
  } else {
    file_name =
      TableFileName(ioptions->cf_paths, file_meta->fd.GetNumber(),
                    file_meta->fd.GetPathId());
  }
  s = ioptions->env->NewRandomAccessFile(file_name, &file, env_options_);
  if (!s.ok()) {
    return s;
  }

  TableProperties* raw_table_properties;
  // By setting the magic number to kInvalidTableMagicNumber, we can by
  // pass the magic number check in the footer.
  std::unique_ptr<RandomAccessFileReader> file_reader(
      new RandomAccessFileReader(std::move(file), file_name));
  s = ReadTableProperties(
      file_reader.get(), file_meta->fd.GetFileSize(),
      Footer::kInvalidTableMagicNumber /* table's magic number */, *ioptions, &raw_table_properties);
  if (!s.ok()) {
    return s;
  }
  RecordTick(ioptions->statistics, NUMBER_DIRECT_LOAD_TABLE_PROPERTIES);

  *tp = std::shared_ptr<const TableProperties>(raw_table_properties);
  return s;
}

Status Version::GetPropertiesOfAllTables(TablePropertiesCollection* props) {
  Status s;
  for (int level = 0; level < storage_info_.num_levels_; level++) {
    s = GetPropertiesOfAllTables(props, level);
    if (!s.ok()) {
      return s;
    }
  }

  return Status::OK();
}

Status Version::GetPropertiesOfAllTables(TablePropertiesCollection* props,
                                         int level) {
  for (const auto& file_meta : storage_info_.files_[level]) {
    auto fname =
        TableFileName(cfd_->ioptions()->cf_paths, file_meta->fd.GetNumber(),
                      file_meta->fd.GetPathId());
    // 1. If the table is already present in table cache, load table
    // properties from there.
    std::shared_ptr<const TableProperties> table_properties;
    Status s = GetTableProperties(&table_properties, file_meta, &fname);
    if (s.ok()) {
      props->insert({fname, table_properties});
    } else {
      return s;
    }
  }

  return Status::OK();
}

Status Version::GetPropertiesOfTablesInRange(
    const Range* range, std::size_t n, TablePropertiesCollection* props) const {
  for (int level = 0; level < storage_info_.num_non_empty_levels(); level++) {
    for (decltype(n) i = 0; i < n; i++) {
      // Convert user_key into a corresponding internal key.
      InternalKey k1(range[i].start, kMaxSequenceNumber, kValueTypeForSeek);
      InternalKey k2(range[i].limit, kMaxSequenceNumber, kValueTypeForSeek);
      std::vector<FileMetaData*> files;
      storage_info_.GetOverlappingInputs(level, &k1, &k2, &files, -1, nullptr,
                                         false);
      for (const auto& file_meta : files) {
        auto fname =
            TableFileName(cfd_->ioptions()->cf_paths,
                          file_meta->fd.GetNumber(), file_meta->fd.GetPathId());
        if (props->count(fname) == 0) {
          // 1. If the table is already present in table cache, load table
          // properties from there.
          std::shared_ptr<const TableProperties> table_properties;
          Status s = GetTableProperties(&table_properties, file_meta, &fname);
          if (s.ok()) {
            props->insert({fname, table_properties});
          } else {
            return s;
          }
        }
      }
    }
  }

  return Status::OK();
}

Status Version::GetAggregatedTableProperties(
    std::shared_ptr<const TableProperties>* tp, int level) {
  TablePropertiesCollection props;
  Status s;
  if (level < 0) {
    s = GetPropertiesOfAllTables(&props);
  } else {
    s = GetPropertiesOfAllTables(&props, level);
  }
  if (!s.ok()) {
    return s;
  }

  auto* new_tp = new TableProperties();
  for (const auto& item : props) {
    new_tp->Add(*item.second);
  }
  tp->reset(new_tp);
  return Status::OK();
}

size_t Version::GetMemoryUsageByTableReaders() {
  size_t total_usage = 0;
  for (auto& file_level : storage_info_.level_files_brief_) {
    for (size_t i = 0; i < file_level.num_files; i++) {
      total_usage += cfd_->table_cache()->GetMemoryUsageByTableReader(
          env_options_, cfd_->internal_comparator(), file_level.files[i].fd,
          mutable_cf_options_.prefix_extractor.get());
    }
  }
  return total_usage;
}

void Version::GetColumnFamilyMetaData(ColumnFamilyMetaData* cf_meta) {
  assert(cf_meta);
  assert(cfd_);

  cf_meta->name = cfd_->GetName();
  cf_meta->size = 0;
  cf_meta->file_count = 0;
  cf_meta->levels.clear();

  auto* ioptions = cfd_->ioptions();
  auto* vstorage = storage_info();

  for (int level = 0; level < cfd_->NumberLevels(); level++) {
    uint64_t level_size = 0;
    cf_meta->file_count += vstorage->LevelFiles(level).size();
    std::vector<SstFileMetaData> files;
    for (const auto& file : vstorage->LevelFiles(level)) {
      uint32_t path_id = file->fd.GetPathId();
      std::string file_path;
      if (path_id < ioptions->cf_paths.size()) {
        file_path = ioptions->cf_paths[path_id].path;
      } else {
        assert(!ioptions->cf_paths.empty());
        file_path = ioptions->cf_paths.back().path;
      }
      files.emplace_back(
          MakeTableFileName("", file->fd.GetNumber()), file_path,
          file->fd.GetFileSize(), file->smallest_seqno, file->largest_seqno,
          file->smallest.user_key().ToString(),
          file->largest.user_key().ToString(),
          file->stats.num_reads_sampled.load(std::memory_order_relaxed),
          file->being_compacted
#ifdef INDIRECT_VALUE_SUPPORT_OBSOLETE   // add the earliest_ref to the column metadata transferred from LevelFiles
          ,file->indirect_ref_0
#endif
          );
      level_size += file->fd.GetFileSize();
    }
    cf_meta->levels.emplace_back(
        level, level_size, std::move(files));
    cf_meta->size += level_size;
  }
#ifdef INDIRECT_VALUE_SUPPORT
  // If there are rings, collect the stats for them
  std::vector<VLogRingRestartInfo>& vli = cfd_->vloginfo();
  cf_meta->vlog_filecount.clear();  cf_meta->vlog_totalsize.clear(); cf_meta->vlog_totalfrag.clear();
  for(uint32_t i = 0;i<vli.size();++i) {  // for each ring...
    // number of files per ring
    uint64_t nfiles = 0;
    uint64_t prevend = vli[i].valid_files.size()>1 && vli[i].valid_files[0]==0 ? vli[i].valid_files[0] : 0;  // end of previous interval, starting with 0 or delete interval.  The first file is file 1
    for(uint32_t j=0;j<vli[i].valid_files.size();j+=2)nfiles += vli[i].valid_files[j+1] - std::max(prevend+1,vli[i].valid_files[j]) + 1; // interval is (start,end)
    cf_meta->vlog_filecount.push_back(nfiles);
    // the number of bytes allocated in each VLog ring
    cf_meta->vlog_totalsize.push_back(vli[i].size);
    // the amount of fragmentation in each ring, i. e. bytes in VLogs 
    cf_meta->vlog_totalfrag.push_back(vli[i].frag);
  }
#endif
}

uint64_t Version::GetSstFilesSize() {
  uint64_t sst_files_size = 0;
  for (int level = 0; level < storage_info_.num_levels_; level++) {
    for (const auto& file_meta : storage_info_.LevelFiles(level)) {
      sst_files_size += file_meta->fd.GetFileSize();
    }
  }
  return sst_files_size;
}

uint64_t VersionStorageInfo::GetEstimatedActiveKeys() const {
  // Estimation will be inaccurate when:
  // (1) there exist merge keys
  // (2) keys are directly overwritten
  // (3) deletion on non-existing keys
  // (4) low number of samples
  if (current_num_samples_ == 0) {
    return 0;
  }

  if (current_num_non_deletions_ <= current_num_deletions_) {
    return 0;
  }

  uint64_t est = current_num_non_deletions_ - current_num_deletions_;

  uint64_t file_count = 0;
  for (int level = 0; level < num_levels_; ++level) {
    file_count += files_[level].size();
  }

  if (current_num_samples_ < file_count) {
    // casting to avoid overflowing
    return
      static_cast<uint64_t>(
        (est * static_cast<double>(file_count) / current_num_samples_)
      );
  } else {
    return est;
  }
}

double VersionStorageInfo::GetEstimatedCompressionRatioAtLevel(
    int level) const {
  assert(level < num_levels_);
  uint64_t sum_file_size_bytes = 0;
  uint64_t sum_data_size_bytes = 0;
  for (auto* file_meta : files_[level]) {
    sum_file_size_bytes += file_meta->fd.GetFileSize();
    sum_data_size_bytes += file_meta->raw_key_size + file_meta->raw_value_size;
  }
  if (sum_file_size_bytes == 0) {
    return -1.0;
  }
  return static_cast<double>(sum_data_size_bytes) / sum_file_size_bytes;
}

void Version::AddIterators(const ReadOptions& read_options,
                           const EnvOptions& soptions,
                           MergeIteratorBuilder* merge_iter_builder,
                           RangeDelAggregator* range_del_agg) {
  assert(storage_info_.finalized_);

  for (int level = 0; level < storage_info_.num_non_empty_levels(); level++) {
    AddIteratorsForLevel(read_options, soptions, merge_iter_builder, level,
                         range_del_agg);
  }
}

void Version::AddIteratorsForLevel(const ReadOptions& read_options,
                                   const EnvOptions& soptions,
                                   MergeIteratorBuilder* merge_iter_builder,
                                   int level,
                                   RangeDelAggregator* range_del_agg) {
  assert(storage_info_.finalized_);
  if (level >= storage_info_.num_non_empty_levels()) {
    // This is an empty level
    return;
  } else if (storage_info_.LevelFilesBrief(level).num_files == 0) {
    // No files in this level
    return;
  }

  bool should_sample = should_sample_file_read();

  auto* arena = merge_iter_builder->GetArena();
  if (level == 0) {
    // Merge all level zero files together since they may overlap
    for (size_t i = 0; i < storage_info_.LevelFilesBrief(0).num_files; i++) {
      const auto& file = storage_info_.LevelFilesBrief(0).files[i];
      merge_iter_builder->AddIterator(cfd_->table_cache()->NewIterator(
          read_options, soptions, cfd_->internal_comparator(), file.fd,
          range_del_agg, mutable_cf_options_.prefix_extractor.get(), nullptr,
          cfd_->internal_stats()->GetFileReadHist(0), false, arena,
          false /* skip_filters */, 0 /* level */));
    }
    if (should_sample) {
      // Count ones for every L0 files. This is done per iterator creation
      // rather than Seek(), while files in other levels are recored per seek.
      // If users execute one range query per iterator, there may be some
      // discrepancy here.
      for (FileMetaData* meta : storage_info_.LevelFiles(0)) {
        sample_file_read_inc(meta);
      }
    }
  } else if (storage_info_.LevelFilesBrief(level).num_files > 0) {
    // For levels > 0, we can use a concatenating iterator that sequentially
    // walks through the non-overlapping files in the level, opening them
    // lazily.
    auto* mem = arena->AllocateAligned(sizeof(LevelIterator));
    merge_iter_builder->AddIterator(new (mem) LevelIterator(
        cfd_->table_cache(), read_options, soptions,
        cfd_->internal_comparator(), &storage_info_.LevelFilesBrief(level),
        mutable_cf_options_.prefix_extractor.get(), should_sample_file_read(),
        cfd_->internal_stats()->GetFileReadHist(level),
        false /* for_compaction */, IsFilterSkipped(level), level,
        range_del_agg));
  }
}

Status Version::OverlapWithLevelIterator(const ReadOptions& read_options,
                                         const EnvOptions& env_options,
                                         const Slice& smallest_user_key,
                                         const Slice& largest_user_key,
                                         int level, bool* overlap) {
  assert(storage_info_.finalized_);

  auto icmp = cfd_->internal_comparator();
  auto ucmp = icmp.user_comparator();

  Arena arena;
  Status status;
  RangeDelAggregator range_del_agg(icmp, {}, false);

  *overlap = false;

  if (level == 0) {
    for (size_t i = 0; i < storage_info_.LevelFilesBrief(0).num_files; i++) {
      const auto file = &storage_info_.LevelFilesBrief(0).files[i];
      if (AfterFile(ucmp, &smallest_user_key, file) ||
          BeforeFile(ucmp, &largest_user_key, file)) {
        continue;
      }
      ScopedArenaIterator iter(cfd_->table_cache()->NewIterator(
          read_options, env_options, cfd_->internal_comparator(), file->fd,
          &range_del_agg, mutable_cf_options_.prefix_extractor.get(), nullptr,
          cfd_->internal_stats()->GetFileReadHist(0), false, &arena,
          false /* skip_filters */, 0 /* level */));
      status = OverlapWithIterator(
          ucmp, smallest_user_key, largest_user_key, iter.get(), overlap);
      if (!status.ok() || *overlap) {
        break;
      }
    }
  } else if (storage_info_.LevelFilesBrief(level).num_files > 0) {
    auto mem = arena.AllocateAligned(sizeof(LevelIterator));
    ScopedArenaIterator iter(new (mem) LevelIterator(
        cfd_->table_cache(), read_options, env_options,
        cfd_->internal_comparator(), &storage_info_.LevelFilesBrief(level),
        mutable_cf_options_.prefix_extractor.get(), should_sample_file_read(),
        cfd_->internal_stats()->GetFileReadHist(level),
        false /* for_compaction */, IsFilterSkipped(level), level,
        &range_del_agg));
    status = OverlapWithIterator(
        ucmp, smallest_user_key, largest_user_key, iter.get(), overlap);
  }

  if (status.ok() && *overlap == false &&
      range_del_agg.IsRangeOverlapped(smallest_user_key, largest_user_key)) {
    *overlap = true;
  }
  return status;
}

VersionStorageInfo::VersionStorageInfo(
    const InternalKeyComparator* internal_comparator,
    const Comparator* user_comparator, int levels,
    CompactionStyle compaction_style, VersionStorageInfo* ref_vstorage,
    bool _force_consistency_checks
#ifdef INDIRECT_VALUE_SUPPORT
    ,ColumnFamilyData *cfd
#endif
    )
    : internal_comparator_(internal_comparator),
      user_comparator_(user_comparator),
      // cfd is nullptr if Version is dummy
      num_levels_(levels),
      num_non_empty_levels_(0),
      file_indexer_(user_comparator),
      compaction_style_(compaction_style),
      files_(new std::vector<FileMetaData*>[num_levels_]),
      base_level_(num_levels_ == 1 ? -1 : 1),
      files_by_compaction_pri_(num_levels_),
      level0_non_overlapping_(false),
      next_file_to_compact_by_size_(num_levels_),
      compaction_score_(num_levels_),
      compaction_level_(num_levels_),
      l0_delay_trigger_count_(0),
      accumulated_file_size_(0),
      accumulated_raw_key_size_(0),
      accumulated_raw_value_size_(0),
      accumulated_num_non_deletions_(0),
      accumulated_num_deletions_(0),
      current_num_non_deletions_(0),
      current_num_deletions_(0),
      current_num_samples_(0),
      estimated_compaction_needed_bytes_(0),
      finalized_(false),
      force_consistency_checks_(_force_consistency_checks)
#ifdef INDIRECT_VALUE_SUPPORT
      ,cfd_(cfd)
#endif
  {
  if (ref_vstorage != nullptr) {
    accumulated_file_size_ = ref_vstorage->accumulated_file_size_;
    accumulated_raw_key_size_ = ref_vstorage->accumulated_raw_key_size_;
    accumulated_raw_value_size_ = ref_vstorage->accumulated_raw_value_size_;
    accumulated_num_non_deletions_ =
        ref_vstorage->accumulated_num_non_deletions_;
    accumulated_num_deletions_ = ref_vstorage->accumulated_num_deletions_;
    current_num_non_deletions_ = ref_vstorage->current_num_non_deletions_;
    current_num_deletions_ = ref_vstorage->current_num_deletions_;
    current_num_samples_ = ref_vstorage->current_num_samples_;
    oldest_snapshot_seqnum_ = ref_vstorage->oldest_snapshot_seqnum_;
  }
}

Version::Version(ColumnFamilyData* column_family_data, VersionSet* vset,
                 const EnvOptions& env_opt,
                 const MutableCFOptions mutable_cf_options,
                 uint64_t version_number)
    : env_(vset->env_),
      cfd_(column_family_data),
      info_log_((cfd_ == nullptr) ? nullptr : cfd_->ioptions()->info_log),
      db_statistics_((cfd_ == nullptr) ? nullptr
                                       : cfd_->ioptions()->statistics),
      table_cache_((cfd_ == nullptr) ? nullptr : cfd_->table_cache()),
      merge_operator_((cfd_ == nullptr) ? nullptr
                                        : cfd_->ioptions()->merge_operator),
      storage_info_(
          (cfd_ == nullptr) ? nullptr : &cfd_->internal_comparator(),
          (cfd_ == nullptr) ? nullptr : cfd_->user_comparator(),
          cfd_ == nullptr ? 0 : cfd_->NumberLevels(),
          cfd_ == nullptr ? kCompactionStyleLevel
                          : cfd_->ioptions()->compaction_style,
          (cfd_ == nullptr || cfd_->current() == nullptr)
              ? nullptr
              : cfd_->current()->storage_info(),
          cfd_ == nullptr ? false : cfd_->ioptions()->force_consistency_checks
#ifdef INDIRECT_VALUE_SUPPORT
          ,column_family_data
#endif
      ),
      vset_(vset),
      next_(this),
      prev_(this),
      refs_(0),
<<<<<<< HEAD
      version_number_(version_number) {
#if DEBLEVEL&32
printf("Version: %p\n",this);
#endif
}
=======
      env_options_(env_opt),
      mutable_cf_options_(mutable_cf_options),
      version_number_(version_number) {}
>>>>>>> 5e019aff

void Version::Get(const ReadOptions& read_options, const LookupKey& k,
                  PinnableSlice* value, Status* status,
                  MergeContext* merge_context,
                  RangeDelAggregator* range_del_agg, bool* value_found,
                  bool* key_exists, SequenceNumber* seq, ReadCallback* callback,
                  bool* is_blob) {
  Slice ikey = k.internal_key();
  Slice user_key = k.user_key();

  assert(status->ok() || status->IsMergeInProgress());

  if (key_exists != nullptr) {
    // will falsify below if not found
    *key_exists = true;
  }

  PinnedIteratorsManager pinned_iters_mgr;
  GetContext get_context(
      user_comparator(), merge_operator_, info_log_, db_statistics_,
      status->ok() ? GetContext::kNotFound : GetContext::kMerge, user_key,
      value, value_found, merge_context, range_del_agg, this->env_, seq,
      merge_operator_ ? &pinned_iters_mgr : nullptr, callback, is_blob);

  // Pin blocks that we read to hold merge operands
  if (merge_operator_) {
    pinned_iters_mgr.StartPinning();
  }

  FilePicker fp(
      storage_info_.files_, user_key, ikey, &storage_info_.level_files_brief_,
      storage_info_.num_non_empty_levels_, &storage_info_.file_indexer_,
      user_comparator(), internal_comparator());
  FdWithKeyRange* f = fp.GetNextFile();

  while (f != nullptr) {
    if (get_context.sample()) {
      sample_file_read_inc(f->file_metadata);
    }

    *status = table_cache_->Get(
        read_options, *internal_comparator(), f->fd, ikey, &get_context,
        mutable_cf_options_.prefix_extractor.get(),
        cfd_->internal_stats()->GetFileReadHist(fp.GetHitFileLevel()),
        IsFilterSkipped(static_cast<int>(fp.GetHitFileLevel()),
                        fp.IsHitFileLastInLevel()),
        fp.GetCurrentLevel());
    // TODO: examine the behavior for corrupted key
    if (!status->ok()) {
      return;
    }

    // report the counters before returning
    if (get_context.State() != GetContext::kNotFound &&
        get_context.State() != GetContext::kMerge) {
      for (uint32_t t = 0; t < Tickers::TICKER_ENUM_MAX; t++) {
        if (get_context.tickers_value[t] > 0) {
          RecordTick(db_statistics_, t, get_context.tickers_value[t]);
        }
      }
    }
    switch (get_context.State()) {
      case GetContext::kNotFound:
        // Keep searching in other files
        break;
      case GetContext::kMerge:
        break;
      case GetContext::kFound:
        if (fp.GetHitFileLevel() == 0) {
          RecordTick(db_statistics_, GET_HIT_L0);
        } else if (fp.GetHitFileLevel() == 1) {
          RecordTick(db_statistics_, GET_HIT_L1);
        } else if (fp.GetHitFileLevel() >= 2) {
          RecordTick(db_statistics_, GET_HIT_L2_AND_UP);
        }
        return;
      case GetContext::kDeleted:
        // Use empty error message for speed
        *status = Status::NotFound();
        return;
      case GetContext::kCorrupt:
        *status = Status::Corruption("corrupted key for ", user_key);
        return;
      case GetContext::kBlobIndex:
        ROCKS_LOG_ERROR(info_log_, "Encounter unexpected blob index.");
        *status = Status::NotSupported(
            "Encounter unexpected blob index. Please open DB with "
            "rocksdb::blob_db::BlobDB instead.");
        return;
    }
    f = fp.GetNextFile();
  }

  for (uint32_t t = 0; t < Tickers::TICKER_ENUM_MAX; t++) {
    if (get_context.tickers_value[t] > 0) {
      RecordTick(db_statistics_, t, get_context.tickers_value[t]);
    }
  }
  if (GetContext::kMerge == get_context.State()) {
    if (!merge_operator_) {
      *status =  Status::InvalidArgument(
          "merge_operator is not properly initialized.");
      return;
    }
    // merge_operands are in saver and we hit the beginning of the key history
    // do a final merge of nullptr and operands;
    std::string* str_value = value != nullptr ? value->GetSelf() : nullptr;
    *status = MergeHelper::TimedFullMerge(
        merge_operator_, user_key, nullptr, merge_context->GetOperands(),
        str_value, info_log_, db_statistics_, env_,
        nullptr /* result_operand */, true);
    if (LIKELY(value != nullptr)) {
      value->PinSelf();
    }
  } else {
    if (key_exists != nullptr) {
      *key_exists = false;
    }
    *status = Status::NotFound(); // Use an empty error message for speed
  }
}

bool Version::IsFilterSkipped(int level, bool is_file_last_in_level) {
  // Reaching the bottom level implies misses at all upper levels, so we'll
  // skip checking the filters when we predict a hit.
  return cfd_->ioptions()->optimize_filters_for_hits &&
         (level > 0 || is_file_last_in_level) &&
         level == storage_info_.num_non_empty_levels() - 1;
}

void VersionStorageInfo::GenerateLevelFilesBrief() {
  level_files_brief_.resize(num_non_empty_levels_);
  for (int level = 0; level < num_non_empty_levels_; level++) {
    DoGenerateLevelFilesBrief(
        &level_files_brief_[level], files_[level], &arena_);
  }
}

void Version::PrepareApply(
    const MutableCFOptions& mutable_cf_options,
    bool update_stats) {
  UpdateAccumulatedStats(update_stats);
  storage_info_.UpdateNumNonEmptyLevels();
  storage_info_.CalculateBaseBytes(*cfd_->ioptions(), mutable_cf_options);
  storage_info_.UpdateFilesByCompactionPri(cfd_->ioptions()->compaction_pri);
  storage_info_.GenerateFileIndexer();
  storage_info_.GenerateLevelFilesBrief();
  storage_info_.GenerateLevel0NonOverlapping();
  storage_info_.GenerateBottommostFiles();
}

bool Version::MaybeInitializeFileMetaData(FileMetaData* file_meta) {
  if (file_meta->init_stats_from_file ||
      file_meta->compensated_file_size > 0) {
    return false;
  }
  std::shared_ptr<const TableProperties> tp;
  Status s = GetTableProperties(&tp, file_meta);
  file_meta->init_stats_from_file = true;
  if (!s.ok()) {
    ROCKS_LOG_ERROR(vset_->db_options_->info_log,
                    "Unable to load table properties for file %" PRIu64
                    " --- %s\n",
                    file_meta->fd.GetNumber(), s.ToString().c_str());
    return false;
  }
  if (tp.get() == nullptr) return false;
  file_meta->num_entries = tp->num_entries;
  file_meta->num_deletions = GetDeletedKeys(tp->user_collected_properties);
  file_meta->raw_value_size = tp->raw_value_size;
  file_meta->raw_key_size = tp->raw_key_size;

  return true;
}

void VersionStorageInfo::UpdateAccumulatedStats(FileMetaData* file_meta) {
  assert(file_meta->init_stats_from_file);
  accumulated_file_size_ += file_meta->fd.GetFileSize();
  accumulated_raw_key_size_ += file_meta->raw_key_size;
  accumulated_raw_value_size_ += file_meta->raw_value_size;
  accumulated_num_non_deletions_ +=
      file_meta->num_entries - file_meta->num_deletions;
  accumulated_num_deletions_ += file_meta->num_deletions;

  current_num_non_deletions_ +=
      file_meta->num_entries - file_meta->num_deletions;
  current_num_deletions_ += file_meta->num_deletions;
  current_num_samples_++;
}

void VersionStorageInfo::RemoveCurrentStats(FileMetaData* file_meta) {
  if (file_meta->init_stats_from_file) {
    current_num_non_deletions_ -=
        file_meta->num_entries - file_meta->num_deletions;
    current_num_deletions_ -= file_meta->num_deletions;
    current_num_samples_--;
  }
}

void Version::UpdateAccumulatedStats(bool update_stats) {
  if (update_stats) {
    // maximum number of table properties loaded from files.
    const int kMaxInitCount = 20;
    int init_count = 0;
    // here only the first kMaxInitCount files which haven't been
    // initialized from file will be updated with num_deletions.
    // The motivation here is to cap the maximum I/O per Version creation.
    // The reason for choosing files from lower-level instead of higher-level
    // is that such design is able to propagate the initialization from
    // lower-level to higher-level:  When the num_deletions of lower-level
    // files are updated, it will make the lower-level files have accurate
    // compensated_file_size, making lower-level to higher-level compaction
    // will be triggered, which creates higher-level files whose num_deletions
    // will be updated here.
    for (int level = 0;
         level < storage_info_.num_levels_ && init_count < kMaxInitCount;
         ++level) {
      for (auto* file_meta : storage_info_.files_[level]) {
        if (MaybeInitializeFileMetaData(file_meta)) {
          // each FileMeta will be initialized only once.
          storage_info_.UpdateAccumulatedStats(file_meta);
          // when option "max_open_files" is -1, all the file metadata has
          // already been read, so MaybeInitializeFileMetaData() won't incur
          // any I/O cost. "max_open_files=-1" means that the table cache passed
          // to the VersionSet and then to the ColumnFamilySet has a size of
          // TableCache::kInfiniteCapacity
          if (vset_->GetColumnFamilySet()->get_table_cache()->GetCapacity() ==
              TableCache::kInfiniteCapacity) {
            continue;
          }
          if (++init_count >= kMaxInitCount) {
            break;
          }
        }
      }
    }
    // In case all sampled-files contain only deletion entries, then we
    // load the table-property of a file in higher-level to initialize
    // that value.
    for (int level = storage_info_.num_levels_ - 1;
         storage_info_.accumulated_raw_value_size_ == 0 && level >= 0;
         --level) {
      for (int i = static_cast<int>(storage_info_.files_[level].size()) - 1;
           storage_info_.accumulated_raw_value_size_ == 0 && i >= 0; --i) {
        if (MaybeInitializeFileMetaData(storage_info_.files_[level][i])) {
          storage_info_.UpdateAccumulatedStats(storage_info_.files_[level][i]);
        }
      }
    }
  }

  storage_info_.ComputeCompensatedSizes();
}

void VersionStorageInfo::ComputeCompensatedSizes() {
  static const int kDeletionWeightOnCompaction = 2;
  uint64_t average_value_size = GetAverageValueSize();

  // compute the compensated size
  for (int level = 0; level < num_levels_; level++) {
    for (auto* file_meta : files_[level]) {
      // Here we only compute compensated_file_size for those file_meta
      // which compensated_file_size is uninitialized (== 0). This is true only
      // for files that have been created right now and no other thread has
      // access to them. That's why we can safely mutate compensated_file_size.
      if (file_meta->compensated_file_size == 0) {
        file_meta->compensated_file_size = file_meta->fd.GetFileSize();
        // Here we only boost the size of deletion entries of a file only
        // when the number of deletion entries is greater than the number of
        // non-deletion entries in the file.  The motivation here is that in
        // a stable workload, the number of deletion entries should be roughly
        // equal to the number of non-deletion entries.  If we compensate the
        // size of deletion entries in a stable workload, the deletion
        // compensation logic might introduce unwanted effet which changes the
        // shape of LSM tree.
        if (file_meta->num_deletions * 2 >= file_meta->num_entries) {
          file_meta->compensated_file_size +=
              (file_meta->num_deletions * 2 - file_meta->num_entries) *
              average_value_size * kDeletionWeightOnCompaction;
        }
      }
    }
  }
}

int VersionStorageInfo::MaxInputLevel() const {
  if (compaction_style_ == kCompactionStyleLevel) {
    return num_levels() - 2;
  }
  return 0;
}

int VersionStorageInfo::MaxOutputLevel(bool allow_ingest_behind) const {
  if (allow_ingest_behind) {
    assert(num_levels() > 1);
    return num_levels() - 2;
  }
  return num_levels() - 1;
}

void VersionStorageInfo::EstimateCompactionBytesNeeded(
    const MutableCFOptions& mutable_cf_options) {
  // Only implemented for level-based compaction
  if (compaction_style_ != kCompactionStyleLevel) {
    estimated_compaction_needed_bytes_ = 0;
    return;
  }

  // Start from Level 0, if level 0 qualifies compaction to level 1,
  // we estimate the size of compaction.
  // Then we move on to the next level and see whether it qualifies compaction
  // to the next level. The size of the level is estimated as the actual size
  // on the level plus the input bytes from the previous level if there is any.
  // If it exceeds, take the exceeded bytes as compaction input and add the size
  // of the compaction size to tatal size.
  // We keep doing it to Level 2, 3, etc, until the last level and return the
  // accumulated bytes.

  uint64_t bytes_compact_to_next_level = 0;
  uint64_t level_size = 0;
  for (auto* f : files_[0]) {
    level_size += f->fd.GetFileSize();
  }
  // Level 0
  bool level0_compact_triggered = false;
  if (static_cast<int>(files_[0].size()) >=
          mutable_cf_options.level0_file_num_compaction_trigger ||
      level_size >= mutable_cf_options.max_bytes_for_level_base) {
    level0_compact_triggered = true;
    estimated_compaction_needed_bytes_ = level_size;
    bytes_compact_to_next_level = level_size;
  } else {
    estimated_compaction_needed_bytes_ = 0;
  }

  // Level 1 and up.
  uint64_t bytes_next_level = 0;
  for (int level = base_level(); level <= MaxInputLevel(); level++) {
    level_size = 0;
    if (bytes_next_level > 0) {
#ifndef NDEBUG
      uint64_t level_size2 = 0;
      for (auto* f : files_[level]) {
        level_size2 += f->fd.GetFileSize();
      }
      assert(level_size2 == bytes_next_level);
#endif
      level_size = bytes_next_level;
      bytes_next_level = 0;
    } else {
      for (auto* f : files_[level]) {
        level_size += f->fd.GetFileSize();
      }
    }
    if (level == base_level() && level0_compact_triggered) {
      // Add base level size to compaction if level0 compaction triggered.
      estimated_compaction_needed_bytes_ += level_size;
    }
    // Add size added by previous compaction
    level_size += bytes_compact_to_next_level;
    bytes_compact_to_next_level = 0;
    uint64_t level_target = MaxBytesForLevel(level);
    if (level_size > level_target) {
      bytes_compact_to_next_level = level_size - level_target;
      // Estimate the actual compaction fan-out ratio as size ratio between
      // the two levels.

      assert(bytes_next_level == 0);
      if (level + 1 < num_levels_) {
        for (auto* f : files_[level + 1]) {
          bytes_next_level += f->fd.GetFileSize();
        }
      }
      if (bytes_next_level > 0) {
        assert(level_size > 0);
        estimated_compaction_needed_bytes_ += static_cast<uint64_t>(
            static_cast<double>(bytes_compact_to_next_level) *
            (static_cast<double>(bytes_next_level) /
                 static_cast<double>(level_size) +
             1));
      }
    }
  }
}

namespace {
uint32_t GetExpiredTtlFilesCount(const ImmutableCFOptions& ioptions,
                                 const MutableCFOptions& mutable_cf_options,
                                 const std::vector<FileMetaData*>& files) {
  uint32_t ttl_expired_files_count = 0;

  int64_t _current_time;
  auto status = ioptions.env->GetCurrentTime(&_current_time);
  if (status.ok()) {
    const uint64_t current_time = static_cast<uint64_t>(_current_time);
    for (auto f : files) {
      if (!f->being_compacted && f->fd.table_reader != nullptr &&
          f->fd.table_reader->GetTableProperties() != nullptr) {
        auto creation_time =
            f->fd.table_reader->GetTableProperties()->creation_time;
        if (creation_time > 0 &&
            creation_time < (current_time -
                             mutable_cf_options.compaction_options_fifo.ttl)) {
          ttl_expired_files_count++;
        }
      }
    }
  }
  return ttl_expired_files_count;
}
}  // anonymous namespace

void VersionStorageInfo::ComputeCompactionScore(
    const ImmutableCFOptions& immutable_cf_options,
    const MutableCFOptions& mutable_cf_options) {
  for (int level = 0; level <= MaxInputLevel(); level++) {
    double score;
    if (level == 0) {
      // We treat level-0 specially by bounding the number of files
      // instead of number of bytes for two reasons:
      //
      // (1) With larger write-buffer sizes, it is nice not to do too
      // many level-0 compactions.
      //
      // (2) The files in level-0 are merged on every read and
      // therefore we wish to avoid too many files when the individual
      // file size is small (perhaps because of a small write-buffer
      // setting, or very high compression ratios, or lots of
      // overwrites/deletions).
      int num_sorted_runs = 0;
      uint64_t total_size = 0;
      for (auto* f : files_[level]) {
        if (!f->being_compacted) {
          total_size += f->compensated_file_size;
          num_sorted_runs++;
        }
      }
      if (compaction_style_ == kCompactionStyleUniversal) {
        // For universal compaction, we use level0 score to indicate
        // compaction score for the whole DB. Adding other levels as if
        // they are L0 files.
        for (int i = 1; i < num_levels(); i++) {
          if (!files_[i].empty() && !files_[i][0]->being_compacted) {
            num_sorted_runs++;
          }
        }
      }

      if (compaction_style_ == kCompactionStyleFIFO) {
        score = static_cast<double>(total_size) /
                mutable_cf_options.compaction_options_fifo.max_table_files_size;
        if (mutable_cf_options.compaction_options_fifo.allow_compaction) {
          score = std::max(
              static_cast<double>(num_sorted_runs) /
                  mutable_cf_options.level0_file_num_compaction_trigger,
              score);
        }
        if (mutable_cf_options.compaction_options_fifo.ttl > 0) {
          score = std::max(
              static_cast<double>(GetExpiredTtlFilesCount(
                  immutable_cf_options, mutable_cf_options, files_[level])),
              score);
        }

      } else {
        score = static_cast<double>(num_sorted_runs) /
                mutable_cf_options.level0_file_num_compaction_trigger;
        if (compaction_style_ == kCompactionStyleLevel && num_levels() > 1) {
          // Level-based involves L0->L0 compactions that can lead to oversized
          // L0 files. Take into account size as well to avoid later giant
          // compactions to the base level.
          double projectedl0score = static_cast<double>(total_size) /
                     mutable_cf_options.max_bytes_for_level_base;
          score = std::max(score, projectedl0score);
#ifdef INDIRECT_VALUE_SUPPORT
          // When the host Write stream outruns the compactions, score starts to grow,
          // and can grow very large.  When it gets too big, it makes all the other compaction scores
          // meaningless, and the levels do not assume reasonable proportions.  When the L0 score is X, L1 grows
          // to X times normal size before getting any compactions.  To prevent that from
          // happening, we put a limit on X.
          score = std::min(score,mutable_cf_options.compaction_score_limit_L0);
#endif
        }
      }
    } else {
      // Compute the ratio of current size to size limit.
      uint64_t level_bytes_no_compacting = 0;
      for (auto f : files_[level]) {
        if (!f->being_compacted) {
          level_bytes_no_compacting += f->compensated_file_size;
        }
      }
      score = static_cast<double>(level_bytes_no_compacting) /
              MaxBytesForLevel(level);
    }
    compaction_level_[level] = level;
    compaction_score_[level] = score;
  }

  // sort all the levels based on their score. Higher scores get listed
  // first. Use bubble sort because the number of entries are small.
  for (int i = 0; i < num_levels() - 2; i++) {
    for (int j = i + 1; j < num_levels() - 1; j++) {
      if (compaction_score_[i] < compaction_score_[j]) {
        double score = compaction_score_[i];
        int level = compaction_level_[i];
        compaction_score_[i] = compaction_score_[j];
        compaction_level_[i] = compaction_level_[j];
        compaction_score_[j] = score;
        compaction_level_[j] = level;
      }
    }
  }
  ComputeFilesMarkedForCompaction();
  ComputeBottommostFilesMarkedForCompaction();
  if (immutable_cf_options.ttl > 0) {
    ComputeExpiredTtlFiles(immutable_cf_options);
  }
  EstimateCompactionBytesNeeded(mutable_cf_options);
}

void VersionStorageInfo::ComputeFilesMarkedForCompaction() {
  files_marked_for_compaction_.clear();
  int last_qualify_level = 0;

  // Do not include files from the last level with data
  // If table properties collector suggests a file on the last level,
  // we should not move it to a new level.
  for (int level = num_levels() - 1; level >= 1; level--) {
    if (!files_[level].empty()) {
      last_qualify_level = level - 1;
      break;
    }
  }

  for (int level = 0; level <= last_qualify_level; level++) {
    for (auto* f : files_[level]) {
      if (!f->being_compacted && f->marked_for_compaction) {
        files_marked_for_compaction_.emplace_back(level, f);
      }
    }
  }
}

void VersionStorageInfo::ComputeExpiredTtlFiles(
    const ImmutableCFOptions& ioptions) {
  assert(ioptions.ttl > 0);

  expired_ttl_files_.clear();

  int64_t _current_time;
  auto status = ioptions.env->GetCurrentTime(&_current_time);
  if (!status.ok()) {
    return;
  }
  const uint64_t current_time = static_cast<uint64_t>(_current_time);

  for (int level = 0; level < num_levels() - 1; level++) {
    for (auto f : files_[level]) {
      if (!f->being_compacted && f->fd.table_reader != nullptr &&
          f->fd.table_reader->GetTableProperties() != nullptr) {
        auto creation_time =
            f->fd.table_reader->GetTableProperties()->creation_time;
        if (creation_time > 0 &&
            creation_time < (current_time - ioptions.ttl)) {
          expired_ttl_files_.emplace_back(level, f);
        }
      }
    }
  }
}

namespace {

// used to sort files by size
struct Fsize {
  size_t index;
  FileMetaData* file;
};

// Compator that is used to sort files based on their size
// In normal mode: descending size
bool CompareCompensatedSizeDescending(const Fsize& first, const Fsize& second) {
  return (first.file->compensated_file_size >
      second.file->compensated_file_size);
}
} // anonymous namespace

void VersionStorageInfo::AddFile(int level, FileMetaData* f, Logger* info_log) {
  auto* level_files = &files_[level];
  // Must not overlap
#ifndef NDEBUG
  if (level > 0 && !level_files->empty() &&
      internal_comparator_->Compare(
          (*level_files)[level_files->size() - 1]->largest, f->smallest) >= 0) {
    auto* f2 = (*level_files)[level_files->size() - 1];
    if (info_log != nullptr) {
      Error(info_log, "Adding new file %" PRIu64
                      " range (%s, %s) to level %d but overlapping "
                      "with existing file %" PRIu64 " %s %s",
            f->fd.GetNumber(), f->smallest.DebugString(true).c_str(),
            f->largest.DebugString(true).c_str(), level, f2->fd.GetNumber(),
            f2->smallest.DebugString(true).c_str(),
            f2->largest.DebugString(true).c_str());
      LogFlush(info_log);
    }
    assert(false);
  }
#else
  (void)info_log;
#endif
  f->refs++;
  level_files->push_back(f);
}

// Version::PrepareApply() need to be called before calling the function, or
// following functions called:
// 1. UpdateNumNonEmptyLevels();
// 2. CalculateBaseBytes();
// 3. UpdateFilesByCompactionPri();
// 4. GenerateFileIndexer();
// 5. GenerateLevelFilesBrief();
// 6. GenerateLevel0NonOverlapping();
// 7. GenerateBottommostFiles();
void VersionStorageInfo::SetFinalized() {
  finalized_ = true;
#ifndef NDEBUG
  if (compaction_style_ != kCompactionStyleLevel) {
    // Not level based compaction.
    return;
  }
  assert(base_level_ < 0 || num_levels() == 1 ||
         (base_level_ >= 1 && base_level_ < num_levels()));
  // Verify all levels newer than base_level are empty except L0
  for (int level = 1; level < base_level(); level++) {
    assert(NumLevelBytes(level) == 0);
  }
  uint64_t max_bytes_prev_level = 0;
  for (int level = base_level(); level < num_levels() - 1; level++) {
    if (LevelFiles(level).size() == 0) {
      continue;
    }
    assert(MaxBytesForLevel(level) >= max_bytes_prev_level);
    max_bytes_prev_level = MaxBytesForLevel(level);
  }
  int num_empty_non_l0_level = 0;
  for (int level = 0; level < num_levels(); level++) {
    assert(LevelFiles(level).size() == 0 ||
           LevelFiles(level).size() == LevelFilesBrief(level).num_files);
    if (level > 0 && NumLevelBytes(level) > 0) {
      num_empty_non_l0_level++;
    }
    if (LevelFiles(level).size() > 0) {
      assert(level < num_non_empty_levels());
    }
  }
  assert(compaction_level_.size() > 0);
  assert(compaction_level_.size() == compaction_score_.size());
#endif
}

void VersionStorageInfo::UpdateNumNonEmptyLevels() {
  num_non_empty_levels_ = num_levels_;
  for (int i = num_levels_ - 1; i >= 0; i--) {
    if (files_[i].size() != 0) {
      return;
    } else {
      num_non_empty_levels_ = i;
    }
  }
}

namespace {
// Sort `temp` based on ratio of overlapping size over file size
void SortFileByOverlappingRatio(
    const InternalKeyComparator& icmp, const std::vector<FileMetaData*>& files,
    const std::vector<FileMetaData*>& next_level_files,
    std::vector<Fsize>* temp) {
  std::unordered_map<uint64_t, uint64_t> file_to_order;
  auto next_level_it = next_level_files.begin();

  for (auto& file : files) {
    uint64_t overlapping_bytes = 0;
    // Skip files in next level that is smaller than current file
    while (next_level_it != next_level_files.end() &&
           icmp.Compare((*next_level_it)->largest, file->smallest) < 0) {
      next_level_it++;
    }

    while (next_level_it != next_level_files.end() &&
           icmp.Compare((*next_level_it)->smallest, file->largest) < 0) {
      overlapping_bytes += (*next_level_it)->fd.file_size;

      if (icmp.Compare((*next_level_it)->largest, file->largest) > 0) {
        // next level file cross large boundary of current file.
        break;
      }
      next_level_it++;
    }

    assert(file->fd.file_size != 0);
    file_to_order[file->fd.GetNumber()] =
        overlapping_bytes * 1024u / file->fd.file_size;
  }

  std::sort(temp->begin(), temp->end(),
            [&](const Fsize& f1, const Fsize& f2) -> bool {
              return file_to_order[f1.file->fd.GetNumber()] <
                     file_to_order[f2.file->fd.GetNumber()];
            });
}
}  // namespace

void VersionStorageInfo::UpdateFilesByCompactionPri(
    CompactionPri compaction_pri) {
  if (compaction_style_ == kCompactionStyleNone ||
      compaction_style_ == kCompactionStyleFIFO ||
      compaction_style_ == kCompactionStyleUniversal) {
    // don't need this
    return;
  }
  // No need to sort the highest level because it is never compacted.
#if DEBLEVEL&0x1000
printf("files by level:"); for (int level = 0; level < num_levels(); level++)printf(" %zd",files_[level].size()); printf("\n");  // scaf debug 
#endif
  for (int level = 0; level < num_levels() - 1; level++) {
    const std::vector<FileMetaData*>& files = files_[level];
    auto& files_by_compaction_pri = files_by_compaction_pri_[level];
    assert(files_by_compaction_pri.size() == 0);

    // populate a temp vector for sorting based on size
    std::vector<Fsize> temp(files.size());
    for (size_t i = 0; i < files.size(); i++) {
      temp[i].index = i;
      temp[i].file = files[i];
    }

    // sort the top number_of_files_to_sort_ based on file size
    size_t num = VersionStorageInfo::kNumberFilesToSort;
    if (num > temp.size()) {
      num = temp.size();
    }
    switch (compaction_pri) {
      case kByCompensatedSize:
#ifdef INDIRECT_VALUE_SUPPORT
        {
        // see if the current CF has VLogs, and get the scope of the result ring if so
        int ring; VLogRingRefFileno file0; VLogRingRefFileno nfiles; int32_t age_importance;
        GetVLogReshapingParms(level, &ring, &file0, &nfiles, &age_importance);
        if(file0) {
          // if there are rings for this level, include the file numbers that will be freed in the computation of which file to compact
          // We want to give preference to compactions that will free up files near the tail of the VLog, because the fragmentation added
          // by those compactions will be cleaned up earliest
          std::partial_sort(temp.begin(), temp.begin() + num, temp.end(),
                  [this,ring,file0,nfiles,age_importance](const Fsize& f1, const Fsize& f2) -> bool {
                    return GetFileVLogCompactionPriority(f1.file,ring,file0,nfiles,age_importance) > GetFileVLogCompactionPriority(f2.file,ring,file0,nfiles,age_importance);
                  });
// scaf note it appears that compactions may get dropped from level 0 into level 2, which leaves the files in level 1 old &, because we don't refigure the overlaps, with way-out-of-date avgnos
#if 0 // scaf for debug
printf("level %d ring %d file0=%zd nfiles=%zd.  ",level,ring,file0,nfiles);
size_t topn = num; if(topn>3)topn=3; printf("Top %zd files:",topn);
for(size_t i=0;i<topn;++i){
  ParsedFnameRing filering{temp[i].file->avgparentfileno};
  printf(" %2zd: index=%zd avgparent=%zd ring=%d  size=%zd comppri=%15e  ",i,temp[i].index,filering.fileno(),filering.ringno(),temp[i].file->compensated_file_size, GetFileVLogCompactionPriority(temp[i].file,ring,file0,nfiles));
}
printf("\n");
#endif
          break;
        }
        }  // fall through to non-VLog ordering if there are no VLogs
#endif
        std::partial_sort(temp.begin(), temp.begin() + num, temp.end(),
                          CompareCompensatedSizeDescending);
        break;
      case kOldestLargestSeqFirst:
        std::sort(temp.begin(), temp.end(),
                  [](const Fsize& f1, const Fsize& f2) -> bool {
                    return f1.file->largest_seqno < f2.file->largest_seqno;
                  });
        break;
      case kOldestSmallestSeqFirst:
        std::sort(temp.begin(), temp.end(),
                  [](const Fsize& f1, const Fsize& f2) -> bool {
                    return f1.file->smallest_seqno < f2.file->smallest_seqno;
                  });
        break;
      case kMinOverlappingRatio:
        SortFileByOverlappingRatio(*internal_comparator_, files_[level],
                                   files_[level + 1], &temp);
        break;
      default:
        assert(false);
    }
    assert(temp.size() == files.size());

    // initialize files_by_compaction_pri_
    for (size_t i = 0; i < temp.size(); i++) {
      files_by_compaction_pri.push_back(static_cast<int>(temp[i].index));
    }
    next_file_to_compact_by_size_[level] = 0;
    assert(files_[level].size() == files_by_compaction_pri_[level].size());
  }
}

void VersionStorageInfo::GenerateLevel0NonOverlapping() {
  assert(!finalized_);
  level0_non_overlapping_ = true;
  if (level_files_brief_.size() == 0) {
    return;
  }

  // A copy of L0 files sorted by smallest key
  std::vector<FdWithKeyRange> level0_sorted_file(
      level_files_brief_[0].files,
      level_files_brief_[0].files + level_files_brief_[0].num_files);
  std::sort(level0_sorted_file.begin(), level0_sorted_file.end(),
            [this](const FdWithKeyRange& f1, const FdWithKeyRange& f2) -> bool {
              return (internal_comparator_->Compare(f1.smallest_key,
                                                    f2.smallest_key) < 0);
            });

  for (size_t i = 1; i < level0_sorted_file.size(); ++i) {
    FdWithKeyRange& f = level0_sorted_file[i];
    FdWithKeyRange& prev = level0_sorted_file[i - 1];
    if (internal_comparator_->Compare(prev.largest_key, f.smallest_key) >= 0) {
      level0_non_overlapping_ = false;
      break;
    }
  }
}

void VersionStorageInfo::GenerateBottommostFiles() {
  assert(!finalized_);
  assert(bottommost_files_.empty());
  for (size_t level = 0; level < level_files_brief_.size(); ++level) {
    for (size_t file_idx = 0; file_idx < level_files_brief_[level].num_files;
         ++file_idx) {
      const FdWithKeyRange& f = level_files_brief_[level].files[file_idx];
      int l0_file_idx;
      if (level == 0) {
        l0_file_idx = static_cast<int>(file_idx);
      } else {
        l0_file_idx = -1;
      }
      if (!RangeMightExistAfterSortedRun(f.smallest_key, f.largest_key,
                                         static_cast<int>(level),
                                         l0_file_idx)) {
        bottommost_files_.emplace_back(static_cast<int>(level),
                                       f.file_metadata);
      }
    }
  }
}

void VersionStorageInfo::UpdateOldestSnapshot(SequenceNumber seqnum) {
  assert(seqnum >= oldest_snapshot_seqnum_);
  oldest_snapshot_seqnum_ = seqnum;
  if (oldest_snapshot_seqnum_ > bottommost_files_mark_threshold_) {
    ComputeBottommostFilesMarkedForCompaction();
  }
}

void VersionStorageInfo::ComputeBottommostFilesMarkedForCompaction() {
  bottommost_files_marked_for_compaction_.clear();
  bottommost_files_mark_threshold_ = kMaxSequenceNumber;
  for (auto& level_and_file : bottommost_files_) {
    if (!level_and_file.second->being_compacted &&
        level_and_file.second->largest_seqno != 0 &&
        level_and_file.second->num_deletions > 1) {
      // largest_seqno might be nonzero due to containing the final key in an
      // earlier compaction, whose seqnum we didn't zero out. Multiple deletions
      // ensures the file really contains deleted or overwritten keys.
      if (level_and_file.second->largest_seqno < oldest_snapshot_seqnum_) {
        bottommost_files_marked_for_compaction_.push_back(level_and_file);
      } else {
        bottommost_files_mark_threshold_ =
            std::min(bottommost_files_mark_threshold_,
                     level_and_file.second->largest_seqno);
      }
    }
  }
}

void Version::Ref() {
  ++refs_;
#if DEBLEVEL&256
printf("Version   Ref %p new refs=%d\n",this,refs_);
#endif
}

bool Version::Unref() {
  assert(refs_ >= 1);

  --refs_;
#if DEBLEVEL&256
printf("Version Unref %p new refs=%d\n",this,refs_);
#endif
  if (refs_ == 0) {
    delete this;
    return true;
  }
  return false;
}

bool VersionStorageInfo::OverlapInLevel(int level,
                                        const Slice* smallest_user_key,
                                        const Slice* largest_user_key) {
  if (level >= num_non_empty_levels_) {
    // empty level, no overlap
    return false;
  }
  return SomeFileOverlapsRange(*internal_comparator_, (level > 0),
                               level_files_brief_[level], smallest_user_key,
                               largest_user_key);
}

// Store in "*inputs" all files in "level" that overlap [begin,end]
// If hint_index is specified, then it points to a file in the
// overlapping range.
// The file_index returns a pointer to any file in an overlapping range.
void VersionStorageInfo::GetOverlappingInputs(
    int level, const InternalKey* begin, const InternalKey* end,
    std::vector<FileMetaData*>* inputs, int hint_index, int* file_index,
    bool expand_range) const {
  if (level >= num_non_empty_levels_) {
    // this level is empty, no overlapping inputs
    return;
  }

  inputs->clear();
  Slice user_begin, user_end;
  if (begin != nullptr) {
    user_begin = begin->user_key();
  }
  if (end != nullptr) {
    user_end = end->user_key();
  }
  if (file_index) {
    *file_index = -1;
  }
  const Comparator* user_cmp = user_comparator_;
  if (begin != nullptr && end != nullptr && level > 0) {
    GetOverlappingInputsRangeBinarySearch(level, user_begin, user_end, inputs,
                                          hint_index, file_index);
    return;
  }

  for (size_t i = 0; i < level_files_brief_[level].num_files; ) {
    FdWithKeyRange* f = &(level_files_brief_[level].files[i++]);
    const Slice file_start = ExtractUserKey(f->smallest_key);
    const Slice file_limit = ExtractUserKey(f->largest_key);
    if (begin != nullptr && user_cmp->Compare(file_limit, user_begin) < 0) {
      // "f" is completely before specified range; skip it
    } else if (end != nullptr && user_cmp->Compare(file_start, user_end) > 0) {
      // "f" is completely after specified range; skip it
    } else {
      inputs->push_back(files_[level][i-1]);
      if (level == 0 && expand_range) {
        // Level-0 files may overlap each other.  So check if the newly
        // added file has expanded the range.  If so, restart search.
        if (begin != nullptr && user_cmp->Compare(file_start, user_begin) < 0) {
          user_begin = file_start;
          inputs->clear();
          i = 0;
        } else if (end != nullptr
            && user_cmp->Compare(file_limit, user_end) > 0) {
          user_end = file_limit;
          inputs->clear();
          i = 0;
        }
      } else if (file_index) {
        *file_index = static_cast<int>(i) - 1;
      }
    }
  }
}

// Store in "*inputs" files in "level" that within range [begin,end]
// Guarantee a "clean cut" boundary between the files in inputs
// and the surrounding files and the maxinum number of files.
// This will ensure that no parts of a key are lost during compaction.
// If hint_index is specified, then it points to a file in the range.
// The file_index returns a pointer to any file in an overlapping range.
void VersionStorageInfo::GetCleanInputsWithinInterval(
    int level, const InternalKey* begin, const InternalKey* end,
    std::vector<FileMetaData*>* inputs, int hint_index, int* file_index) const {
  inputs->clear();
  if (file_index) {
    *file_index = -1;
  }
  if (level >= num_non_empty_levels_ || level == 0 ||
      level_files_brief_[level].num_files == 0) {
    // this level is empty, no inputs within range
    // also don't support clean input interval within L0
    return;
  }

  Slice user_begin, user_end;
  const auto& level_files = level_files_brief_[level];
  if (begin == nullptr) {
    user_begin = ExtractUserKey(level_files.files[0].smallest_key);
  } else {
    user_begin = begin->user_key();
  }
  if (end == nullptr) {
    user_end = ExtractUserKey(
        level_files.files[level_files.num_files - 1].largest_key);
  } else {
    user_end = end->user_key();
  }
  GetOverlappingInputsRangeBinarySearch(level, user_begin, user_end, inputs,
                                        hint_index, file_index,
                                        true /* within_interval */);
}

// Store in "*inputs" all files in "level" that overlap [begin,end]
// Employ binary search to find at least one file that overlaps the
// specified range. From that file, iterate backwards and
// forwards to find all overlapping files.
// if within_range is set, then only store the maximum clean inputs
// within range [begin, end]. "clean" means there is a boudnary
// between the files in "*inputs" and the surrounding files
void VersionStorageInfo::GetOverlappingInputsRangeBinarySearch(
    int level, const Slice& user_begin, const Slice& user_end,
    std::vector<FileMetaData*>* inputs, int hint_index, int* file_index,
    bool within_interval) const {
  assert(level > 0);
  int min = 0;
  int mid = 0;
  int max = static_cast<int>(files_[level].size()) - 1;
  bool foundOverlap = false;
  const Comparator* user_cmp = user_comparator_;

  // if the caller already knows the index of a file that has overlap,
  // then we can skip the binary search.
  if (hint_index != -1) {
    mid = hint_index;
    foundOverlap = true;
  }

  while (!foundOverlap && min <= max) {
    mid = (min + max)/2;
    FdWithKeyRange* f = &(level_files_brief_[level].files[mid]);
    const Slice file_start = ExtractUserKey(f->smallest_key);
    const Slice file_limit = ExtractUserKey(f->largest_key);
    if ((!within_interval && user_cmp->Compare(file_limit, user_begin) < 0) ||
        (within_interval && user_cmp->Compare(file_start, user_begin) < 0)) {
      min = mid + 1;
    } else if ((!within_interval &&
                user_cmp->Compare(user_end, file_start) < 0) ||
               (within_interval &&
                user_cmp->Compare(user_end, file_limit) < 0)) {
      max = mid - 1;
    } else {
      foundOverlap = true;
      break;
    }
  }

  // If there were no overlapping files, return immediately.
  if (!foundOverlap) {
    return;
  }
  // returns the index where an overlap is found
  if (file_index) {
    *file_index = mid;
  }

  int start_index, end_index;
  if (within_interval) {
    ExtendFileRangeWithinInterval(level, user_begin, user_end, mid, &start_index,
                                  &end_index);
  } else {
    ExtendFileRangeOverlappingInterval(level, user_begin, user_end, mid,
                                       &start_index, &end_index);
    assert(end_index >= start_index);
  }
  // insert overlapping files into vector
  for (int i = start_index; i <= end_index; i++) {
    inputs->push_back(files_[level][i]);
  }
}

// Store in *start_index and *end_index the range of all files in
// "level" that overlap [begin,end]
// The mid_index specifies the index of at least one file that
// overlaps the specified range. From that file, iterate backward
// and forward to find all overlapping files.
// Use FileLevel in searching, make it faster
void VersionStorageInfo::ExtendFileRangeOverlappingInterval(
    int level, const Slice& user_begin, const Slice& user_end,
    unsigned int mid_index, int* start_index, int* end_index) const {
  const Comparator* user_cmp = user_comparator_;
  const FdWithKeyRange* files = level_files_brief_[level].files;
#ifndef NDEBUG
  {
    // assert that the file at mid_index overlaps with the range
    assert(mid_index < level_files_brief_[level].num_files);
    const FdWithKeyRange* f = &files[mid_index];
    const Slice fstart = ExtractUserKey(f->smallest_key);
    const Slice flimit = ExtractUserKey(f->largest_key);
    if (user_cmp->Compare(fstart, user_begin) >= 0) {
      assert(user_cmp->Compare(fstart, user_end) <= 0);
    } else {
      assert(user_cmp->Compare(flimit, user_begin) >= 0);
    }
  }
#endif
  *start_index = mid_index + 1;
  *end_index = mid_index;
  int count __attribute__((__unused__));
  count = 0;

  // check backwards from 'mid' to lower indices
  for (int i = mid_index; i >= 0 ; i--) {
    const FdWithKeyRange* f = &files[i];
    const Slice file_limit = ExtractUserKey(f->largest_key);
    if (user_cmp->Compare(file_limit, user_begin) >= 0) {
      *start_index = i;
      assert((count++, true));
    } else {
      break;
    }
  }
  // check forward from 'mid+1' to higher indices
  for (unsigned int i = mid_index+1;
       i < level_files_brief_[level].num_files; i++) {
    const FdWithKeyRange* f = &files[i];
    const Slice file_start = ExtractUserKey(f->smallest_key);
    if (user_cmp->Compare(file_start, user_end) <= 0) {
      assert((count++, true));
      *end_index = i;
    } else {
      break;
    }
  }
  assert(count == *end_index - *start_index + 1);
}

// Store in *start_index and *end_index the clean range of all files in
// "level" within [begin,end]
// The mid_index specifies the index of at least one file within
// the specified range. From that file, iterate backward
// and forward to find all overlapping files and then "shrink" to
// the clean range required.
// Use FileLevel in searching, make it faster
void VersionStorageInfo::ExtendFileRangeWithinInterval(
    int level, const Slice& user_begin, const Slice& user_end,
    unsigned int mid_index, int* start_index, int* end_index) const {
  assert(level != 0);
  const Comparator* user_cmp = user_comparator_;
  const FdWithKeyRange* files = level_files_brief_[level].files;
#ifndef NDEBUG
  {
    // assert that the file at mid_index is within the range
    assert(mid_index < level_files_brief_[level].num_files);
    const FdWithKeyRange* f = &files[mid_index];
    const Slice fstart = ExtractUserKey(f->smallest_key);
    const Slice flimit = ExtractUserKey(f->largest_key);
    assert(user_cmp->Compare(fstart, user_begin) >= 0 &&
           user_cmp->Compare(flimit, user_end) <= 0);
  }
#endif
  ExtendFileRangeOverlappingInterval(level, user_begin, user_end, mid_index,
                                     start_index, end_index);
  int left = *start_index;
  int right = *end_index;
  // shrink from left to right
  while (left <= right) {
    const Slice& first_key_in_range = ExtractUserKey(files[left].smallest_key);
    if (user_cmp->Compare(first_key_in_range, user_begin) < 0) {
      left++;
      continue;
    }
    if (left > 0) {  // If not first file
      const Slice& last_key_before =
          ExtractUserKey(files[left - 1].largest_key);
      if (user_cmp->Equal(first_key_in_range, last_key_before)) {
        // The first user key in range overlaps with the previous file's last
        // key
        left++;
        continue;
      }
    }
    break;
  }
  // shrink from right to left
  while (left <= right) {
    const Slice last_key_in_range = ExtractUserKey(files[right].largest_key);
    if (user_cmp->Compare(last_key_in_range, user_end) > 0) {
      right--;
      continue;
    }
    if (right < static_cast<int>(level_files_brief_[level].num_files) -
                    1) {  // If not the last file
      const Slice first_key_after =
          ExtractUserKey(files[right + 1].smallest_key);
      if (user_cmp->Equal(last_key_in_range, first_key_after)) {
        // The last user key in range overlaps with the next file's first key
        right--;
        continue;
      }
    }
    break;
  }

  *start_index = left;
  *end_index = right;
}

uint64_t VersionStorageInfo::NumLevelBytes(int level) const {
  assert(level >= 0);
  assert(level < num_levels());
  return TotalFileSize(files_[level]);
}

const char* VersionStorageInfo::LevelSummary(
    LevelSummaryStorage* scratch) const {
  int len = 0;
  if (compaction_style_ == kCompactionStyleLevel && num_levels() > 1) {
    assert(base_level_ < static_cast<int>(level_max_bytes_.size()));
    len = snprintf(scratch->buffer, sizeof(scratch->buffer),
                   "base level %d max bytes base %" PRIu64 " ", base_level_,
                   level_max_bytes_[base_level_]);
  }
  len +=
      snprintf(scratch->buffer + len, sizeof(scratch->buffer) - len, "files[");
  for (int i = 0; i < num_levels(); i++) {
    int sz = sizeof(scratch->buffer) - len;
    int ret = snprintf(scratch->buffer + len, sz, "%d ", int(files_[i].size()));
    if (ret < 0 || ret >= sz) break;
    len += ret;
  }
  if (len > 0) {
    // overwrite the last space
    --len;
  }
  len += snprintf(scratch->buffer + len, sizeof(scratch->buffer) - len,
                  "] max score %.2f", compaction_score_[0]);

  if (!files_marked_for_compaction_.empty()) {
    snprintf(scratch->buffer + len, sizeof(scratch->buffer) - len,
             " (%" ROCKSDB_PRIszt " files need compaction)",
             files_marked_for_compaction_.size());
  }

  return scratch->buffer;
}

const char* VersionStorageInfo::LevelFileSummary(FileSummaryStorage* scratch,
                                                 int level) const {
  int len = snprintf(scratch->buffer, sizeof(scratch->buffer), "files_size[");
  for (const auto& f : files_[level]) {
    int sz = sizeof(scratch->buffer) - len;
    char sztxt[16];
    AppendHumanBytes(f->fd.GetFileSize(), sztxt, sizeof(sztxt));
    int ret = snprintf(scratch->buffer + len, sz,
                       "#%" PRIu64 "(seq=%" PRIu64 ",sz=%s,%d) ",
                       f->fd.GetNumber(), f->smallest_seqno, sztxt,
                       static_cast<int>(f->being_compacted));
    if (ret < 0 || ret >= sz)
      break;
    len += ret;
  }
  // overwrite the last space (only if files_[level].size() is non-zero)
  if (files_[level].size() && len > 0) {
    --len;
  }
  snprintf(scratch->buffer + len, sizeof(scratch->buffer) - len, "]");
  return scratch->buffer;
}

int64_t VersionStorageInfo::MaxNextLevelOverlappingBytes() {
  uint64_t result = 0;
  std::vector<FileMetaData*> overlaps;
  for (int level = 1; level < num_levels() - 1; level++) {
    for (const auto& f : files_[level]) {
      GetOverlappingInputs(level + 1, &f->smallest, &f->largest, &overlaps);
      const uint64_t sum = TotalFileSize(overlaps);
      if (sum > result) {
        result = sum;
      }
    }
  }
  return result;
}

uint64_t VersionStorageInfo::MaxBytesForLevel(int level) const {
  // Note: the result for level zero is not really used since we set
  // the level-0 compaction threshold based on number of files.
  assert(level >= 0);
  assert(level < static_cast<int>(level_max_bytes_.size()));
  return level_max_bytes_[level];
}

void VersionStorageInfo::CalculateBaseBytes(const ImmutableCFOptions& ioptions,
                                            const MutableCFOptions& options) {
  // Special logic to set number of sorted runs.
  // It is to match the previous behavior when all files are in L0.
  int num_l0_count = static_cast<int>(files_[0].size());
  if (compaction_style_ == kCompactionStyleUniversal) {
    // For universal compaction, we use level0 score to indicate
    // compaction score for the whole DB. Adding other levels as if
    // they are L0 files.
    for (int i = 1; i < num_levels(); i++) {
      if (!files_[i].empty()) {
        num_l0_count++;
      }
    }
  }
  set_l0_delay_trigger_count(num_l0_count);

  level_max_bytes_.resize(ioptions.num_levels);
  if (!ioptions.level_compaction_dynamic_level_bytes) {
    base_level_ = (ioptions.compaction_style == kCompactionStyleLevel) ? 1 : -1;

    // Calculate for static bytes base case
    for (int i = 0; i < ioptions.num_levels; ++i) {
      if (i == 0 && ioptions.compaction_style == kCompactionStyleUniversal) {
        level_max_bytes_[i] = options.max_bytes_for_level_base;
      } else if (i > 1) {
        level_max_bytes_[i] = MultiplyCheckOverflow(
            MultiplyCheckOverflow(level_max_bytes_[i - 1],
                                  options.max_bytes_for_level_multiplier),
            options.MaxBytesMultiplerAdditional(i - 1));
      } else {
        level_max_bytes_[i] = options.max_bytes_for_level_base;
      }
    }
  } else {
    uint64_t max_level_size = 0;

    int first_non_empty_level = -1;
    // Find size of non-L0 level of most data.
    // Cannot use the size of the last level because it can be empty or less
    // than previous levels after compaction.
    for (int i = 1; i < num_levels_; i++) {
      uint64_t total_size = 0;
      for (const auto& f : files_[i]) {
        total_size += f->fd.GetFileSize();
      }
      if (total_size > 0 && first_non_empty_level == -1) {
        first_non_empty_level = i;
      }
      if (total_size > max_level_size) {
        max_level_size = total_size;
      }
    }

    // Prefill every level's max bytes to disallow compaction from there.
    for (int i = 0; i < num_levels_; i++) {
      level_max_bytes_[i] = std::numeric_limits<uint64_t>::max();
    }

    if (max_level_size == 0) {
      // No data for L1 and up. L0 compacts to last level directly.
      // No compaction from L1+ needs to be scheduled.
      base_level_ = num_levels_ - 1;
    } else {
      uint64_t base_bytes_max = options.max_bytes_for_level_base;
      uint64_t base_bytes_min = static_cast<uint64_t>(
          base_bytes_max / options.max_bytes_for_level_multiplier);

      // Try whether we can make last level's target size to be max_level_size
      uint64_t cur_level_size = max_level_size;
      for (int i = num_levels_ - 2; i >= first_non_empty_level; i--) {
        // Round up after dividing
        cur_level_size = static_cast<uint64_t>(
            cur_level_size / options.max_bytes_for_level_multiplier);
      }

      // Calculate base level and its size.
      uint64_t base_level_size;
      if (cur_level_size <= base_bytes_min) {
        // Case 1. If we make target size of last level to be max_level_size,
        // target size of the first non-empty level would be smaller than
        // base_bytes_min. We set it be base_bytes_min.
        base_level_size = base_bytes_min + 1U;
        base_level_ = first_non_empty_level;
        ROCKS_LOG_WARN(ioptions.info_log,
                       "More existing levels in DB than needed. "
                       "max_bytes_for_level_multiplier may not be guaranteed.");
      } else {
        // Find base level (where L0 data is compacted to).
        base_level_ = first_non_empty_level;
        while (base_level_ > 1 && cur_level_size > base_bytes_max) {
          --base_level_;
          cur_level_size = static_cast<uint64_t>(
              cur_level_size / options.max_bytes_for_level_multiplier);
        }
        if (cur_level_size > base_bytes_max) {
          // Even L1 will be too large
          assert(base_level_ == 1);
          base_level_size = base_bytes_max;
        } else {
          base_level_size = cur_level_size;
        }
      }

      uint64_t level_size = base_level_size;
      for (int i = base_level_; i < num_levels_; i++) {
        if (i > base_level_) {
          level_size = MultiplyCheckOverflow(
              level_size, options.max_bytes_for_level_multiplier);
        }
        // Don't set any level below base_bytes_max. Otherwise, the LSM can
        // assume an hourglass shape where L1+ sizes are smaller than L0. This
        // causes compaction scoring, which depends on level sizes, to favor L1+
        // at the expense of L0, which may fill up and stall.
        level_max_bytes_[i] = std::max(level_size, base_bytes_max);
      }
    }
  }
}

uint64_t VersionStorageInfo::EstimateLiveDataSize() const {
  // Estimate the live data size by adding up the size of the last level for all
  // key ranges. Note: Estimate depends on the ordering of files in level 0
  // because files in level 0 can be overlapping.
  uint64_t size = 0;

  auto ikey_lt = [this](InternalKey* x, InternalKey* y) {
    return internal_comparator_->Compare(*x, *y) < 0;
  };
  // (Ordered) map of largest keys in non-overlapping files
  std::map<InternalKey*, FileMetaData*, decltype(ikey_lt)> ranges(ikey_lt);

  for (int l = num_levels_ - 1; l >= 0; l--) {
    bool found_end = false;
    for (auto file : files_[l]) {
      // Find the first file where the largest key is larger than the smallest
      // key of the current file. If this file does not overlap with the
      // current file, none of the files in the map does. If there is
      // no potential overlap, we can safely insert the rest of this level
      // (if the level is not 0) into the map without checking again because
      // the elements in the level are sorted and non-overlapping.
      auto lb = (found_end && l != 0) ?
        ranges.end() : ranges.lower_bound(&file->smallest);
      found_end = (lb == ranges.end());
      if (found_end || internal_comparator_->Compare(
            file->largest, (*lb).second->smallest) < 0) {
          ranges.emplace_hint(lb, &file->largest, file);
          size += file->fd.file_size;
      }
    }
  }
  return size;
}

bool VersionStorageInfo::RangeMightExistAfterSortedRun(
    const Slice& smallest_key, const Slice& largest_key, int last_level,
    int last_l0_idx) {
  assert((last_l0_idx != -1) == (last_level == 0));
  // TODO(ajkr): this preserves earlier behavior where we considered an L0 file
  // bottommost only if it's the oldest L0 file and there are no files on older
  // levels. It'd be better to consider it bottommost if there's no overlap in
  // older levels/files.
  if (last_level == 0 &&
      last_l0_idx != static_cast<int>(LevelFiles(0).size() - 1)) {
    return true;
  }

  // Checks whether there are files living beyond the `last_level`. If lower
  // levels have files, it checks for overlap between [`smallest_key`,
  // `largest_key`] and those files. Bottomlevel optimizations can be made if
  // there are no files in lower levels or if there is no overlap with the files
  // in the lower levels.
  for (int level = last_level + 1; level < num_levels(); level++) {
    // The range is not in the bottommost level if there are files in lower
    // levels when the `last_level` is 0 or if there are files in lower levels
    // which overlap with [`smallest_key`, `largest_key`].
    if (files_[level].size() > 0 &&
        (last_level == 0 ||
         OverlapInLevel(level, &smallest_key, &largest_key))) {
      return true;
    }
  }
  return false;
}

void Version::AddLiveFiles(std::vector<FileDescriptor>* live) {
  for (int level = 0; level < storage_info_.num_levels(); level++) {
    const std::vector<FileMetaData*>& files = storage_info_.files_[level];
    for (const auto& file : files) {
      live->push_back(file->fd);
    }
  }
}

std::string Version::DebugString(bool hex, bool print_stats) const {
  std::string r;
  for (int level = 0; level < storage_info_.num_levels_; level++) {
    // E.g.,
    //   --- level 1 ---
    //   17:123['a' .. 'd']
    //   20:43['e' .. 'g']
    //
    // if print_stats=true:
    //   17:123['a' .. 'd'](4096)
    r.append("--- level ");
    AppendNumberTo(&r, level);
    r.append(" --- version# ");
    AppendNumberTo(&r, version_number_);
    r.append(" ---\n");
    const std::vector<FileMetaData*>& files = storage_info_.files_[level];
    for (size_t i = 0; i < files.size(); i++) {
      r.push_back(' ');
      AppendNumberTo(&r, files[i]->fd.GetNumber());
      r.push_back(':');
      AppendNumberTo(&r, files[i]->fd.GetFileSize());
      r.append("[");
      r.append(files[i]->smallest.DebugString(hex));
      r.append(" .. ");
      r.append(files[i]->largest.DebugString(hex));
      r.append("]");
      if (print_stats) {
        r.append("(");
        r.append(ToString(
            files[i]->stats.num_reads_sampled.load(std::memory_order_relaxed)));
        r.append(")");
      }
      r.append("\n");
    }
  }
  return r;
}

// this is used to batch writes to the manifest file
struct VersionSet::ManifestWriter {
  Status status;
  bool done;
  InstrumentedCondVar cv;
  ColumnFamilyData* cfd;
  const autovector<VersionEdit*>& edit_list;

  explicit ManifestWriter(InstrumentedMutex* mu, ColumnFamilyData* _cfd,
                          const autovector<VersionEdit*>& e)
      : done(false), cv(mu), cfd(_cfd), edit_list(e) {}
};

VersionSet::VersionSet(const std::string& dbname,
                       const ImmutableDBOptions* _db_options,
                       const EnvOptions& storage_options, Cache* table_cache,
                       WriteBufferManager* write_buffer_manager,
                       WriteController* write_controller)
    : column_family_set_(
          new ColumnFamilySet(dbname, _db_options, storage_options, table_cache,
                              write_buffer_manager, write_controller)),
      env_(_db_options->env),
      dbname_(dbname),
      db_options_(_db_options),
      next_file_number_(2),
      manifest_file_number_(0),  // Filled by Recover()
      options_file_number_(0),
      pending_manifest_file_number_(0),
      last_sequence_(0),
      last_allocated_sequence_(0),
      last_published_sequence_(0),
      prev_log_number_(0),
      current_version_number_(0),
      manifest_file_size_(0),
      env_options_(storage_options) {}

void CloseTables(void* ptr, size_t) {
  TableReader* table_reader = reinterpret_cast<TableReader*>(ptr);
  table_reader->Close();
}

VersionSet::~VersionSet() {
  // we need to delete column_family_set_ because its destructor depends on
  // VersionSet
  Cache* table_cache = column_family_set_->get_table_cache();
  table_cache->ApplyToAllCacheEntries(&CloseTables, false /* thread_safe */);
  column_family_set_.reset();
  for (auto& file : obsolete_files_) {
    if (file.metadata->table_reader_handle) {
      table_cache->Release(file.metadata->table_reader_handle);
      TableCache::Evict(table_cache, file.metadata->fd.GetNumber());
    }
<<<<<<< HEAD
#ifdef INDIRECT_VALUE_SUPPORT
    // The SST is about to be deleted.  Remove it from any VLog queues it is attached to.
    // We have to do this explicitly rather than in a destructor because FileMetaData blocks get copied & put on queues
    // with no regard for ownership.  Rather than try to enforce no-copy semantics everywhere we root out all the delete calls and put this there
    if(file->vlog){
      file->vlog->AcquireLock();
        if(file->vlog->cfd_exists())file->vlog->VLogSstDelete(*file);
      file->vlog->ReleaseLock();
    }
    // The test for cfd_exists() is to cover a sporadic problem when the database closes while a file is waiting to be deleted.
    // The cfd may be removed before we mark the VLogRings, and then we crash if we try to mark the VLogRings, because that refers to
    // the cfd.  It is safe to ignore the deletion, because when the database is recovered it will simply not contain the file.
    // No such protection is needed lest the VLog be deleted before the cfd, because we use shared_ptrs for the VLog, and the file
    // is holding one; thus the VLog cannot go away early.
    //
    // In case the CF is being deleted at the same time we try to remove this file, we use the lock on the VLog to prevent a race.
    //
    // it is possible that files on the added list were never actually added to the rings.  Those files will
    // not have a vlog pointer so we won't try to take them off the rings.
#endif
    delete file;
=======
    file.DeleteMetadata();
>>>>>>> 5e019aff
  }
  obsolete_files_.clear();
}
//INDIRECTTODO
void VersionSet::AppendVersion(ColumnFamilyData* column_family_data,
                               Version* v) {
  // compute new compaction score
  v->storage_info()->ComputeCompactionScore(
      *column_family_data->ioptions(),
      *column_family_data->GetLatestMutableCFOptions());

  // Mark v finalized
  v->storage_info_.SetFinalized();

  // Make "v" current
  assert(v->refs_ == 0);
  Version* current = column_family_data->current();
  assert(v != current);
  if (current != nullptr) {
    assert(current->refs_ > 0);
    current->Unref();
  }
  column_family_data->SetCurrent(v);
  v->Ref();

  // Append to linked list
  v->prev_ = column_family_data->dummy_versions()->prev_;
  v->next_ = column_family_data->dummy_versions();
  v->prev_->next_ = v;
  v->next_->prev_ = v;
}

Status VersionSet::LogAndApply(ColumnFamilyData* column_family_data,
                               const MutableCFOptions& mutable_cf_options,
                               const autovector<VersionEdit*>& edit_list,
                               InstrumentedMutex* mu, Directory* db_directory,
                               bool new_descriptor_log,
                               const ColumnFamilyOptions* new_cf_options) {
  mu->AssertHeld();
  // num of edits
  auto num_edits = edit_list.size();
  if (num_edits == 0) {
    return Status::OK();
  } else if (num_edits > 1) {
#ifndef NDEBUG
    // no group commits for column family add or drop
    for (auto& edit : edit_list) {
      assert(!edit->IsColumnFamilyManipulation());
    }
#endif
  }

  // column_family_data can be nullptr only if this is column_family_add.
  // in that case, we also need to specify ColumnFamilyOptions
  if (column_family_data == nullptr) {
    assert(num_edits == 1);
    assert(edit_list[0]->is_column_family_add_);
    assert(new_cf_options != nullptr);
  }

  // queue our request
  ManifestWriter w(mu, column_family_data, edit_list);
  manifest_writers_.push_back(&w);
  while (!w.done && &w != manifest_writers_.front()) {
    w.cv.Wait();
  }
  if (w.done) {
    return w.status;
  }
  if (column_family_data != nullptr && column_family_data->IsDropped()) {
    // if column family is dropped by the time we get here, no need to write
    // anything to the manifest
    manifest_writers_.pop_front();
    // Notify new head of write queue
    if (!manifest_writers_.empty()) {
      manifest_writers_.front()->cv.Signal();
    }
    // we steal this code to also inform about cf-drop
    return Status::ShutdownInProgress();
  }

  autovector<VersionEdit*> batch_edits;
  Version* v = nullptr;
  std::unique_ptr<BaseReferencedVersionBuilder> builder_guard(nullptr);
#ifdef INDIRECT_VALUE_SUPPORT
  std::vector<VLogRingRestartInfo> accum_vlog_edits;
#endif

  // process all requests in the queue
  ManifestWriter* last_writer = &w;
  assert(!manifest_writers_.empty());
  assert(manifest_writers_.front() == &w);
  if (w.edit_list.front()->IsColumnFamilyManipulation()) {
    // no group commits for column family add or drop
    LogAndApplyCFHelper(w.edit_list.front());
    batch_edits.push_back(w.edit_list.front());
  } else {
    v = new Version(column_family_data, this, env_options_, mutable_cf_options,
                    current_version_number_++);
    builder_guard.reset(new BaseReferencedVersionBuilder(column_family_data));
    auto* builder = builder_guard->version_builder();
    for (const auto& writer : manifest_writers_) {
      if (writer->edit_list.front()->IsColumnFamilyManipulation() ||
          writer->cfd->GetID() != column_family_data->GetID()) {
        // no group commits for column family add or drop
        // also, group commits across column families are not supported
        break;
      }
      last_writer = writer;
      for (const auto& edit : writer->edit_list) {
        LogAndApplyHelper(column_family_data, builder, v, edit, mu);
        batch_edits.push_back(edit);
      }
    }
    builder->SaveTo(v->storage_info(),column_family_data);
#ifdef INDIRECT_VALUE_SUPPORT
    accum_vlog_edits = builder->VLogAdditions();  // save the VLog edits to be applied later
#endif
  }

  // Initialize new descriptor log file if necessary by creating
  // a temporary file that contains a snapshot of the current version.
  uint64_t new_manifest_file_size = 0;
  Status s;

  assert(pending_manifest_file_number_ == 0);
  if (!descriptor_log_ ||
      manifest_file_size_ > db_options_->max_manifest_file_size) {
    pending_manifest_file_number_ = NewFileNumber();
    batch_edits.back()->SetNextFile(next_file_number_.load());
    new_descriptor_log = true;
  } else {
    pending_manifest_file_number_ = manifest_file_number_;
  }

  if (new_descriptor_log) {
    // if we're writing out new snapshot make sure to persist max column family
    if (column_family_set_->GetMaxColumnFamily() > 0) {
      w.edit_list.front()->SetMaxColumnFamily(
          column_family_set_->GetMaxColumnFamily());
    }
  }

  // Unlock during expensive operations. New writes cannot get here
  // because &w is ensuring that all new writes get queued.
  {
    EnvOptions opt_env_opts = env_->OptimizeForManifestWrite(env_options_);
    // Before releasing mutex, make a copy of mutable_cf_options and pass to
    // `PrepareApply` to avoided a potential data race with backgroundflush
    MutableCFOptions mutable_cf_options_copy(mutable_cf_options);
    mu->Unlock();

    TEST_SYNC_POINT("VersionSet::LogAndApply:WriteManifest");
    if (!w.edit_list.front()->IsColumnFamilyManipulation() &&
        this->GetColumnFamilySet()->get_table_cache()->GetCapacity() ==
            TableCache::kInfiniteCapacity) {
      // unlimited table cache. Pre-load table handle now.
      // Need to do it out of the mutex.
      builder_guard->version_builder()->LoadTableHandlers(
          column_family_data->internal_stats(),
          column_family_data->ioptions()->optimize_filters_for_hits,
          true /* prefetch_index_and_filter_in_cache */,
          mutable_cf_options.prefix_extractor.get());
    }

    // This is fine because everything inside of this block is serialized --
    // only one thread can be here at the same time
    if (new_descriptor_log) {
      // create manifest file
      ROCKS_LOG_INFO(db_options_->info_log, "Creating manifest %" PRIu64 "\n",
                     pending_manifest_file_number_);
      unique_ptr<WritableFile> descriptor_file;
      s = NewWritableFile(
          env_, DescriptorFileName(dbname_, pending_manifest_file_number_),
          &descriptor_file, opt_env_opts);
      if (s.ok()) {
        descriptor_file->SetPreallocationBlockSize(
            db_options_->manifest_preallocation_size);

        unique_ptr<WritableFileWriter> file_writer(
            new WritableFileWriter(std::move(descriptor_file), opt_env_opts));
        descriptor_log_.reset(
            new log::Writer(std::move(file_writer), 0, false));
        s = WriteSnapshot(descriptor_log_.get());
      }
    }

    if (!w.edit_list.front()->IsColumnFamilyManipulation()) {
      // This is cpu-heavy operations, which should be called outside mutex.
      v->PrepareApply(mutable_cf_options_copy, true);
    }

#ifdef INDIRECT_VALUE_SUPPORT
    // Update the VLog information: the list of files and size/frag thereof.  We wait till here because
    // this information is kept for the database as a whole, not part of any Version.  We have (possibly) just
    // completed writing out the entire old Version, before the current edit, and as part of that write we
    // needed to include the VLog status before the current edit.  Presently we will write out the current
    // edits.  So, to make sure we don't apply an edit twice, we must NOT include the VLog edits in
    // the Snapshot we just created.
    //
    // The VLog changes include deleting files that have passed out of the new Version.  These files are
    // detected here.  These changes must be put into both the current database and the manifest.  We do this
    // by folding them into the last edit_batch entry and also the current CF.
    if(column_family_data!=nullptr) {  // if the column doesn't exist yet, don't collect stats on it.  Do if it is being dropped, though
      std::vector<VLogRingRestartInfo> vlog_deletions;
      DetectVLogDeletions(column_family_data,&vlog_deletions);    // compute the deletions
      Coalesce(batch_edits.back()->vlog_additions,vlog_deletions,true);  // apply them to the current edits
      Coalesce(accum_vlog_edits,vlog_deletions,true);  // add deletions into accumulated edits
      Coalesce(column_family_data->vloginfo(),accum_vlog_edits,false);   // apply accum edits, including deletions, to database.  false means 'don't include the delete', used for the CF version
#if DEBLEVEL&0x1000
      {printf("VlogInfo before writing manifest: ");
         std::vector<VLogRingRestartInfo> *vring = &column_family_data->vloginfo();
         for(uint32_t i=0;i<vring->size();++i){printf("ring %d: size=%zd, frag=%zd, space amp=%5.2f, files=",i,(*vring)[i].size,(*vring)[i].frag,((double)(*vring)[i].size)/(1+(*vring)[i].size-(*vring)[i].frag));for(uint32_t j=0;j<(*vring)[i].valid_files.size();++j){printf("%zd ",(*vring)[i].valid_files[j]);};printf("\n");}
      }
    // Now the database matches the new Version, and the edits are right to create it on restart
#endif
    }
#endif

    // Write new record to MANIFEST log
    if (s.ok()) {
      for (auto& e : batch_edits) {
        std::string record;
        if (!e->EncodeTo(&record)) {
          s = Status::Corruption(
              "Unable to Encode VersionEdit:" + e->DebugString(true));
          break;
        }
        TEST_KILL_RANDOM("VersionSet::LogAndApply:BeforeAddRecord",
                         rocksdb_kill_odds * REDUCE_ODDS2);
        s = descriptor_log_->AddRecord(record);
        if (!s.ok()) {
          break;
        }
      }
      if (s.ok()) {
        s = SyncManifest(env_, db_options_, descriptor_log_->file());
      }
      if (!s.ok()) {
        ROCKS_LOG_ERROR(db_options_->info_log, "MANIFEST write: %s\n",
                        s.ToString().c_str());
      }
    }

    // If we just created a new descriptor file, install it by writing a
    // new CURRENT file that points to it.
    if (s.ok() && new_descriptor_log) {
      s = SetCurrentFile(env_, dbname_, pending_manifest_file_number_,
                         db_directory);
    }

    if (s.ok()) {
      // find offset in manifest file where this version is stored.
      new_manifest_file_size = descriptor_log_->file()->GetFileSize();
    }

    if (w.edit_list.front()->is_column_family_drop_) {
      TEST_SYNC_POINT("VersionSet::LogAndApply::ColumnFamilyDrop:0");
      TEST_SYNC_POINT("VersionSet::LogAndApply::ColumnFamilyDrop:1");
      TEST_SYNC_POINT("VersionSet::LogAndApply::ColumnFamilyDrop:2");
    }

    LogFlush(db_options_->info_log);
    TEST_SYNC_POINT("VersionSet::LogAndApply:WriteManifestDone");
    mu->Lock();
  }

  // Append the old mainfest file to the obsolete_manifests_ list to be deleted
  // by PurgeObsoleteFiles later.
  if (s.ok() && new_descriptor_log) {
    obsolete_manifests_.emplace_back(
        DescriptorFileName("", manifest_file_number_));
  }

  // Install the new version
  if (s.ok()) {
    if (w.edit_list.front()->is_column_family_add_) {
      // no group commit on column family add
      assert(batch_edits.size() == 1);
      assert(new_cf_options != nullptr);
      CreateColumnFamily(*new_cf_options, w.edit_list.front());
    } else if (w.edit_list.front()->is_column_family_drop_) {
      assert(batch_edits.size() == 1);
      column_family_data->SetDropped();
      if (column_family_data->Unref()) {
        delete column_family_data;
      }
    } else {
      uint64_t max_log_number_in_batch  = 0;
      uint64_t last_min_log_number_to_keep = 0;
      for (auto& e : batch_edits) {
        if (e->has_log_number_) {
          max_log_number_in_batch =
              std::max(max_log_number_in_batch, e->log_number_);
        }
        if (e->has_min_log_number_to_keep_) {
          last_min_log_number_to_keep =
              std::max(last_min_log_number_to_keep, e->min_log_number_to_keep_);
        }
      }
      if (max_log_number_in_batch != 0) {
        assert(column_family_data->GetLogNumber() <= max_log_number_in_batch);
        column_family_data->SetLogNumber(max_log_number_in_batch);
      }
      if (last_min_log_number_to_keep != 0) {
        // Should only be set in 2PC mode.
        MarkMinLogNumberToKeep2PC(last_min_log_number_to_keep);
      }

      AppendVersion(column_family_data, v);
    }

    manifest_file_number_ = pending_manifest_file_number_;
    manifest_file_size_ = new_manifest_file_size;
    prev_log_number_ = w.edit_list.front()->prev_log_number_;
  } else {
    std::string version_edits;
    for (auto& e : batch_edits) {
      version_edits = version_edits + "\n" + e->DebugString(true);
    }
    ROCKS_LOG_ERROR(
        db_options_->info_log,
        "[%s] Error in committing version edit to MANIFEST: %s",
        column_family_data ? column_family_data->GetName().c_str() : "<null>",
        version_edits.c_str());
    delete v;
    if (new_descriptor_log) {
      ROCKS_LOG_INFO(db_options_->info_log, "Deleting manifest %" PRIu64
                                            " current manifest %" PRIu64 "\n",
                     manifest_file_number_, pending_manifest_file_number_);
      descriptor_log_.reset();
      env_->DeleteFile(
          DescriptorFileName(dbname_, pending_manifest_file_number_));
    }
  }
  pending_manifest_file_number_ = 0;

  // wake up all the waiting writers
  while (true) {
    ManifestWriter* ready = manifest_writers_.front();
    manifest_writers_.pop_front();
    if (ready != &w) {
      ready->status = s;
      ready->done = true;
      ready->cv.Signal();
    }
    if (ready == last_writer) break;
  }
  // Notify new head of write queue
  if (!manifest_writers_.empty()) {
    manifest_writers_.front()->cv.Signal();
  }
  return s;
}

void VersionSet::LogAndApplyCFHelper(VersionEdit* edit) {
  assert(edit->IsColumnFamilyManipulation());
  edit->SetNextFile(next_file_number_.load());
  // The log might have data that is not visible to memtbale and hence have not
  // updated the last_sequence_ yet. It is also possible that the log has is
  // expecting some new data that is not written yet. Since LastSequence is an
  // upper bound on the sequence, it is ok to record
  // last_allocated_sequence_ as the last sequence.
  edit->SetLastSequence(db_options_->two_write_queues ? last_allocated_sequence_
                                                      : last_sequence_);
  if (edit->is_column_family_drop_) {
    // if we drop column family, we have to make sure to save max column family,
    // so that we don't reuse existing ID
    edit->SetMaxColumnFamily(column_family_set_->GetMaxColumnFamily());
  }
}

void VersionSet::LogAndApplyHelper(ColumnFamilyData* cfd,
                                   VersionBuilder* builder, Version* /*v*/,
                                   VersionEdit* edit, InstrumentedMutex* mu) {
#ifdef NDEBUG
  (void)cfd;
#endif
  mu->AssertHeld();
  assert(!edit->IsColumnFamilyManipulation());

  if (edit->has_log_number_) {
    assert(edit->log_number_ >= cfd->GetLogNumber());
    assert(edit->log_number_ < next_file_number_.load());
  }

  if (!edit->has_prev_log_number_) {
    edit->SetPrevLogNumber(prev_log_number_);
  }
  edit->SetNextFile(next_file_number_.load());
  // The log might have data that is not visible to memtbale and hence have not
  // updated the last_sequence_ yet. It is also possible that the log has is
  // expecting some new data that is not written yet. Since LastSequence is an
  // upper bound on the sequence, it is ok to record
  // last_allocated_sequence_ as the last sequence.
  edit->SetLastSequence(db_options_->two_write_queues ? last_allocated_sequence_
                                                      : last_sequence_);

  builder->Apply(edit);
}

Status VersionSet::Recover(
    const std::vector<ColumnFamilyDescriptor>& column_families,
    bool read_only) {
  std::unordered_map<std::string, ColumnFamilyOptions> cf_name_to_options;
  for (auto cf : column_families) {
    cf_name_to_options.insert({cf.name, cf.options});
  }
  // keeps track of column families in manifest that were not found in
  // column families parameters. if those column families are not dropped
  // by subsequent manifest records, Recover() will return failure status
  std::unordered_map<int, std::string> column_families_not_found;

  // Read "CURRENT" file, which contains a pointer to the current manifest file
  std::string manifest_filename;
  Status s = ReadFileToString(
      env_, CurrentFileName(dbname_), &manifest_filename
  );
  if (!s.ok()) {
    return s;
  }
  if (manifest_filename.empty() ||
      manifest_filename.back() != '\n') {
    return Status::Corruption("CURRENT file does not end with newline");
  }
  // remove the trailing '\n'
  manifest_filename.resize(manifest_filename.size() - 1);
  FileType type;
  bool parse_ok =
      ParseFileName(manifest_filename, &manifest_file_number_, &type);
  if (!parse_ok || type != kDescriptorFile) {
    return Status::Corruption("CURRENT file corrupted");
  }

  ROCKS_LOG_INFO(db_options_->info_log, "Recovering from manifest file: %s\n",
                 manifest_filename.c_str());

  manifest_filename = dbname_ + "/" + manifest_filename;
  unique_ptr<SequentialFileReader> manifest_file_reader;
  {
    unique_ptr<SequentialFile> manifest_file;
    s = env_->NewSequentialFile(manifest_filename, &manifest_file,
                                env_->OptimizeForManifestRead(env_options_));
    if (!s.ok()) {
      return s;
    }
    manifest_file_reader.reset(
        new SequentialFileReader(std::move(manifest_file)));
  }
  uint64_t current_manifest_file_size;
  s = env_->GetFileSize(manifest_filename, &current_manifest_file_size);
  if (!s.ok()) {
    return s;
  }

  bool have_log_number = false;
  bool have_prev_log_number = false;
  bool have_next_file = false;
  bool have_last_sequence = false;
  uint64_t next_file = 0;
  uint64_t last_sequence = 0;
  uint64_t log_number = 0;
  uint64_t previous_log_number = 0;
  uint32_t max_column_family = 0;
  uint64_t min_log_number_to_keep = 0;
  std::unordered_map<uint32_t, BaseReferencedVersionBuilder*> builders;

  // add default column family
  auto default_cf_iter = cf_name_to_options.find(kDefaultColumnFamilyName);
  if (default_cf_iter == cf_name_to_options.end()) {
    return Status::InvalidArgument("Default column family not specified");
  }
  VersionEdit default_cf_edit;
  default_cf_edit.AddColumnFamily(kDefaultColumnFamilyName);
  default_cf_edit.SetColumnFamily(0);
  ColumnFamilyData* default_cfd =
      CreateColumnFamily(default_cf_iter->second, &default_cf_edit);
  // In recovery, nobody else can access it, so it's fine to set it to be
  // initialized earlier.
  default_cfd->set_initialized();
  builders.insert({0, new BaseReferencedVersionBuilder(default_cfd)});

  {
    VersionSet::LogReporter reporter;
    reporter.status = &s;
    log::Reader reader(nullptr, std::move(manifest_file_reader), &reporter,
                       true /*checksum*/, 0 /*initial_offset*/, 0);
    Slice record;
    std::string scratch;
    while (reader.ReadRecord(&record, &scratch) && s.ok()) {
      VersionEdit edit;
      s = edit.DecodeFrom(record);
      if (!s.ok()) {
        break;
      }

      // Not found means that user didn't supply that column
      // family option AND we encountered column family add
      // record. Once we encounter column family drop record,
      // we will delete the column family from
      // column_families_not_found.
      bool cf_in_not_found =
          column_families_not_found.find(edit.column_family_) !=
          column_families_not_found.end();
      // in builders means that user supplied that column family
      // option AND that we encountered column family add record
      bool cf_in_builders =
          builders.find(edit.column_family_) != builders.end();

      // they can't both be true
      assert(!(cf_in_not_found && cf_in_builders));

      ColumnFamilyData* cfd = nullptr;

      if (edit.is_column_family_add_) {
        if (cf_in_builders || cf_in_not_found) {
          s = Status::Corruption(
              "Manifest adding the same column family twice");
          break;
        }
        auto cf_options = cf_name_to_options.find(edit.column_family_name_);
        if (cf_options == cf_name_to_options.end()) {
          column_families_not_found.insert(
              {edit.column_family_, edit.column_family_name_});
        } else {
          cfd = CreateColumnFamily(cf_options->second, &edit);
          cfd->set_initialized();
          builders.insert(
              {edit.column_family_, new BaseReferencedVersionBuilder(cfd)});
        }
      } else if (edit.is_column_family_drop_) {
        if (cf_in_builders) {
          auto builder = builders.find(edit.column_family_);
          assert(builder != builders.end());
          delete builder->second;
          builders.erase(builder);
          cfd = column_family_set_->GetColumnFamily(edit.column_family_);
          if (cfd->Unref()) {
            delete cfd;
            cfd = nullptr;
          } else {
            // who else can have reference to cfd!?
            assert(false);
          }
        } else if (cf_in_not_found) {
          column_families_not_found.erase(edit.column_family_);
        } else {
          s = Status::Corruption(
              "Manifest - dropping non-existing column family");
          break;
        }
      } else if (!cf_in_not_found) {
        if (!cf_in_builders) {
          s = Status::Corruption(
              "Manifest record referencing unknown column family");
          break;
        }

        cfd = column_family_set_->GetColumnFamily(edit.column_family_);
        // this should never happen since cf_in_builders is true
        assert(cfd != nullptr);

        // if it is not column family add or column family drop,
        // then it's a file add/delete, which should be forwarded
        // to builder
        auto builder = builders.find(edit.column_family_);
        assert(builder != builders.end());
        builder->second->version_builder()->Apply(&edit);
      }
      if (cfd != nullptr) {
        if (edit.has_log_number_) {
          if (cfd->GetLogNumber() > edit.log_number_) {
            ROCKS_LOG_WARN(
                db_options_->info_log,
                "MANIFEST corruption detected, but ignored - Log numbers in "
                "records NOT monotonically increasing");
          } else {
            cfd->SetLogNumber(edit.log_number_);
            have_log_number = true;
          }
        }
        if (edit.has_comparator_ &&
            edit.comparator_ != cfd->user_comparator()->Name()) {
          s = Status::InvalidArgument(
              cfd->user_comparator()->Name(),
              "does not match existing comparator " + edit.comparator_);
          break;
        }
      }

#ifdef INDIRECT_VALUE_SUPPORT
      if(edit.vlog_additions.size())   // If this edit contains vlog info
        Coalesce(cfd->vloginfo(), edit.vlog_additions, false);  // fold them into the CF, eliding any deletion record
#if DEBLEVEL&0x800
    {printf("Recover: edit record: ");
       const std::vector<VLogRingRestartInfo> *vring = &edit.vlog_additions;
       for(int i=0;i<vring->size();++i){printf("ring %d: size=%zd, frag=%zd, space amp=%5.2f, files=",i,(*vring)[i].size,(*vring)[i].frag,((double)(*vring)[i].size)/(1+(*vring)[i].size-(*vring)[i].frag));for(int j=0;j<(*vring)[i].valid_files.size();++j){printf("%zd ",(*vring)[i].valid_files[j]);};printf("\n");}
    }
#endif
#endif

      if (edit.has_prev_log_number_) {
        previous_log_number = edit.prev_log_number_;
        have_prev_log_number = true;
      }

      if (edit.has_next_file_number_) {
        next_file = edit.next_file_number_;
        have_next_file = true;
      }

      if (edit.has_max_column_family_) {
        max_column_family = edit.max_column_family_;
      }

      if (edit.has_min_log_number_to_keep_) {
        min_log_number_to_keep =
            std::max(min_log_number_to_keep, edit.min_log_number_to_keep_);
      }

      if (edit.has_last_sequence_) {
        last_sequence = edit.last_sequence_;
        have_last_sequence = true;
      }
    }
  }

  if (s.ok()) {
    if (!have_next_file) {
      s = Status::Corruption("no meta-nextfile entry in descriptor");
    } else if (!have_log_number) {
      s = Status::Corruption("no meta-lognumber entry in descriptor");
    } else if (!have_last_sequence) {
      s = Status::Corruption("no last-sequence-number entry in descriptor");
    }

    if (!have_prev_log_number) {
      previous_log_number = 0;
    }

    column_family_set_->UpdateMaxColumnFamily(max_column_family);

    // When reading DB generated using old release, min_log_number_to_keep=0.
    // All log files will be scanned for potential prepare entries.
    MarkMinLogNumberToKeep2PC(min_log_number_to_keep);
    MarkFileNumberUsed(previous_log_number);
    MarkFileNumberUsed(log_number);
  }

  // there were some column families in the MANIFEST that weren't specified
  // in the argument. This is OK in read_only mode
  if (read_only == false && !column_families_not_found.empty()) {
    std::string list_of_not_found;
    for (const auto& cf : column_families_not_found) {
      list_of_not_found += ", " + cf.second;
    }
    list_of_not_found = list_of_not_found.substr(2);
    s = Status::InvalidArgument(
        "You have to open all column families. Column families not opened: " +
        list_of_not_found);
  }

  if (s.ok()) {
    for (auto cfd : *column_family_set_) {
      assert(builders.count(cfd->GetID()) > 0);
      auto* builder = builders[cfd->GetID()]->version_builder();
      if (!builder->CheckConsistencyForNumLevels()) {
        s = Status::InvalidArgument(
            "db has more levels than options.num_levels");
        break;
      }
    }
  }

  if (s.ok()) {
    for (auto cfd : *column_family_set_) {
      if (cfd->IsDropped()) {
        continue;
      }
      assert(cfd->initialized());
      auto builders_iter = builders.find(cfd->GetID());
      assert(builders_iter != builders.end());
      auto* builder = builders_iter->second->version_builder();

      if (GetColumnFamilySet()->get_table_cache()->GetCapacity() ==
          TableCache::kInfiniteCapacity) {
        // unlimited table cache. Pre-load table handle now.
        // Need to do it out of the mutex.
        builder->LoadTableHandlers(
            cfd->internal_stats(), db_options_->max_file_opening_threads,
            false /* prefetch_index_and_filter_in_cache */,
            cfd->GetLatestMutableCFOptions()->prefix_extractor.get());
      }

<<<<<<< HEAD
      Version* v = new Version(cfd, this, current_version_number_++);
      builder->SaveTo(v->storage_info(),cfd);
=======
      Version* v = new Version(cfd, this, env_options_,
                               *cfd->GetLatestMutableCFOptions(),
                               current_version_number_++);
      builder->SaveTo(v->storage_info());
>>>>>>> 5e019aff

      // Install recovered version
      v->PrepareApply(*cfd->GetLatestMutableCFOptions(),
          !(db_options_->skip_stats_update_on_db_open));
      AppendVersion(cfd, v);
    }

    manifest_file_size_ = current_manifest_file_size;
    next_file_number_.store(next_file + 1);
    last_allocated_sequence_ = last_sequence;
    last_published_sequence_ = last_sequence;
    last_sequence_ = last_sequence;
    prev_log_number_ = previous_log_number;

    ROCKS_LOG_INFO(
        db_options_->info_log,
        "Recovered from manifest file:%s succeeded,"
        "manifest_file_number is %lu, next_file_number is %lu, "
        "last_sequence is %lu, log_number is %lu,"
        "prev_log_number is %lu,"
        "max_column_family is %u,"
        "min_log_number_to_keep is %lu\n",
        manifest_filename.c_str(), (unsigned long)manifest_file_number_,
        (unsigned long)next_file_number_.load(), (unsigned long)last_sequence_,
        (unsigned long)log_number, (unsigned long)prev_log_number_,
        column_family_set_->GetMaxColumnFamily(), min_log_number_to_keep_2pc());

    for (auto cfd : *column_family_set_) {
      if (cfd->IsDropped()) {
        continue;
      }
      ROCKS_LOG_INFO(db_options_->info_log,
                     "Column family [%s] (ID %u), log number is %" PRIu64 "\n",
                     cfd->GetName().c_str(), cfd->GetID(), cfd->GetLogNumber());
    }
  }

  for (auto& builder : builders) {
    delete builder.second;
  }

  return s;
}

Status VersionSet::ListColumnFamilies(std::vector<std::string>* column_families,
                                      const std::string& dbname, Env* env) {
  // these are just for performance reasons, not correcntes,
  // so we're fine using the defaults
  EnvOptions soptions;
  // Read "CURRENT" file, which contains a pointer to the current manifest file
  std::string current;
  Status s = ReadFileToString(env, CurrentFileName(dbname), &current);
  if (!s.ok()) {
    return s;
  }
  if (current.empty() || current[current.size()-1] != '\n') {
    return Status::Corruption("CURRENT file does not end with newline");
  }
  current.resize(current.size() - 1);

  std::string dscname = dbname + "/" + current;

  unique_ptr<SequentialFileReader> file_reader;
  {
  unique_ptr<SequentialFile> file;
  s = env->NewSequentialFile(dscname, &file, soptions);
  if (!s.ok()) {
    return s;
  }
  file_reader.reset(new SequentialFileReader(std::move(file)));
  }

  std::map<uint32_t, std::string> column_family_names;
  // default column family is always implicitly there
  column_family_names.insert({0, kDefaultColumnFamilyName});
  VersionSet::LogReporter reporter;
  reporter.status = &s;
  log::Reader reader(nullptr, std::move(file_reader), &reporter, true /*checksum*/,
                     0 /*initial_offset*/, 0);
  Slice record;
  std::string scratch;
  while (reader.ReadRecord(&record, &scratch) && s.ok()) {
    VersionEdit edit;
    s = edit.DecodeFrom(record);
    if (!s.ok()) {
      break;
    }
    if (edit.is_column_family_add_) {
      if (column_family_names.find(edit.column_family_) !=
          column_family_names.end()) {
        s = Status::Corruption("Manifest adding the same column family twice");
        break;
      }
      column_family_names.insert(
          {edit.column_family_, edit.column_family_name_});
    } else if (edit.is_column_family_drop_) {
      if (column_family_names.find(edit.column_family_) ==
          column_family_names.end()) {
        s = Status::Corruption(
            "Manifest - dropping non-existing column family");
        break;
      }
      column_family_names.erase(edit.column_family_);
    }
  }

  column_families->clear();
  if (s.ok()) {
    for (const auto& iter : column_family_names) {
      column_families->push_back(iter.second);
    }
  }

  return s;
}

#ifndef ROCKSDB_LITE
Status VersionSet::ReduceNumberOfLevels(const std::string& dbname,
                                        const Options* options,
                                        const EnvOptions& env_options,
                                        int new_levels) {
  if (new_levels <= 1) {
    return Status::InvalidArgument(
        "Number of levels needs to be bigger than 1");
  }

  ImmutableDBOptions db_options(*options);
  ColumnFamilyOptions cf_options(*options);
  std::shared_ptr<Cache> tc(NewLRUCache(options->max_open_files - 10,
                                        options->table_cache_numshardbits));
  WriteController wc(options->delayed_write_rate);
  WriteBufferManager wb(options->db_write_buffer_size);
  VersionSet versions(dbname, &db_options, env_options, tc.get(), &wb, &wc);
  Status status;

  std::vector<ColumnFamilyDescriptor> dummy;
  ColumnFamilyDescriptor dummy_descriptor(kDefaultColumnFamilyName,
                                          ColumnFamilyOptions(*options));
  dummy.push_back(dummy_descriptor);
  status = versions.Recover(dummy);
  if (!status.ok()) {
    return status;
  }

  Version* current_version =
      versions.GetColumnFamilySet()->GetDefault()->current();
  auto* vstorage = current_version->storage_info();
  int current_levels = vstorage->num_levels();

  if (current_levels <= new_levels) {
    return Status::OK();
  }

  // Make sure there are file only on one level from
  // (new_levels-1) to (current_levels-1)
  int first_nonempty_level = -1;
  int first_nonempty_level_filenum = 0;
  for (int i = new_levels - 1; i < current_levels; i++) {
    int file_num = vstorage->NumLevelFiles(i);
    if (file_num != 0) {
      if (first_nonempty_level < 0) {
        first_nonempty_level = i;
        first_nonempty_level_filenum = file_num;
      } else {
        char msg[255];
        snprintf(msg, sizeof(msg),
                 "Found at least two levels containing files: "
                 "[%d:%d],[%d:%d].\n",
                 first_nonempty_level, first_nonempty_level_filenum, i,
                 file_num);
        return Status::InvalidArgument(msg);
      }
    }
  }

  // we need to allocate an array with the old number of levels size to
  // avoid SIGSEGV in WriteSnapshot()
  // however, all levels bigger or equal to new_levels will be empty
  std::vector<FileMetaData*>* new_files_list =
      new std::vector<FileMetaData*>[current_levels];
  for (int i = 0; i < new_levels - 1; i++) {
    new_files_list[i] = vstorage->LevelFiles(i);
  }

  if (first_nonempty_level > 0) {
    new_files_list[new_levels - 1] = vstorage->LevelFiles(first_nonempty_level);
  }

  delete[] vstorage -> files_;
  vstorage->files_ = new_files_list;
  vstorage->num_levels_ = new_levels;

  MutableCFOptions mutable_cf_options(*options);
  VersionEdit ve;
  InstrumentedMutex dummy_mutex;
  InstrumentedMutexLock l(&dummy_mutex);
  return versions.LogAndApply(
      versions.GetColumnFamilySet()->GetDefault(),
      mutable_cf_options, &ve, &dummy_mutex, nullptr, true);
}

Status VersionSet::DumpManifest(Options& options, std::string& dscname,
                                bool verbose, bool hex, bool json) {
  // Open the specified manifest file.
  unique_ptr<SequentialFileReader> file_reader;
  Status s;
  {
    unique_ptr<SequentialFile> file;
    s = options.env->NewSequentialFile(
        dscname, &file, env_->OptimizeForManifestRead(env_options_));
    if (!s.ok()) {
      return s;
    }
    file_reader.reset(new SequentialFileReader(std::move(file)));
  }

  bool have_prev_log_number = false;
  bool have_next_file = false;
  bool have_last_sequence = false;
  uint64_t next_file = 0;
  uint64_t last_sequence = 0;
  uint64_t previous_log_number = 0;
  int count = 0;
  std::unordered_map<uint32_t, std::string> comparators;
  std::unordered_map<uint32_t, BaseReferencedVersionBuilder*> builders;

  // add default column family
  VersionEdit default_cf_edit;
  default_cf_edit.AddColumnFamily(kDefaultColumnFamilyName);
  default_cf_edit.SetColumnFamily(0);
  ColumnFamilyData* default_cfd =
      CreateColumnFamily(ColumnFamilyOptions(options), &default_cf_edit);
  builders.insert({0, new BaseReferencedVersionBuilder(default_cfd)});

  {
    VersionSet::LogReporter reporter;
    reporter.status = &s;
    log::Reader reader(nullptr, std::move(file_reader), &reporter,
                       true /*checksum*/, 0 /*initial_offset*/, 0);
    Slice record;
    std::string scratch;
    while (reader.ReadRecord(&record, &scratch) && s.ok()) {
      VersionEdit edit;
      s = edit.DecodeFrom(record);
      if (!s.ok()) {
        break;
      }

      // Write out each individual edit
      if (verbose && !json) {
        printf("%s\n", edit.DebugString(hex).c_str());
      } else if (json) {
        printf("%s\n", edit.DebugJSON(count, hex).c_str());
      }
      count++;

      bool cf_in_builders =
          builders.find(edit.column_family_) != builders.end();

      if (edit.has_comparator_) {
        comparators.insert({edit.column_family_, edit.comparator_});
      }

      ColumnFamilyData* cfd = nullptr;

      if (edit.is_column_family_add_) {
        if (cf_in_builders) {
          s = Status::Corruption(
              "Manifest adding the same column family twice");
          break;
        }
        cfd = CreateColumnFamily(ColumnFamilyOptions(options), &edit);
        cfd->set_initialized();
        builders.insert(
            {edit.column_family_, new BaseReferencedVersionBuilder(cfd)});
      } else if (edit.is_column_family_drop_) {
        if (!cf_in_builders) {
          s = Status::Corruption(
              "Manifest - dropping non-existing column family");
          break;
        }
        auto builder_iter = builders.find(edit.column_family_);
        delete builder_iter->second;
        builders.erase(builder_iter);
        comparators.erase(edit.column_family_);
        cfd = column_family_set_->GetColumnFamily(edit.column_family_);
        assert(cfd != nullptr);
        cfd->Unref();
        delete cfd;
        cfd = nullptr;
      } else {
        if (!cf_in_builders) {
          s = Status::Corruption(
              "Manifest record referencing unknown column family");
          break;
        }

        cfd = column_family_set_->GetColumnFamily(edit.column_family_);
        // this should never happen since cf_in_builders is true
        assert(cfd != nullptr);

        // if it is not column family add or column family drop,
        // then it's a file add/delete, which should be forwarded
        // to builder
        auto builder = builders.find(edit.column_family_);
        assert(builder != builders.end());
        builder->second->version_builder()->Apply(&edit);
      }

      if (cfd != nullptr && edit.has_log_number_) {
        cfd->SetLogNumber(edit.log_number_);
      }


      if (edit.has_prev_log_number_) {
        previous_log_number = edit.prev_log_number_;
        have_prev_log_number = true;
      }

      if (edit.has_next_file_number_) {
        next_file = edit.next_file_number_;
        have_next_file = true;
      }

      if (edit.has_last_sequence_) {
        last_sequence = edit.last_sequence_;
        have_last_sequence = true;
      }

      if (edit.has_max_column_family_) {
        column_family_set_->UpdateMaxColumnFamily(edit.max_column_family_);
      }

      if (edit.has_min_log_number_to_keep_) {
        MarkMinLogNumberToKeep2PC(edit.min_log_number_to_keep_);
      }
    }
  }
  file_reader.reset();

  if (s.ok()) {
    if (!have_next_file) {
      s = Status::Corruption("no meta-nextfile entry in descriptor");
      printf("no meta-nextfile entry in descriptor");
    } else if (!have_last_sequence) {
      printf("no last-sequence-number entry in descriptor");
      s = Status::Corruption("no last-sequence-number entry in descriptor");
    }

    if (!have_prev_log_number) {
      previous_log_number = 0;
    }
  }

  if (s.ok()) {
    for (auto cfd : *column_family_set_) {
      if (cfd->IsDropped()) {
        continue;
      }
      auto builders_iter = builders.find(cfd->GetID());
      assert(builders_iter != builders.end());
      auto builder = builders_iter->second->version_builder();

<<<<<<< HEAD
      Version* v = new Version(cfd, this, current_version_number_++);
      builder->SaveTo(v->storage_info(),nullptr /* no change to CF */);
=======
      Version* v = new Version(cfd, this, env_options_,
                               *cfd->GetLatestMutableCFOptions(),
                               current_version_number_++);
      builder->SaveTo(v->storage_info());
>>>>>>> 5e019aff
      v->PrepareApply(*cfd->GetLatestMutableCFOptions(), false);

      printf("--------------- Column family \"%s\"  (ID %u) --------------\n",
             cfd->GetName().c_str(), (unsigned int)cfd->GetID());
      printf("log number: %lu\n", (unsigned long)cfd->GetLogNumber());
      auto comparator = comparators.find(cfd->GetID());
      if (comparator != comparators.end()) {
        printf("comparator: %s\n", comparator->second.c_str());
      } else {
        printf("comparator: <NO COMPARATOR>\n");
      }
      printf("%s \n", v->DebugString(hex).c_str());
      delete v;
    }

    // Free builders
    for (auto& builder : builders) {
      delete builder.second;
    }

    next_file_number_.store(next_file + 1);
    last_allocated_sequence_ = last_sequence;
    last_published_sequence_ = last_sequence;
    last_sequence_ = last_sequence;
    prev_log_number_ = previous_log_number;

    printf(
        "next_file_number %lu last_sequence "
        "%lu  prev_log_number %lu max_column_family %u min_log_number_to_keep "
        "%" PRIu64 "\n",
        (unsigned long)next_file_number_.load(), (unsigned long)last_sequence,
        (unsigned long)previous_log_number,
        column_family_set_->GetMaxColumnFamily(), min_log_number_to_keep_2pc());
  }

  return s;
}
#endif  // ROCKSDB_LITE

void VersionSet::MarkFileNumberUsed(uint64_t number) {
  // only called during recovery and repair which are single threaded, so this
  // works because there can't be concurrent calls
  if (next_file_number_.load(std::memory_order_relaxed) <= number) {
    next_file_number_.store(number + 1, std::memory_order_relaxed);
  }
}

// Called only either from ::LogAndApply which is protected by mutex or during
// recovery which is single-threaded.
void VersionSet::MarkMinLogNumberToKeep2PC(uint64_t number) {
  if (min_log_number_to_keep_2pc_.load(std::memory_order_relaxed) < number) {
    min_log_number_to_keep_2pc_.store(number, std::memory_order_relaxed);
  }
}

Status VersionSet::WriteSnapshot(log::Writer* log) {
  // TODO: Break up into multiple records to reduce memory usage on recovery?

  // WARNING: This method doesn't hold a mutex!!

  // This is done without DB mutex lock held, but only within single-threaded
  // LogAndApply. Column family manipulations can only happen within LogAndApply
  // (the same single thread), so we're safe to iterate.
  for (auto cfd : *column_family_set_) {
    if (cfd->IsDropped()) {
      continue;
    }
    assert(cfd->initialized());
    {
      // Store column family info
      VersionEdit edit;
      if (cfd->GetID() != 0) {
        // default column family is always there,
        // no need to explicitly write it
        edit.AddColumnFamily(cfd->GetName());
        edit.SetColumnFamily(cfd->GetID());
      }
      edit.SetComparatorName(
          cfd->internal_comparator().user_comparator()->Name());
#ifdef INDIRECT_VALUE_SUPPORT
      // install the current version VLog status as the starting point for this snapshot
      edit.SetVLogStats(cfd->vloginfo());
#if DEBLEVEL&0x800
    {printf("In Snapshot, setting edit stats before EncodeTo\n");
    }
#endif

#endif
      std::string record;
      if (!edit.EncodeTo(&record)) {
        return Status::Corruption(
            "Unable to Encode VersionEdit:" + edit.DebugString(true));
      }
      Status s = log->AddRecord(record);
      if (!s.ok()) {
        return s;
      }
    }

    {
      // Save files
      VersionEdit edit;
      edit.SetColumnFamily(cfd->GetID());

      for (int level = 0; level < cfd->NumberLevels(); level++) {
        for (const auto& f :
             cfd->current()->storage_info()->LevelFiles(level)) {
          edit.AddFile(level, f->fd.GetNumber(), f->fd.GetPathId(),
                       f->fd.GetFileSize(), f->smallest, f->largest,
                       f->smallest_seqno, f->largest_seqno,
                       f->marked_for_compaction
#ifdef INDIRECT_VALUE_SUPPORT
                       ,f->indirect_ref_0
                       ,f->avgparentfileno
#endif
                       );
        }
      }
      edit.SetLogNumber(cfd->GetLogNumber());
      std::string record;
      if (!edit.EncodeTo(&record)) {
        return Status::Corruption(
            "Unable to Encode VersionEdit:" + edit.DebugString(true));
      }
      Status s = log->AddRecord(record);
      if (!s.ok()) {
        return s;
      }
    }
  }

  return Status::OK();
}

// TODO(aekmekji): in CompactionJob::GenSubcompactionBoundaries(), this
// function is called repeatedly with consecutive pairs of slices. For example
// if the slice list is [a, b, c, d] this function is called with arguments
// (a,b) then (b,c) then (c,d). Knowing this, an optimization is possible where
// we avoid doing binary search for the keys b and c twice and instead somehow
// maintain state of where they first appear in the files.
uint64_t VersionSet::ApproximateSize(Version* v, const Slice& start,
                                     const Slice& end, int start_level,
                                     int end_level) {
  // pre-condition
  assert(v->cfd_->internal_comparator().Compare(start, end) <= 0);

  uint64_t size = 0;
  const auto* vstorage = v->storage_info();
  end_level = end_level == -1
                  ? vstorage->num_non_empty_levels()
                  : std::min(end_level, vstorage->num_non_empty_levels());

  assert(start_level <= end_level);

  for (int level = start_level; level < end_level; level++) {
    const LevelFilesBrief& files_brief = vstorage->LevelFilesBrief(level);
    if (!files_brief.num_files) {
      // empty level, skip exploration
      continue;
    }

    if (!level) {
      // level 0 data is sorted order, handle the use case explicitly
      size += ApproximateSizeLevel0(v, files_brief, start, end);
      continue;
    }

    assert(level > 0);
    assert(files_brief.num_files > 0);

    // identify the file position for starting key
    const uint64_t idx_start = FindFileInRange(
        v->cfd_->internal_comparator(), files_brief, start,
        /*start=*/0, static_cast<uint32_t>(files_brief.num_files - 1));
    assert(idx_start < files_brief.num_files);

    // scan all files from the starting position until the ending position
    // inferred from the sorted order
    for (uint64_t i = idx_start; i < files_brief.num_files; i++) {
      uint64_t val;
      val = ApproximateSize(v, files_brief.files[i], end);
      if (!val) {
        // the files after this will not have the range
        break;
      }

      size += val;

      if (i == idx_start) {
        // subtract the bytes needed to be scanned to get to the starting
        // key
        val = ApproximateSize(v, files_brief.files[i], start);
        assert(size >= val);
        size -= val;
      }
    }
  }

  return size;
}

uint64_t VersionSet::ApproximateSizeLevel0(Version* v,
                                           const LevelFilesBrief& files_brief,
                                           const Slice& key_start,
                                           const Slice& key_end) {
  // level 0 files are not in sorted order, we need to iterate through
  // the list to compute the total bytes that require scanning
  uint64_t size = 0;
  for (size_t i = 0; i < files_brief.num_files; i++) {
    const uint64_t start = ApproximateSize(v, files_brief.files[i], key_start);
    const uint64_t end = ApproximateSize(v, files_brief.files[i], key_end);
    assert(end >= start);
    size += end - start;
  }
  return size;
}

uint64_t VersionSet::ApproximateSize(Version* v, const FdWithKeyRange& f,
                                     const Slice& key) {
  // pre-condition
  assert(v);

  uint64_t result = 0;
  if (v->cfd_->internal_comparator().Compare(f.largest_key, key) <= 0) {
    // Entire file is before "key", so just add the file size
    result = f.fd.GetFileSize();
  } else if (v->cfd_->internal_comparator().Compare(f.smallest_key, key) > 0) {
    // Entire file is after "key", so ignore
    result = 0;
  } else {
    // "key" falls in the range for this table.  Add the
    // approximate offset of "key" within the table.
    TableReader* table_reader_ptr;
    InternalIterator* iter = v->cfd_->table_cache()->NewIterator(
        ReadOptions(), v->env_options_, v->cfd_->internal_comparator(), f.fd,
        nullptr /* range_del_agg */,
        v->GetMutableCFOptions().prefix_extractor.get(), &table_reader_ptr);
    if (table_reader_ptr != nullptr) {
      result = table_reader_ptr->ApproximateOffsetOf(key);
    }
    delete iter;
  }
  return result;
}

void VersionSet::AddLiveFiles(std::vector<FileDescriptor>* live_list) {
  // pre-calculate space requirement
  int64_t total_files = 0;
  for (auto cfd : *column_family_set_) {
    if (!cfd->initialized()) {
      continue;
    }
    Version* dummy_versions = cfd->dummy_versions();
    for (Version* v = dummy_versions->next_; v != dummy_versions;
         v = v->next_) {
      const auto* vstorage = v->storage_info();
      for (int level = 0; level < vstorage->num_levels(); level++) {
        total_files += vstorage->LevelFiles(level).size();
      }
    }
  }

  // just one time extension to the right size
  live_list->reserve(live_list->size() + static_cast<size_t>(total_files));

  for (auto cfd : *column_family_set_) {
    if (!cfd->initialized()) {
      continue;
    }
    auto* current = cfd->current();
    bool found_current = false;
    Version* dummy_versions = cfd->dummy_versions();
    for (Version* v = dummy_versions->next_; v != dummy_versions;
         v = v->next_) {
      v->AddLiveFiles(live_list);
      if (v == current) {
        found_current = true;
      }
    }
    if (!found_current && current != nullptr) {
      // Should never happen unless it is a bug.
      assert(false);
      current->AddLiveFiles(live_list);
    }
  }
}

InternalIterator* VersionSet::MakeInputIterator(
    const Compaction* c, RangeDelAggregator* range_del_agg,
    const EnvOptions& env_options_compactions) {
  auto cfd = c->column_family_data();
  ReadOptions read_options;
  read_options.verify_checksums = true;
  read_options.fill_cache = false;
  // Compaction iterators shouldn't be confined to a single prefix.
  // Compactions use Seek() for
  // (a) concurrent compactions,
  // (b) CompactionFilter::Decision::kRemoveAndSkipUntil.
  read_options.total_order_seek = true;

  // Level-0 files have to be merged together.  For other levels,
  // we will make a concatenating iterator per level.
  // TODO(opt): use concatenating iterator for level-0 if there is no overlap
  const size_t space = (c->level() == 0 ? c->input_levels(0)->num_files +
                                              c->num_input_levels() - 1
                                        : c->num_input_levels());
  InternalIterator** list = new InternalIterator* [space];
  size_t num = 0;
  for (size_t which = 0; which < c->num_input_levels(); which++) {
    if (c->input_levels(which)->num_files != 0) {
      if (c->level(which) == 0) {
        const LevelFilesBrief* flevel = c->input_levels(which);
        for (size_t i = 0; i < flevel->num_files; i++) {
          list[num++] = cfd->table_cache()->NewIterator(
              read_options, env_options_compactions, cfd->internal_comparator(),
              flevel->files[i].fd, range_del_agg,
              c->mutable_cf_options()->prefix_extractor.get(),
              nullptr /* table_reader_ptr */,
              nullptr /* no per level latency histogram */,
              true /* for_compaction */, nullptr /* arena */,
              false /* skip_filters */, (int)which /* level */);
        }
      } else {
        // Create concatenating iterator for the files from this level
        list[num++] = new LevelIterator(
            cfd->table_cache(), read_options, env_options_compactions,
            cfd->internal_comparator(), c->input_levels(which),
            c->mutable_cf_options()->prefix_extractor.get(),
            false /* should_sample */,
            nullptr /* no per level latency histogram */,
            true /* for_compaction */, false /* skip_filters */,
            (int)which /* level */, range_del_agg);
      }
    }
  }
  assert(num <= space);
  InternalIterator* result =
      NewMergingIterator(&c->column_family_data()->internal_comparator(), list,
                         static_cast<int>(num));
#ifdef INDIRECT_VALUE_SUPPORT
  // Install the VLog object into the iterator so that resolving values can get to it
  result->SetVlogForIteratorCF(cfd->vlog());
#endif
  delete[] list;
  return result;
}

// verify that the files listed in this compaction are present
// in the current version
bool VersionSet::VerifyCompactionFileConsistency(Compaction* c) {
#ifndef NDEBUG
  Version* version = c->column_family_data()->current();
  const VersionStorageInfo* vstorage = version->storage_info();
  if (c->input_version() != version) {
    ROCKS_LOG_INFO(
        db_options_->info_log,
        "[%s] compaction output being applied to a different base version from"
        " input version",
        c->column_family_data()->GetName().c_str());

    if (vstorage->compaction_style_ == kCompactionStyleLevel &&
#ifdef INDIRECT_VALUE_SUPPORT
      // this audit does not apply to Active Recycling, which can spray files all around to any level
      c->compaction_reason() != CompactionReason::kActiveRecycling &&
#endif
        c->start_level() == 0 && c->num_input_levels() > 2U) {
      // We are doing a L0->base_level compaction. The assumption is if
      // base level is not L1, levels from L1 to base_level - 1 is empty.
      // This is ensured by having one compaction from L0 going on at the
      // same time in level-based compaction. So that during the time, no
      // compaction/flush can put files to those levels.
      for (int l = c->start_level() + 1; l < c->output_level(); l++) {
        if (vstorage->NumLevelFiles(l) != 0) {
          return false;
        }
      }
    }
  }

  for (size_t input = 0; input < c->num_input_levels(); ++input) {
    int level = c->level(input);
    for (size_t i = 0; i < c->num_input_files(input); ++i) {
      uint64_t number = c->input(input, i)->fd.GetNumber();
      bool found = false;
      for (size_t j = 0; j < vstorage->files_[level].size(); j++) {
        FileMetaData* f = vstorage->files_[level][j];
        if (f->fd.GetNumber() == number) {
          found = true;
          break;
        }
      }
      if (!found) {
        return false;  // input files non existent in current version
      }
    }
  }
#else
  (void)c;
#endif
  return true;     // everything good
}

Status VersionSet::GetMetadataForFile(uint64_t number, int* filelevel,
                                      FileMetaData** meta,
                                      ColumnFamilyData** cfd) {
  for (auto cfd_iter : *column_family_set_) {
    if (!cfd_iter->initialized()) {
      continue;
    }
    Version* version = cfd_iter->current();
    const auto* vstorage = version->storage_info();
    for (int level = 0; level < vstorage->num_levels(); level++) {
      for (const auto& file : vstorage->LevelFiles(level)) {
        if (file->fd.GetNumber() == number) {
          *meta = file;
          *filelevel = level;
          *cfd = cfd_iter;
          return Status::OK();
        }
      }
    }
  }
  return Status::NotFound("File not present in any level");
}

void VersionSet::GetLiveFilesMetaData(std::vector<LiveFileMetaData>* metadata) {
  for (auto cfd : *column_family_set_) {
    if (cfd->IsDropped() || !cfd->initialized()) {
      continue;
    }
    for (int level = 0; level < cfd->NumberLevels(); level++) {
      for (const auto& file :
           cfd->current()->storage_info()->LevelFiles(level)) {
        LiveFileMetaData filemetadata;
        filemetadata.column_family_name = cfd->GetName();
        uint32_t path_id = file->fd.GetPathId();
        if (path_id < cfd->ioptions()->cf_paths.size()) {
          filemetadata.db_path = cfd->ioptions()->cf_paths[path_id].path;
        } else {
          assert(!cfd->ioptions()->cf_paths.empty());
          filemetadata.db_path = cfd->ioptions()->cf_paths.back().path;
        }
        filemetadata.name = MakeTableFileName("", file->fd.GetNumber());
        filemetadata.level = level;
        filemetadata.size = file->fd.GetFileSize();
        filemetadata.smallestkey = file->smallest.user_key().ToString();
        filemetadata.largestkey = file->largest.user_key().ToString();
        filemetadata.smallest_seqno = file->smallest_seqno;
        filemetadata.largest_seqno = file->largest_seqno;
#ifdef INDIRECT_VALUE_SUPPORT_OBSOLETE
        filemetadata.indirect_ref_0 = file->indirect_ref_0;
#endif
        metadata->push_back(filemetadata);
      }
    }
  }
}

void VersionSet::GetObsoleteFiles(std::vector<ObsoleteFileInfo>* files,
                                  std::vector<std::string>* manifest_filenames,
                                  uint64_t min_pending_output) {
  assert(manifest_filenames->empty());
  obsolete_manifests_.swap(*manifest_filenames);
<<<<<<< HEAD
  std::vector<FileMetaData*> pending_files;
  for (auto f : obsolete_files_) {
    if (f->fd.GetNumber() < min_pending_output) {
      files->push_back(f);
#if DEBLEVEL&16
printf("GetObsoleteFiles: adding to sst_delete_files: %p\n",f);
#endif
=======
  std::vector<ObsoleteFileInfo> pending_files;
  for (auto& f : obsolete_files_) {
    if (f.metadata->fd.GetNumber() < min_pending_output) {
      files->push_back(std::move(f));
>>>>>>> 5e019aff
    } else {
      pending_files.push_back(std::move(f));
    }
  }
  obsolete_files_.swap(pending_files);
}

ColumnFamilyData* VersionSet::CreateColumnFamily(
    const ColumnFamilyOptions& cf_options, VersionEdit* edit) {
  assert(edit->is_column_family_add_);

  MutableCFOptions dummy_cf_options;
  Version* dummy_versions =
      new Version(nullptr, this, env_options_, dummy_cf_options);
  // Ref() dummy version once so that later we can call Unref() to delete it
  // by avoiding calling "delete" explicitly (~Version is private)
  dummy_versions->Ref();
  auto new_cfd = column_family_set_->CreateColumnFamily(
      edit->column_family_name_, edit->column_family_, dummy_versions,
      cf_options);

  Version* v = new Version(new_cfd, this, env_options_,
                           *new_cfd->GetLatestMutableCFOptions(),
                           current_version_number_++);

  // Fill level target base information.
  v->storage_info()->CalculateBaseBytes(*new_cfd->ioptions(),
                                        *new_cfd->GetLatestMutableCFOptions());
  AppendVersion(new_cfd, v);
  // GetLatestMutableCFOptions() is safe here without mutex since the
  // cfd is not available to client
  new_cfd->CreateNewMemtable(*new_cfd->GetLatestMutableCFOptions(),
                             LastSequence());
  new_cfd->SetLogNumber(edit->log_number_);
  return new_cfd;
}

uint64_t VersionSet::GetNumLiveVersions(Version* dummy_versions) {
  uint64_t count = 0;
  for (Version* v = dummy_versions->next_; v != dummy_versions; v = v->next_) {
    count++;
  }
  return count;
}

uint64_t VersionSet::GetTotalSstFilesSize(Version* dummy_versions) {
  std::unordered_set<uint64_t> unique_files;
  uint64_t total_files_size = 0;
  for (Version* v = dummy_versions->next_; v != dummy_versions; v = v->next_) {
    VersionStorageInfo* storage_info = v->storage_info();
    for (int level = 0; level < storage_info->num_levels_; level++) {
      for (const auto& file_meta : storage_info->LevelFiles(level)) {
        if (unique_files.find(file_meta->fd.packed_number_and_path_id) ==
            unique_files.end()) {
          unique_files.insert(file_meta->fd.packed_number_and_path_id);
          total_files_size += file_meta->fd.GetFileSize();
        }
      }
    }
  }
  return total_files_size;
}

}  // namespace rocksdb<|MERGE_RESOLUTION|>--- conflicted
+++ resolved
@@ -367,20 +367,16 @@
       assert(f->refs > 0);
       f->refs--;
       if (f->refs <= 0) {
-<<<<<<< HEAD
-        vset_->obsolete_files_.push_back(f);
+        assert(cfd_ != nullptr);
+        uint32_t path_id = f->fd.GetPathId();
+        assert(path_id < cfd_->ioptions()->cf_paths.size());
+        vset_->obsolete_files_.push_back(
+            ObsoleteFileInfo(f, cfd_->ioptions()->cf_paths[path_id].path));
 #if DEBLEVEL&16
 printf("~Version: adding %p to obsolete_files_\n",f);
 if(f->ringbwdchain.size() && f->ringbwdchain[0]!=f)
   printf("File is still active on ring!\n");
 #endif
-=======
-        assert(cfd_ != nullptr);
-        uint32_t path_id = f->fd.GetPathId();
-        assert(path_id < cfd_->ioptions()->cf_paths.size());
-        vset_->obsolete_files_.push_back(
-            ObsoleteFileInfo(f, cfd_->ioptions()->cf_paths[path_id].path));
->>>>>>> 5e019aff
       }
     }
   }
@@ -520,7 +516,7 @@
   virtual Slice value() const override {
     assert(Valid());
     return file_iter_.value();
-  }
+    }
   virtual Status status() const override {
     return file_iter_.iter() ? file_iter_.status() : Status::OK();
   }
@@ -529,8 +525,8 @@
     pinned_iters_mgr_ = pinned_iters_mgr;
     if (file_iter_.iter()) {
       file_iter_.SetPinnedItersMgr(pinned_iters_mgr);
-    }
-  }
+  }
+    }
   virtual bool IsKeyPinned() const override {
     return pinned_iters_mgr_ && pinned_iters_mgr_->PinningEnabled() &&
            file_iter_.iter() && file_iter_.IsKeyPinned();
@@ -549,7 +545,7 @@
   const Slice& file_smallest_key(size_t file_index) {
     assert(file_index < flevel_->num_files);
     return flevel_->files[file_index].smallest_key;
-  }
+    }
 
   bool KeyReachedUpperBound(const Slice& internal_key) {
     return read_options_.iterate_upper_bound != nullptr &&
@@ -1060,7 +1056,7 @@
         cfd_->table_cache(), read_options, soptions,
         cfd_->internal_comparator(), &storage_info_.LevelFilesBrief(level),
         mutable_cf_options_.prefix_extractor.get(), should_sample_file_read(),
-        cfd_->internal_stats()->GetFileReadHist(level),
+                               cfd_->internal_stats()->GetFileReadHist(level),
         false /* for_compaction */, IsFilterSkipped(level), level,
         range_del_agg));
   }
@@ -1111,7 +1107,7 @@
         &range_del_agg));
     status = OverlapWithIterator(
         ucmp, smallest_user_key, largest_user_key, iter.get(), overlap);
-  }
+    }
 
   if (status.ok() && *overlap == false &&
       range_del_agg.IsRangeOverlapped(smallest_user_key, largest_user_key)) {
@@ -1203,17 +1199,14 @@
       next_(this),
       prev_(this),
       refs_(0),
-<<<<<<< HEAD
+      env_options_(env_opt),
+      mutable_cf_options_(mutable_cf_options),
+
       version_number_(version_number) {
 #if DEBLEVEL&32
 printf("Version: %p\n",this);
 #endif
 }
-=======
-      env_options_(env_opt),
-      mutable_cf_options_(mutable_cf_options),
-      version_number_(version_number) {}
->>>>>>> 5e019aff
 
 void Version::Get(const ReadOptions& read_options, const LookupKey& k,
                   PinnableSlice* value, Status* status,
@@ -1675,7 +1668,7 @@
           score = std::max(
               static_cast<double>(GetExpiredTtlFilesCount(
                   immutable_cf_options, mutable_cf_options, files_[level])),
-              score);
+                           score);
         }
 
       } else {
@@ -2224,9 +2217,9 @@
   } else {
     user_end = end->user_key();
   }
-  GetOverlappingInputsRangeBinarySearch(level, user_begin, user_end, inputs,
-                                        hint_index, file_index,
-                                        true /* within_interval */);
+    GetOverlappingInputsRangeBinarySearch(level, user_begin, user_end, inputs,
+                                          hint_index, file_index,
+                                          true /* within_interval */);
 }
 
 // Store in "*inputs" all files in "level" that overlap [begin,end]
@@ -2793,7 +2786,6 @@
       table_cache->Release(file.metadata->table_reader_handle);
       TableCache::Evict(table_cache, file.metadata->fd.GetNumber());
     }
-<<<<<<< HEAD
 #ifdef INDIRECT_VALUE_SUPPORT
     // The SST is about to be deleted.  Remove it from any VLog queues it is attached to.
     // We have to do this explicitly rather than in a destructor because FileMetaData blocks get copied & put on queues
@@ -2814,14 +2806,12 @@
     // it is possible that files on the added list were never actually added to the rings.  Those files will
     // not have a vlog pointer so we won't try to take them off the rings.
 #endif
-    delete file;
-=======
+
     file.DeleteMetadata();
->>>>>>> 5e019aff
   }
   obsolete_files_.clear();
 }
-//INDIRECTTODO
+
 void VersionSet::AppendVersion(ColumnFamilyData* column_family_data,
                                Version* v) {
   // compute new compaction score
@@ -3116,7 +3106,7 @@
         if (e->has_min_log_number_to_keep_) {
           last_min_log_number_to_keep =
               std::max(last_min_log_number_to_keep, e->min_log_number_to_keep_);
-        }
+      }
       }
       if (max_log_number_in_batch != 0) {
         assert(column_family_data->GetLogNumber() <= max_log_number_in_batch);
@@ -3182,7 +3172,7 @@
   // upper bound on the sequence, it is ok to record
   // last_allocated_sequence_ as the last sequence.
   edit->SetLastSequence(db_options_->two_write_queues ? last_allocated_sequence_
-                                                      : last_sequence_);
+                            : last_sequence_);
   if (edit->is_column_family_drop_) {
     // if we drop column family, we have to make sure to save max column family,
     // so that we don't reuse existing ID
@@ -3214,7 +3204,7 @@
   // upper bound on the sequence, it is ok to record
   // last_allocated_sequence_ as the last sequence.
   edit->SetLastSequence(db_options_->two_write_queues ? last_allocated_sequence_
-                                                      : last_sequence_);
+                            : last_sequence_);
 
   builder->Apply(edit);
 }
@@ -3512,15 +3502,10 @@
             cfd->GetLatestMutableCFOptions()->prefix_extractor.get());
       }
 
-<<<<<<< HEAD
-      Version* v = new Version(cfd, this, current_version_number_++);
-      builder->SaveTo(v->storage_info(),cfd);
-=======
       Version* v = new Version(cfd, this, env_options_,
                                *cfd->GetLatestMutableCFOptions(),
                                current_version_number_++);
-      builder->SaveTo(v->storage_info());
->>>>>>> 5e019aff
+      builder->SaveTo(v->storage_info(),cfd);
 
       // Install recovered version
       v->PrepareApply(*cfd->GetLatestMutableCFOptions(),
@@ -3856,8 +3841,8 @@
 
       if (edit.has_min_log_number_to_keep_) {
         MarkMinLogNumberToKeep2PC(edit.min_log_number_to_keep_);
-      }
-    }
+    }
+  }
   }
   file_reader.reset();
 
@@ -3884,15 +3869,10 @@
       assert(builders_iter != builders.end());
       auto builder = builders_iter->second->version_builder();
 
-<<<<<<< HEAD
-      Version* v = new Version(cfd, this, current_version_number_++);
-      builder->SaveTo(v->storage_info(),nullptr /* no change to CF */);
-=======
       Version* v = new Version(cfd, this, env_options_,
                                *cfd->GetLatestMutableCFOptions(),
                                current_version_number_++);
-      builder->SaveTo(v->storage_info());
->>>>>>> 5e019aff
+      builder->SaveTo(v->storage_info(),nullptr /* no change to CF */);
       v->PrepareApply(*cfd->GetLatestMutableCFOptions(), false);
 
       printf("--------------- Column family \"%s\"  (ID %u) --------------\n",
@@ -4222,7 +4202,7 @@
             cfd->internal_comparator(), c->input_levels(which),
             c->mutable_cf_options()->prefix_extractor.get(),
             false /* should_sample */,
-            nullptr /* no per level latency histogram */,
+                nullptr /* no per level latency histogram */,
             true /* for_compaction */, false /* skip_filters */,
             (int)which /* level */, range_del_agg);
       }
@@ -4356,20 +4336,13 @@
                                   uint64_t min_pending_output) {
   assert(manifest_filenames->empty());
   obsolete_manifests_.swap(*manifest_filenames);
-<<<<<<< HEAD
-  std::vector<FileMetaData*> pending_files;
-  for (auto f : obsolete_files_) {
-    if (f->fd.GetNumber() < min_pending_output) {
-      files->push_back(f);
-#if DEBLEVEL&16
-printf("GetObsoleteFiles: adding to sst_delete_files: %p\n",f);
-#endif
-=======
   std::vector<ObsoleteFileInfo> pending_files;
   for (auto& f : obsolete_files_) {
     if (f.metadata->fd.GetNumber() < min_pending_output) {
       files->push_back(std::move(f));
->>>>>>> 5e019aff
+#if DEBLEVEL&16
+printf("GetObsoleteFiles: adding to sst_delete_files: %p\n",f);
+#endif
     } else {
       pending_files.push_back(std::move(f));
     }
