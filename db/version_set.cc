--- conflicted
+++ resolved
@@ -2658,19 +2658,10 @@
       Coalesce(accum_vlog_edits,vlog_deletions,true);  // add deletions into accumulated edits
       Coalesce(column_family_data->vloginfo(),accum_vlog_edits,false);   // apply accum edits, including deletions, to database.  false means 'don't include the delete', used for the CF version
 #if DEBLEVEL&0x1000
-<<<<<<< HEAD
       {printf("VlogInfo before writing manifest: ");
          std::vector<VLogRingRestartInfo> *vring = &column_family_data->vloginfo();
-         for(int i=0;i<vring->size();++i){printf("ring %d: size=%zd, frag=%zd, space amp=%5.2f, files=",i,(*vring)[i].size,(*vring)[i].frag,((double)(*vring)[i].size)/(1+(*vring)[i].size-(*vring)[i].frag));for(int j=0;j<(*vring)[i].valid_files.size();++j){printf("%zd ",(*vring)[i].valid_files[j]);};printf("\n");}
-      }
-=======
-    {printf("VlogInfo before writing manifest: ");
-       std::vector<VLogRingRestartInfo> *vring = &column_family_data->vloginfo();
-       for(uint32_t i=0;i<vring->size();++i){printf("ring %d: size=%zd, frag=%zd, space amp=%5.2f, files=",i,(*vring)[i].size,(*vring)[i].frag,((double)(*vring)[i].size)/(1+(*vring)[i].size-(*vring)[i].frag));for(uint32_t j=0;j<(*vring)[i].valid_files.size();++j){printf("%zd ",(*vring)[i].valid_files[j]);};printf("\n");}
-    }
->>>>>>> f28600ca
-#endif
-    }
+         for(uint32_t i=0;i<vring->size();++i){printf("ring %d: size=%zd, frag=%zd, space amp=%5.2f, files=",i,(*vring)[i].size,(*vring)[i].frag,((double)(*vring)[i].size)/(1+(*vring)[i].size-(*vring)[i].frag));for(uint32_t j=0;j<(*vring)[i].valid_files.size();++j){printf("%zd ",(*vring)[i].valid_files[j]);};printf("\n");}
+      }
     // Now the database matches the new Version, and the edits are right to create it on restart
 #endif
 
