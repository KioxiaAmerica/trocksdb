--- conflicted
+++ resolved
@@ -51,13 +51,10 @@
 #include "util/stop_watch.h"
 #include "util/string_util.h"
 #include "util/sync_point.h"
-<<<<<<< HEAD
+#include "util/user_comparator_wrapper.h"
 #ifdef INDIRECT_VALUE_SUPPORT
 #include "db/value_log.h"
 #endif
-=======
-#include "util/user_comparator_wrapper.h"
->>>>>>> 2b38e2dd
 
 namespace rocksdb {
 #ifdef INDIRECT_VALUE_SUPPORT
@@ -528,13 +525,8 @@
   Slice value() const override {
     assert(Valid());
     return file_iter_.value();
-<<<<<<< HEAD
-    }
-  virtual Status status() const override {
-=======
   }
   Status status() const override {
->>>>>>> 2b38e2dd
     return file_iter_.iter() ? file_iter_.status() : Status::OK();
   }
   void SetPinnedItersMgr(PinnedIteratorsManager* pinned_iters_mgr) override {
@@ -542,12 +534,7 @@
     if (file_iter_.iter()) {
       file_iter_.SetPinnedItersMgr(pinned_iters_mgr);
   }
-<<<<<<< HEAD
-    }
-  virtual bool IsKeyPinned() const override {
-=======
   bool IsKeyPinned() const override {
->>>>>>> 2b38e2dd
     return pinned_iters_mgr_ && pinned_iters_mgr_->PinningEnabled() &&
            file_iter_.iter() && file_iter_.IsKeyPinned();
   }
@@ -3052,28 +3039,16 @@
               } else if (edit_list[k]->remaining_entries_ == 0) {
                 ++k;
                 break;
-<<<<<<< HEAD
-  }
-              ++k;
-  }
-=======
               }
               ++k;
             }
->>>>>>> 2b38e2dd
             for (auto i = group_start; i < batch_edits.size(); ++i) {
               assert(static_cast<uint32_t>(k) <=
                      batch_edits.back()->remaining_entries_);
               batch_edits[i]->remaining_entries_ -= static_cast<uint32_t>(k);
-<<<<<<< HEAD
-  }
-  }
-    }
-=======
             }
           }
         }
->>>>>>> 2b38e2dd
         continue;
   }
       // We do a linear search on versions because versions is small.
@@ -3113,11 +3088,7 @@
         } else if (group_start != std::numeric_limits<size_t>::max()) {
           group_start = std::numeric_limits<size_t>::max();
         }
-<<<<<<< HEAD
-        LogAndApplyHelper(last_writer->cfd, builder, version, e, mu);
-=======
         LogAndApplyHelper(last_writer->cfd, builder, e, mu);
->>>>>>> 2b38e2dd
         batch_edits.push_back(e);
       }
     }
@@ -3907,12 +3878,7 @@
           s = Status::Corruption("corrupted atomic group");
           break;
         }
-<<<<<<< HEAD
-// obsolete         column_family_set_->GetColumnFamily(edit.column_family_);  // scaf where do we get cf from?
-        s = ApplyOneVersionEdit(
-=======
         s = ApplyOneVersionEditToBuilder(
->>>>>>> 2b38e2dd
             edit, cf_name_to_options, column_families_not_found, builders,
             &have_log_number, &log_number, &have_prev_log_number,
             &previous_log_number, &have_next_file, &next_file,
