--- conflicted
+++ resolved
@@ -2922,16 +2922,6 @@
     auto iter = index.begin();
     while (iter != index.end()) {
       FdWithKeyRange* f = &(level_files_brief_[level].files[*iter]);
-<<<<<<< HEAD
-    const Slice file_start = ExtractUserKey(f->smallest_key);
-    const Slice file_limit = ExtractUserKey(f->largest_key);
-    if (begin != nullptr && user_cmp->Compare(file_limit, user_begin) < 0) {
-      // "f" is completely before specified range; skip it
-        iter++;
-      } else if (end != nullptr &&
-                 user_cmp->Compare(file_start, user_end) > 0) {
-      // "f" is completely after specified range; skip it
-=======
       const Slice file_start = ExtractUserKey(f->smallest_key);
       const Slice file_limit = ExtractUserKey(f->largest_key);
       if (begin != nullptr &&
@@ -2941,9 +2931,8 @@
       } else if (end != nullptr &&
                  user_cmp->CompareWithoutTimestamp(file_start, user_end) > 0) {
         // "f" is completely after specified range; skip it
->>>>>>> e69ce104
         iter++;
-    } else {
+      } else {
         // if overlap
         inputs->emplace_back(files_[level][*iter]);
         found_overlapping_file = true;
@@ -2955,20 +2944,12 @@
         iter = index.erase(iter);
         if (expand_range) {
           if (begin != nullptr &&
-<<<<<<< HEAD
-              user_cmp->Compare(file_start, user_begin) < 0) {
-          user_begin = file_start;
-          }
-          if (end != nullptr && user_cmp->Compare(file_limit, user_end) > 0) {
-          user_end = file_limit;
-=======
               user_cmp->CompareWithoutTimestamp(file_start, user_begin) < 0) {
             user_begin = file_start;
           }
           if (end != nullptr &&
               user_cmp->CompareWithoutTimestamp(file_limit, user_end) > 0) {
             user_end = file_limit;
->>>>>>> e69ce104
           }
         }
       }
@@ -3112,7 +3093,6 @@
   }
 }
 
-<<<<<<< HEAD
 // Store in *start_index and *end_index the range of all files in
 // "level" that overlap [begin,end]
 // The mid_index specifies the index of at least one file that
@@ -3176,73 +3156,6 @@
   assert(count == *end_index - *start_index + 1);
 }
 
-// Store in *start_index and *end_index the clean range of all files in
-// "level" within [begin,end]
-// The mid_index specifies the index of at least one file within
-// the specified range. From that file, iterate backward
-// and forward to find all overlapping files and then "shrink" to
-// the clean range required.
-// Use FileLevel in searching, make it faster
-void VersionStorageInfo::ExtendFileRangeWithinInterval(
-    int level, const InternalKey* begin, const InternalKey* end,
-    unsigned int mid_index, int* start_index, int* end_index) const {
-  assert(level != 0);
-  auto* user_cmp = user_comparator_;
-  const FdWithKeyRange* files = level_files_brief_[level].files;
-#ifndef NDEBUG
-  {
-    // assert that the file at mid_index is within the range
-    assert(mid_index < level_files_brief_[level].num_files);
-    const FdWithKeyRange* f = &files[mid_index];
-    auto& smallest = f->file_metadata->smallest;
-    auto& largest = f->file_metadata->largest;
-    assert(sstableKeyCompare(user_cmp, begin, smallest) <= 0 &&
-           sstableKeyCompare(user_cmp, largest, end) <= 0);
-  }
-#endif
-  ExtendFileRangeOverlappingInterval(level, begin, end, mid_index,
-                                     start_index, end_index);
-  int left = *start_index;
-  int right = *end_index;
-  // shrink from left to right
-  while (left <= right) {
-    auto& smallest = files[left].file_metadata->smallest;
-    if (sstableKeyCompare(user_cmp, begin, smallest) > 0) {
-      left++;
-      continue;
-    }
-    if (left > 0) {  // If not first file
-      auto& largest = files[left - 1].file_metadata->largest;
-      if (sstableKeyCompare(user_cmp, smallest, largest) == 0) {
-        left++;
-        continue;
-      }
-    }
-    break;
-  }
-  // shrink from right to left
-  while (left <= right) {
-    auto& largest = files[right].file_metadata->largest;
-    if (sstableKeyCompare(user_cmp, largest, end) > 0) {
-      right--;
-      continue;
-    }
-    if (right < static_cast<int>(level_files_brief_[level].num_files) -
-                    1) {  // If not the last file
-      auto& smallest = files[right + 1].file_metadata->smallest;
-      if (sstableKeyCompare(user_cmp, smallest, largest) == 0) {
-        // The last user key in range overlaps with the next file's first key
-        right--;
-        continue;
-      }
-    }
-    break;
-  }
-
-  *start_index = left;
-  *end_index = right;
-}
-
 #ifndef NO_INDIRECT_VALUE
 int64_t VersionStorageInfo::NumRingBytes(int ring) const {
   assert(ring >= 0);
@@ -3252,8 +3165,6 @@
 }
 #endif //NO_INDIRECT_VALUE
 
-=======
->>>>>>> e69ce104
 uint64_t VersionStorageInfo::NumLevelBytes(int level) const {
   assert(level >= 0);
   assert(level < num_levels());
@@ -4799,13 +4710,8 @@
     s = env->NewSequentialFile(manifest_path, &file, soptions);
     if (!s.ok()) {
       return s;
-<<<<<<< HEAD
     }
     file_reader.reset(new SequentialFileReader(std::move(file), dscname));
-=======
-  }
-  file_reader.reset(new SequentialFileReader(std::move(file), manifest_path));
->>>>>>> e69ce104
   }
 
   std::map<uint32_t, std::string> column_family_names;
