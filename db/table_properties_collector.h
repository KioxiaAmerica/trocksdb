//  Copyright (c) 2011-present, Facebook, Inc.  All rights reserved.
//  This source code is licensed under both the GPLv2 (found in the
//  COPYING file in the root directory) and Apache 2.0 License
//  (found in the LICENSE.Apache file in the root directory).
//
// This file defines a collection of statistics collectors.
#pragma once

#include "rocksdb/table_properties.h"

#include <memory>
#include <string>
#include <vector>

namespace rocksdb {

// Base class for internal table properties collector.
class IntTblPropCollector {
 public:
  virtual ~IntTblPropCollector() {}
  virtual Status Finish(UserCollectedProperties* properties) = 0;

  virtual const char* Name() const = 0;

  // @params key    the user key that is inserted into the table.
  // @params value  the value that is inserted into the table.
  virtual Status InternalAdd(const Slice& key, const Slice& value,
                             uint64_t file_size) = 0;

  virtual UserCollectedProperties GetReadableProperties() const = 0;

  virtual bool NeedCompact() const { return false; }
};

// Factory for internal table properties collector.
class IntTblPropCollectorFactory {
 public:
  virtual ~IntTblPropCollectorFactory() {}
  // has to be thread-safe
  virtual IntTblPropCollector* CreateIntTblPropCollector(
      uint32_t column_family_id) = 0;

  // The name of the properties collector can be used for debugging purpose.
  virtual const char* Name() const = 0;
};

<<<<<<< HEAD
// Collecting the statistics for internal keys. Visible only by internal
// rocksdb modules.
class InternalKeyPropertiesCollector : public IntTblPropCollector {
 public:
  virtual Status InternalAdd(const Slice& key, const Slice& value,
                             uint64_t file_size) override;

  virtual Status Finish(UserCollectedProperties* properties) override;

  virtual const char* Name() const override {
    return "InternalKeyPropertiesCollector";
  }

  UserCollectedProperties GetReadableProperties() const override;

 private:
  uint64_t deleted_keys_ = 0;
  uint64_t merge_operands_ = 0;
};

class InternalKeyPropertiesCollectorFactory
    : public IntTblPropCollectorFactory {
 public:
  virtual IntTblPropCollector* CreateIntTblPropCollector(
      uint32_t /*column_family_id*/) override {
    return new InternalKeyPropertiesCollector();
  }

  virtual const char* Name() const override {
    return "InternalKeyPropertiesCollectorFactory";
  }
};

=======
>>>>>>> 641fae60
// When rocksdb creates a new table, it will encode all "user keys" into
// "internal keys", which contains meta information of a given entry.
//
// This class extracts user key from the encoded internal key when Add() is
// invoked.
class UserKeyTablePropertiesCollector : public IntTblPropCollector {
 public:
  // transfer of ownership
  explicit UserKeyTablePropertiesCollector(TablePropertiesCollector* collector)
      : collector_(collector) {}

  virtual ~UserKeyTablePropertiesCollector() {}

  virtual Status InternalAdd(const Slice& key, const Slice& value,
                             uint64_t file_size) override;

  virtual Status Finish(UserCollectedProperties* properties) override;

  virtual const char* Name() const override { return collector_->Name(); }

  UserCollectedProperties GetReadableProperties() const override;

  virtual bool NeedCompact() const override {
    return collector_->NeedCompact();
  }

 protected:
  std::unique_ptr<TablePropertiesCollector> collector_;
};

class UserKeyTablePropertiesCollectorFactory
    : public IntTblPropCollectorFactory {
 public:
  explicit UserKeyTablePropertiesCollectorFactory(
      std::shared_ptr<TablePropertiesCollectorFactory> user_collector_factory)
      : user_collector_factory_(user_collector_factory) {}
  virtual IntTblPropCollector* CreateIntTblPropCollector(
      uint32_t column_family_id) override {
    TablePropertiesCollectorFactory::Context context;
    context.column_family_id = column_family_id;
    return new UserKeyTablePropertiesCollector(
        user_collector_factory_->CreateTablePropertiesCollector(context));
  }

  virtual const char* Name() const override {
    return user_collector_factory_->Name();
  }

 private:
  std::shared_ptr<TablePropertiesCollectorFactory> user_collector_factory_;
};

}  // namespace rocksdb<|MERGE_RESOLUTION|>--- conflicted
+++ resolved
@@ -44,42 +44,6 @@
   virtual const char* Name() const = 0;
 };
 
-<<<<<<< HEAD
-// Collecting the statistics for internal keys. Visible only by internal
-// rocksdb modules.
-class InternalKeyPropertiesCollector : public IntTblPropCollector {
- public:
-  virtual Status InternalAdd(const Slice& key, const Slice& value,
-                             uint64_t file_size) override;
-
-  virtual Status Finish(UserCollectedProperties* properties) override;
-
-  virtual const char* Name() const override {
-    return "InternalKeyPropertiesCollector";
-  }
-
-  UserCollectedProperties GetReadableProperties() const override;
-
- private:
-  uint64_t deleted_keys_ = 0;
-  uint64_t merge_operands_ = 0;
-};
-
-class InternalKeyPropertiesCollectorFactory
-    : public IntTblPropCollectorFactory {
- public:
-  virtual IntTblPropCollector* CreateIntTblPropCollector(
-      uint32_t /*column_family_id*/) override {
-    return new InternalKeyPropertiesCollector();
-  }
-
-  virtual const char* Name() const override {
-    return "InternalKeyPropertiesCollectorFactory";
-  }
-};
-
-=======
->>>>>>> 641fae60
 // When rocksdb creates a new table, it will encode all "user keys" into
 // "internal keys", which contains meta information of a given entry.
 //
