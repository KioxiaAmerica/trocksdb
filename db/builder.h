--- conflicted
+++ resolved
@@ -21,14 +21,11 @@
 #include "rocksdb/table_properties.h"
 #include "rocksdb/types.h"
 #include "table/scoped_arena_iterator.h"
-<<<<<<< HEAD
 #include "util/event_logger.h"
 #ifndef NO_INDIRECT_VALUE
 #include "value_log.h"
 #include "value_log_iterator.h"
 #endif
-=======
->>>>>>> e69ce104
 
 namespace rocksdb {
 
@@ -89,16 +86,12 @@
     const Env::IOPriority io_priority = Env::IO_HIGH,
     TableProperties* table_properties = nullptr, int level = -1,
     const uint64_t creation_time = 0, const uint64_t oldest_key_time = 0,
-<<<<<<< HEAD
-    Env::WriteLifeTimeHint write_hint = Env::WLTH_NOT_SET
+    Env::WriteLifeTimeHint write_hint = Env::WLTH_NOT_SET,
+    const uint64_t file_creation_time = 0
 #ifndef NO_INDIRECT_VALUE
     ,ColumnFamilyData* cfd=nullptr  // if we should wsrite values to the VLog, this is the VLog; otherwise nullptr
     ,VLogEditStats *vlog_flush_info=nullptr    // vlog info that needs to go to edit and stats
 #endif
     );
-=======
-    Env::WriteLifeTimeHint write_hint = Env::WLTH_NOT_SET,
-    const uint64_t file_creation_time = 0);
->>>>>>> e69ce104
 
 }  // namespace rocksdb