//  Copyright (c) 2011-present, Facebook, Inc.  All rights reserved.
//  This source code is licensed under both the GPLv2 (found in the
//  COPYING file in the root directory) and Apache 2.0 License
//  (found in the LICENSE.Apache file in the root directory).

#ifndef ROCKSDB_LITE
#include "db/compacted_db_impl.h"
#include "db/db_impl.h"
#include "db/version_set.h"
#include "table/get_context.h"

namespace rocksdb {

extern void MarkKeyMayExist(void* arg);
extern bool SaveValue(void* arg, const ParsedInternalKey& parsed_key,
                      const Slice& v, bool hit_and_return);

CompactedDBImpl::CompactedDBImpl(
  const DBOptions& options, const std::string& dbname)
  : DBImpl(options, dbname), cfd_(nullptr), version_(nullptr),
    user_comparator_(nullptr) {
}

CompactedDBImpl::~CompactedDBImpl() {
}

size_t CompactedDBImpl::FindFile(const Slice& key) {
  size_t left = 0;
  size_t right = files_.num_files - 1;
  while (left < right) {
    size_t mid = (left + right) >> 1;
    const FdWithKeyRange& f = files_.files[mid];
    if (user_comparator_->Compare(ExtractUserKey(f.largest_key), key) < 0) {
      // Key at "mid.largest" is < "target".  Therefore all
      // files at or before "mid" are uninteresting.
      left = mid + 1;
    } else {
      // Key at "mid.largest" is >= "target".  Therefore all files
      // after "mid" are uninteresting.
      right = mid;
    }
  }
  return right;
}

Status CompactedDBImpl::Get(const ReadOptions& options, ColumnFamilyHandle* column_family_handle,
                            const Slice& key, PinnableSlice* value) {
#ifdef INDIRECT_VALUE_SUPPORT
  // Even though CompactedDB doesn't support merges, we need a MergeContext to hold the address of the VLog
  // We could dispense with this at the cost of a segfault if the user turns on indirect in the CompactedDB
  MergeContext merge_context;
  // Fill in the VLog field in the merge_context from the column family
  merge_context.SetCfd(reinterpret_cast<ColumnFamilyHandleImpl*>(column_family_handle)->cfd());
  MergeContext *amergecontext = &merge_context;
#else
  MergeContext *amergecontext = nullptr;
#endif
  GetContext get_context(user_comparator_, nullptr, nullptr, nullptr,
                         GetContext::kNotFound, key, value, nullptr, amergecontext,
                         nullptr, nullptr);
  LookupKey lkey(key, kMaxSequenceNumber);
  files_.files[FindFile(key)].fd.table_reader->Get(options, lkey.internal_key(),
                                                   &get_context, nullptr);
  if (get_context.State() == GetContext::kFound) {
    return Status::OK();
  }
  return Status::NotFound();
}

std::vector<Status> CompactedDBImpl::MultiGet(const ReadOptions& options,
    const std::vector<ColumnFamilyHandle*>& column_family_handle,
    const std::vector<Slice>& keys, std::vector<std::string>* values) {
  autovector<TableReader*, 16> reader_list;
  for (const auto& key : keys) {
    const FdWithKeyRange& f = files_.files[FindFile(key)];
    if (user_comparator_->Compare(key, ExtractUserKey(f.smallest_key)) < 0) {
      reader_list.push_back(nullptr);
    } else {
      LookupKey lkey(key, kMaxSequenceNumber);
      f.fd.table_reader->Prepare(lkey.internal_key());
      reader_list.push_back(f.fd.table_reader);
    }
  }
  std::vector<Status> statuses(keys.size(), Status::NotFound());
  values->resize(keys.size());
#ifdef INDIRECT_VALUE_SUPPORT
  // Even though CompactedDB doesn't support merges, we need a MergeContext to hold the address of the VLog
  // We could dispense with this at the cost of a segfault if the user turns on indirect in the CompactedDB
  MergeContext merge_context;
  MergeContext *amergecontext = &merge_context;
#else
  MergeContext *amergecontext = nullptr;
#endif
  int idx = 0;
  for (auto* r : reader_list) {
    if (r != nullptr) {
      PinnableSlice pinnable_val;
      std::string& value = (*values)[idx];
      GetContext get_context(user_comparator_, nullptr, nullptr, nullptr,
                             GetContext::kNotFound, keys[idx], &pinnable_val,
                             nullptr, amergecontext, nullptr, nullptr);
      LookupKey lkey(keys[idx], kMaxSequenceNumber);
<<<<<<< HEAD
#ifdef INDIRECT_VALUE_SUPPORT
      // Fill in the VLog field in the merge_context from the column family
      merge_context.SetCfd(reinterpret_cast<ColumnFamilyHandleImpl*>(column_family_handle[idx])->cfd());
#endif
      r->Get(options, lkey.internal_key(), &get_context);
=======
      r->Get(options, lkey.internal_key(), &get_context, nullptr);
>>>>>>> 5e019aff
      value.assign(pinnable_val.data(), pinnable_val.size());
      if (get_context.State() == GetContext::kFound) {
        statuses[idx] = Status::OK();
      }
    }
    ++idx;
  }
  return statuses;
}

Status CompactedDBImpl::Init(const Options& options) {
  SuperVersionContext sv_context(/* create_superversion */ true);
  mutex_.Lock();
  ColumnFamilyDescriptor cf(kDefaultColumnFamilyName,
                            ColumnFamilyOptions(options));
  Status s = Recover({cf}, true /* read only */, false, true);
  if (s.ok()) {
    cfd_ = reinterpret_cast<ColumnFamilyHandleImpl*>(
              DefaultColumnFamily())->cfd();
    cfd_->InstallSuperVersion(&sv_context, &mutex_);
  }
#ifdef INDIRECT_VALUE_SUPPORT   // fill in the rings for each column family
  if(!OpenVLogs(options).ok()){  //  Init the VLogs for the CFs that were opened
    s = Status::Corruption(
        "The VLog files could not be opened");
  }
#endif
  mutex_.Unlock();
  sv_context.Clean();
  if (!s.ok()) {
    return s;
  }
  NewThreadStatusCfInfo(cfd_);
  version_ = cfd_->GetSuperVersion()->current;
  user_comparator_ = cfd_->user_comparator();
  auto* vstorage = version_->storage_info();
  if (vstorage->num_non_empty_levels() == 0) {
    return Status::NotSupported("no file exists");
  }
  const LevelFilesBrief& l0 = vstorage->LevelFilesBrief(0);
  // L0 should not have files
  if (l0.num_files > 1) {
    return Status::NotSupported("L0 contain more than 1 file");
  }
  if (l0.num_files == 1) {
    if (vstorage->num_non_empty_levels() > 1) {
      return Status::NotSupported("Both L0 and other level contain files");
    }
    files_ = l0;
    return Status::OK();
  }

  for (int i = 1; i < vstorage->num_non_empty_levels() - 1; ++i) {
    if (vstorage->LevelFilesBrief(i).num_files > 0) {
      return Status::NotSupported("Other levels also contain files");
    }
  }

  int level = vstorage->num_non_empty_levels() - 1;
  if (vstorage->LevelFilesBrief(level).num_files > 0) {
    files_ = vstorage->LevelFilesBrief(level);
    return Status::OK();
  }
  return Status::NotSupported("no file exists");
}

Status CompactedDBImpl::Open(const Options& options,
                             const std::string& dbname, DB** dbptr) {
  *dbptr = nullptr;

  if (options.max_open_files != -1) {
    return Status::InvalidArgument("require max_open_files = -1");
  }
  if (options.merge_operator.get() != nullptr) {
    return Status::InvalidArgument("merge operator is not supported");
  }
  DBOptions db_options(options);
  std::unique_ptr<CompactedDBImpl> db(new CompactedDBImpl(db_options, dbname));
  Status s = db->Init(options);
  if (s.ok()) {
    ROCKS_LOG_INFO(db->immutable_db_options_.info_log,
                   "Opened the db as fully compacted mode");
    LogFlush(db->immutable_db_options_.info_log);
    *dbptr = db.release();
  }
  return s;
}

}   // namespace rocksdb
#endif  // ROCKSDB_LITE<|MERGE_RESOLUTION|>--- conflicted
+++ resolved
@@ -100,15 +100,11 @@
                              GetContext::kNotFound, keys[idx], &pinnable_val,
                              nullptr, amergecontext, nullptr, nullptr);
       LookupKey lkey(keys[idx], kMaxSequenceNumber);
-<<<<<<< HEAD
 #ifdef INDIRECT_VALUE_SUPPORT
       // Fill in the VLog field in the merge_context from the column family
       merge_context.SetCfd(reinterpret_cast<ColumnFamilyHandleImpl*>(column_family_handle[idx])->cfd());
 #endif
-      r->Get(options, lkey.internal_key(), &get_context);
-=======
       r->Get(options, lkey.internal_key(), &get_context, nullptr);
->>>>>>> 5e019aff
       value.assign(pinnable_val.data(), pinnable_val.size());
       if (get_context.State() == GetContext::kFound) {
         statuses[idx] = Status::OK();
