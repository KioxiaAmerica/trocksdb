//  Copyright (c) 2011-present, Facebook, Inc.  All rights reserved.
//  This source code is licensed under both the GPLv2 (found in the
//  COPYING file in the root directory) and Apache 2.0 License
//  (found in the LICENSE.Apache file in the root directory).
//
// Copyright (c) 2011 The LevelDB Authors. All rights reserved.
// Use of this source code is governed by a BSD-style license that can be
// found in the LICENSE file. See the AUTHORS file for names of contributors.

#include "db/db_iter.h"
#include <string>
#include <iostream>
#include <limits>

#include "db/dbformat.h"
#include "db/merge_context.h"
#include "db/merge_helper.h"
#include "db/pinned_iterators_manager.h"
#include "monitoring/perf_context_imp.h"
#include "rocksdb/env.h"
#include "rocksdb/iterator.h"
#include "rocksdb/merge_operator.h"
#include "rocksdb/options.h"
#include "table/internal_iterator.h"
#include "util/arena.h"
#include "util/filename.h"
#include "util/logging.h"
#include "util/mutexlock.h"
#include "util/string_util.h"

namespace rocksdb {

#if 0
static void DumpInternalIter(Iterator* iter) {
  for (iter->SeekToFirst(); iter->Valid(); iter->Next()) {
    ParsedInternalKey k;
    if (!ParseInternalKey(iter->key(), &k)) {
      fprintf(stderr, "Corrupt '%s'\n", EscapeString(iter->key()).c_str());
    } else {
      fprintf(stderr, "@ '%s'\n", k.DebugString().c_str());
    }
  }
}
#endif

// Memtables and sstables that make the DB representation contain
// (userkey,seq,type) => uservalue entries.  DBIter
// combines multiple entries for the same userkey found in the DB
// representation into a single entry while accounting for sequence
// numbers, deletion markers, overwrites, etc.
class DBIter final: public Iterator {
 public:
  // The following is grossly complicated. TODO: clean it up
  // Which direction is the iterator currently moving?
  // (1) When moving forward:
  //   (1a) if current_entry_is_merged_ = false, the internal iterator is
  //        positioned at the exact entry that yields this->key(), this->value()
  //   (1b) if current_entry_is_merged_ = true, the internal iterator is
  //        positioned immediately after the last entry that contributed to the
  //        current this->value(). That entry may or may not have key equal to
  //        this->key().
  // (2) When moving backwards, the internal iterator is positioned
  //     just before all entries whose user key == this->key().
  enum Direction {
    kForward,
    kReverse
  };

  // LocalStatistics contain Statistics counters that will be aggregated per
  // each iterator instance and then will be sent to the global statistics when
  // the iterator is destroyed.
  //
  // The purpose of this approach is to avoid perf regression happening
  // when multiple threads bump the atomic counters from a DBIter::Next().
  struct LocalStatistics {
    explicit LocalStatistics() { ResetCounters(); }

    void ResetCounters() {
      next_count_ = 0;
      next_found_count_ = 0;
      prev_count_ = 0;
      prev_found_count_ = 0;
      bytes_read_ = 0;
      skip_count_ = 0;
    }

    void BumpGlobalStatistics(Statistics* global_statistics) {
      RecordTick(global_statistics, NUMBER_DB_NEXT, next_count_);
      RecordTick(global_statistics, NUMBER_DB_NEXT_FOUND, next_found_count_);
      RecordTick(global_statistics, NUMBER_DB_PREV, prev_count_);
      RecordTick(global_statistics, NUMBER_DB_PREV_FOUND, prev_found_count_);
      RecordTick(global_statistics, ITER_BYTES_READ, bytes_read_);
      RecordTick(global_statistics, NUMBER_ITER_SKIP, skip_count_);
      PERF_COUNTER_ADD(iter_read_bytes, bytes_read_);
      ResetCounters();
    }

    // Map to Tickers::NUMBER_DB_NEXT
    uint64_t next_count_;
    // Map to Tickers::NUMBER_DB_NEXT_FOUND
    uint64_t next_found_count_;
    // Map to Tickers::NUMBER_DB_PREV
    uint64_t prev_count_;
    // Map to Tickers::NUMBER_DB_PREV_FOUND
    uint64_t prev_found_count_;
    // Map to Tickers::ITER_BYTES_READ
    uint64_t bytes_read_;
    // Map to Tickers::NUMBER_ITER_SKIP
    uint64_t skip_count_;
  };

  DBIter(Env* _env, const ReadOptions& read_options,
         const ImmutableCFOptions& cf_options,
         const MutableCFOptions& mutable_cf_options, const Comparator* cmp,
         InternalIterator* iter, SequenceNumber s, bool arena_mode,
         uint64_t max_sequential_skip_in_iterations,
         ReadCallback* read_callback, bool allow_blob)
      : arena_mode_(arena_mode),
        env_(_env),
        logger_(cf_options.info_log),
        user_comparator_(cmp),
        merge_operator_(cf_options.merge_operator),
        iter_(iter),
        sequence_(s),
        direction_(kForward),
        valid_(false),
        current_entry_is_merged_(false),
        statistics_(cf_options.statistics),
        num_internal_keys_skipped_(0),
        iterate_lower_bound_(read_options.iterate_lower_bound),
        iterate_upper_bound_(read_options.iterate_upper_bound),
        prefix_same_as_start_(read_options.prefix_same_as_start),
        pin_thru_lifetime_(read_options.pin_data),
        total_order_seek_(read_options.total_order_seek),
        range_del_agg_(cf_options.internal_comparator, s,
                       true /* collapse_deletions */),
        read_callback_(read_callback),
        allow_blob_(allow_blob),
        is_blob_(false),
        start_seqnum_(read_options.iter_start_seqnum) {
    RecordTick(statistics_, NO_ITERATORS);
    prefix_extractor_ = mutable_cf_options.prefix_extractor.get();
    max_skip_ = max_sequential_skip_in_iterations;
    max_skippable_internal_keys_ = read_options.max_skippable_internal_keys;
    if (pin_thru_lifetime_) {
      pinned_iters_mgr_.StartPinning();
    }
    if (iter_) {
      iter_->SetPinnedItersMgr(&pinned_iters_mgr_);
    }
  }
  virtual ~DBIter() {
    // Release pinned data if any
    if (pinned_iters_mgr_.PinningEnabled()) {
      pinned_iters_mgr_.ReleasePinnedData();
    }
    // Compiler warning issue filed:
    // https://github.com/facebook/rocksdb/issues/3013
    RecordTick(statistics_, NO_ITERATORS, uint64_t(-1));
    ResetInternalKeysSkippedCounter();
    local_stats_.BumpGlobalStatistics(statistics_);
    if (!arena_mode_) {
      delete iter_;
    } else {
      iter_->~InternalIterator();
    }
  }
  virtual void SetIter(InternalIterator* iter) {
    assert(iter_ == nullptr);
    iter_ = iter;
    iter_->SetPinnedItersMgr(&pinned_iters_mgr_);
  }
  virtual RangeDelAggregator* GetRangeDelAggregator() {
    return &range_del_agg_;
  }

  virtual bool Valid() const override { return valid_; }
  virtual Slice key() const override {
    assert(valid_);
    if(start_seqnum_ > 0) {
      return saved_key_.GetInternalKey();
    } else {
      return saved_key_.GetUserKey();
    }

  }
  virtual Slice value() const override {
    assert(valid_);
    if (current_entry_is_merged_) {
      // If pinned_value_ is set then the result of merge operator is one of
      // the merge operands and we should return it.
      return pinned_value_.data() ? pinned_value_ : saved_value_;
    } else if (direction_ == kReverse) {
      return pinned_value_;
    } else {
      return iter_->value();
    }
  }
  virtual Status status() const override {
    if (status_.ok()) {
      return iter_->status();
    } else {
      assert(!valid_);
      return status_;
    }
  }
  bool IsBlob() const {
    assert(valid_ && (allow_blob_ || !is_blob_));
    return is_blob_;
  }

  virtual Status GetProperty(std::string prop_name,
                             std::string* prop) override {
    if (prop == nullptr) {
      return Status::InvalidArgument("prop is nullptr");
    }
    if (prop_name == "rocksdb.iterator.super-version-number") {
      // First try to pass the value returned from inner iterator.
      return iter_->GetProperty(prop_name, prop);
    } else if (prop_name == "rocksdb.iterator.is-key-pinned") {
      if (valid_) {
        *prop = (pin_thru_lifetime_ && saved_key_.IsKeyPinned()) ? "1" : "0";
      } else {
        *prop = "Iterator is not valid.";
      }
      return Status::OK();
    } else if (prop_name == "rocksdb.iterator.internal-key") {
      *prop = saved_key_.GetUserKey().ToString();
      return Status::OK();
    }
    return Status::InvalidArgument("Undentified property.");
  }

  virtual void Next() override;
  virtual void Prev() override;
  virtual void Seek(const Slice& target) override;
  virtual void SeekForPrev(const Slice& target) override;
  virtual void SeekToFirst() override;
  virtual void SeekToLast() override;
  Env* env() { return env_; }
  void set_sequence(uint64_t s) { sequence_ = s; }
  void set_valid(bool v) { valid_ = v; }

 private:
  // For all methods in this block:
  // PRE: iter_->Valid() && status_.ok()
  // Return false if there was an error, and status() is non-ok, valid_ = false;
  // in this case callers would usually stop what they were doing and return.
  bool ReverseToForward();
  bool ReverseToBackward();
  bool FindValueForCurrentKey();
  bool FindValueForCurrentKeyUsingSeek();
  bool FindUserKeyBeforeSavedKey();
  inline bool FindNextUserEntry(bool skipping, bool prefix_check);
  bool FindNextUserEntryInternal(bool skipping, bool prefix_check);
  bool ParseKey(ParsedInternalKey* key);
  bool MergeValuesNewToOld();

  void PrevInternal();
  bool TooManyInternalKeysSkipped(bool increment = true);
  bool IsVisible(SequenceNumber sequence);

  // Temporarily pin the blocks that we encounter until ReleaseTempPinnedData()
  // is called
  void TempPinData() {
    if (!pin_thru_lifetime_) {
      pinned_iters_mgr_.StartPinning();
    }
  }

  // Release blocks pinned by TempPinData()
  void ReleaseTempPinnedData() {
    if (!pin_thru_lifetime_ && pinned_iters_mgr_.PinningEnabled()) {
      pinned_iters_mgr_.ReleasePinnedData();
    }
  }

  inline void ClearSavedValue() {
    if (saved_value_.capacity() > 1048576) {
      std::string empty;
      swap(empty, saved_value_);
    } else {
      saved_value_.clear();
    }
  }

  inline void ResetInternalKeysSkippedCounter() {
    local_stats_.skip_count_ += num_internal_keys_skipped_;
    if (valid_) {
      local_stats_.skip_count_--;
    }
    num_internal_keys_skipped_ = 0;
  }

  const SliceTransform* prefix_extractor_;
  bool arena_mode_;
  Env* const env_;
  Logger* logger_;
  const Comparator* const user_comparator_;
  const MergeOperator* const merge_operator_;
  InternalIterator* iter_;
  SequenceNumber sequence_;

  Status status_;
  IterKey saved_key_;
  // Reusable internal key data structure. This is only used inside one function
  // and should not be used across functions. Reusing this object can reduce
  // overhead of calling construction of the function if creating it each time.
  ParsedInternalKey ikey_;
  std::string saved_value_;
  Slice pinned_value_;
  Direction direction_;
  bool valid_;
  bool current_entry_is_merged_;
  // for prefix seek mode to support prev()
  Statistics* statistics_;
  uint64_t max_skip_;
  uint64_t max_skippable_internal_keys_;
  uint64_t num_internal_keys_skipped_;
  const Slice* iterate_lower_bound_;
  const Slice* iterate_upper_bound_;
  IterKey prefix_start_buf_;
  Slice prefix_start_key_;
  const bool prefix_same_as_start_;
  // Means that we will pin all data blocks we read as long the Iterator
  // is not deleted, will be true if ReadOptions::pin_data is true
  const bool pin_thru_lifetime_;
  const bool total_order_seek_;
  // List of operands for merge operator.
  MergeContext merge_context_;
  RangeDelAggregator range_del_agg_;
  LocalStatistics local_stats_;
  PinnedIteratorsManager pinned_iters_mgr_;
  ReadCallback* read_callback_;
  bool allow_blob_;
  bool is_blob_;
  // for diff snapshots we want the lower bound on the seqnum;
  // if this value > 0 iterator will return internal keys
  SequenceNumber start_seqnum_;

  // No copying allowed
  DBIter(const DBIter&);
  void operator=(const DBIter&);
};

inline bool DBIter::ParseKey(ParsedInternalKey* ikey) {
  if (!ParseInternalKey(iter_->key(), ikey)) {
    status_ = Status::Corruption("corrupted internal key in DBIter");
    valid_ = false;
    ROCKS_LOG_ERROR(logger_, "corrupted internal key in DBIter: %s",
                    iter_->key().ToString(true).c_str());
    return false;
  } else {
    return true;
  }
}

void DBIter::Next() {
  assert(valid_);
  assert(status_.ok());

  // Release temporarily pinned blocks from last operation
  ReleaseTempPinnedData();
  ResetInternalKeysSkippedCounter();
  bool ok = true;
  if (direction_ == kReverse) {
    if (!ReverseToForward()) {
      ok = false;
    }
  } else if (iter_->Valid() && !current_entry_is_merged_) {
    // If the current value is not a merge, the iter position is the
    // current key, which is already returned. We can safely issue a
    // Next() without checking the current key.
    // If the current key is a merge, very likely iter already points
    // to the next internal position.
    iter_->Next();
    PERF_COUNTER_ADD(internal_key_skipped_count, 1);
  }

  if (statistics_ != nullptr) {
    local_stats_.next_count_++;
  }
  if (ok && iter_->Valid()) {
    FindNextUserEntry(true /* skipping the current user key */,
                      prefix_same_as_start_);
  } else {
    valid_ = false;
  }
  if (statistics_ != nullptr && valid_) {
    local_stats_.next_found_count_++;
    local_stats_.bytes_read_ += (key().size() + value().size());
  }
}

// PRE: saved_key_ has the current user key if skipping
// POST: saved_key_ should have the next user key if valid_,
//       if the current entry is a result of merge
//           current_entry_is_merged_ => true
//           saved_value_             => the merged value
//
// NOTE: In between, saved_key_ can point to a user key that has
//       a delete marker or a sequence number higher than sequence_
//       saved_key_ MUST have a proper user_key before calling this function
//
// The prefix_check parameter controls whether we check the iterated
// keys against the prefix of the seeked key. Set to false when
// performing a seek without a key (e.g. SeekToFirst). Set to
// prefix_same_as_start_ for other iterations.
inline bool DBIter::FindNextUserEntry(bool skipping, bool prefix_check) {
  PERF_TIMER_GUARD(find_next_user_entry_time);
  return FindNextUserEntryInternal(skipping, prefix_check);
}

// Actual implementation of DBIter::FindNextUserEntry()
bool DBIter::FindNextUserEntryInternal(bool skipping, bool prefix_check) {
  // Loop until we hit an acceptable entry to yield
  assert(iter_->Valid());
  assert(status_.ok());
  assert(direction_ == kForward);
  current_entry_is_merged_ = false;

  // How many times in a row we have skipped an entry with user key less than
  // or equal to saved_key_. We could skip these entries either because
  // sequence numbers were too high or because skipping = true.
  // What saved_key_ contains throughout this method:
  //  - if skipping        : saved_key_ contains the key that we need to skip,
  //                         and we haven't seen any keys greater than that,
  //  - if num_skipped > 0 : saved_key_ contains the key that we have skipped
  //                         num_skipped times, and we haven't seen any keys
  //                         greater than that,
  //  - none of the above  : saved_key_ can contain anything, it doesn't matter.
  uint64_t num_skipped = 0;

  is_blob_ = false;

  do {
    if (!ParseKey(&ikey_)) {
      return false;
    }

    if (iterate_upper_bound_ != nullptr &&
        user_comparator_->Compare(ikey_.user_key, *iterate_upper_bound_) >= 0) {
      break;
    }

    if (prefix_extractor_ && prefix_check &&
        prefix_extractor_->Transform(ikey_.user_key)
                .compare(prefix_start_key_) != 0) {
      break;
    }

    if (TooManyInternalKeysSkipped()) {
      return false;
    }

    if (IsVisible(ikey_.sequence)) {
      if (skipping && user_comparator_->Compare(ikey_.user_key,
                                                saved_key_.GetUserKey()) <= 0) {
        num_skipped++;  // skip this entry
        PERF_COUNTER_ADD(internal_key_skipped_count, 1);
      } else {
        num_skipped = 0;
        switch (ikey_.type) {
          case kTypeDeletion:
          case kTypeSingleDeletion:
            // Arrange to skip all upcoming entries for this key since
            // they are hidden by this deletion.
            // if iterartor specified start_seqnum we
            // 1) return internal key, including the type
            // 2) return ikey only if ikey.seqnum >= start_seqnum_
            // note that if deletion seqnum is < start_seqnum_ we
            // just skip it like in normal iterator.
            if (start_seqnum_ > 0 && ikey_.sequence >= start_seqnum_)  {
              saved_key_.SetInternalKey(ikey_);
              valid_ = true;
              return true;
            } else {
              saved_key_.SetUserKey(
                ikey_.user_key,
                !pin_thru_lifetime_ || !iter_->IsKeyPinned() /* copy */);
              skipping = true;
              PERF_COUNTER_ADD(internal_delete_skipped_count, 1);
            }
            break;
#ifdef INDIRECT_VALUE_SUPPORT    // resolve indirect value for the key of interest
          case kTypeIndirectValue:
// resolve the indirect value
// fall through to...
#endif
          case kTypeValue:
          case kTypeBlobIndex:
            if (start_seqnum_ > 0) {
              // we are taking incremental snapshot here
              // incremental snapshots aren't supported on DB with range deletes
              assert(!(
                (ikey_.type == kTypeBlobIndex) && (start_seqnum_ > 0)
              ));
              if (ikey_.sequence >= start_seqnum_) {
                saved_key_.SetInternalKey(ikey_);
                valid_ = true;
                return true;
              } else {
                // this key and all previous versions shouldn't be included,
                // skipping
                saved_key_.SetUserKey(ikey_.user_key,
                  !pin_thru_lifetime_ || !iter_->IsKeyPinned() /* copy */);
                skipping = true;
              }
            } else {
              saved_key_.SetUserKey(
                  ikey_.user_key,
                  !pin_thru_lifetime_ || !iter_->IsKeyPinned() /* copy */);
              if (range_del_agg_.ShouldDelete(
                      ikey_, RangeDelAggregator::RangePositioningMode::
                                 kForwardTraversal)) {
                // Arrange to skip all upcoming entries for this key since
                // they are hidden by this deletion.
                skipping = true;
                num_skipped = 0;
                PERF_COUNTER_ADD(internal_delete_skipped_count, 1);
              } else if (ikey_.type == kTypeBlobIndex) {
                if (!allow_blob_) {
                  ROCKS_LOG_ERROR(logger_, "Encounter unexpected blob index.");
                  status_ = Status::NotSupported(
                      "Encounter unexpected blob index. Please open DB with "
                      "rocksdb::blob_db::BlobDB instead.");
                  valid_ = false;
                  return false;
                }

                is_blob_ = true;
                valid_ = true;
                return true;
              } else {
                valid_ = true;
                return true;
              }
            }
            break;
#ifdef INDIRECT_VALUE_SUPPORT    // resolve indirect Merge for the key of interest
          case kTypeIndirectMerge:
// resolve the indirect value
// fall through to...
#endif
          case kTypeMerge:
            saved_key_.SetUserKey(
                ikey_.user_key,
                !pin_thru_lifetime_ || !iter_->IsKeyPinned() /* copy */);
            if (range_del_agg_.ShouldDelete(
                    ikey_, RangeDelAggregator::RangePositioningMode::
                               kForwardTraversal)) {
              // Arrange to skip all upcoming entries for this key since
              // they are hidden by this deletion.
              skipping = true;
              num_skipped = 0;
              PERF_COUNTER_ADD(internal_delete_skipped_count, 1);
            } else {
              // By now, we are sure the current ikey is going to yield a
              // value
              current_entry_is_merged_ = true;
              valid_ = true;
              return MergeValuesNewToOld();  // Go to a different state machine
            }
            break;
          default:
            assert(false);
            break;
        }
      }
    } else {
      PERF_COUNTER_ADD(internal_recent_skipped_count, 1);

      // This key was inserted after our snapshot was taken.
      // If this happens too many times in a row for the same user key, we want
      // to seek to the target sequence number.
      int cmp =
          user_comparator_->Compare(ikey_.user_key, saved_key_.GetUserKey());
      if (cmp == 0 || (skipping && cmp <= 0)) {
        num_skipped++;
      } else {
        saved_key_.SetUserKey(
            ikey_.user_key,
            !iter_->IsKeyPinned() || !pin_thru_lifetime_ /* copy */);
        skipping = false;
        num_skipped = 0;
      }
    }

    // If we have sequentially iterated via numerous equal keys, then it's
    // better to seek so that we can avoid too many key comparisons.
    if (num_skipped > max_skip_) {
      num_skipped = 0;
      std::string last_key;
      if (skipping) {
        // We're looking for the next user-key but all we see are the same
        // user-key with decreasing sequence numbers. Fast forward to
        // sequence number 0 and type deletion (the smallest type).
        AppendInternalKey(&last_key, ParsedInternalKey(saved_key_.GetUserKey(),
                                                       0, kTypeDeletion));
        // Don't set skipping = false because we may still see more user-keys
        // equal to saved_key_.
      } else {
        // We saw multiple entries with this user key and sequence numbers
        // higher than sequence_. Fast forward to sequence_.
        // Note that this only covers a case when a higher key was overwritten
        // many times since our snapshot was taken, not the case when a lot of
        // different keys were inserted after our snapshot was taken.
        AppendInternalKey(&last_key,
                          ParsedInternalKey(saved_key_.GetUserKey(), sequence_,
                                            kValueTypeForSeek));
      }
      iter_->Seek(last_key);
      RecordTick(statistics_, NUMBER_OF_RESEEKS_IN_ITERATION);
    } else {
      iter_->Next();
    }
  } while (iter_->Valid());

  valid_ = false;
  return iter_->status().ok();
}

// Merge values of the same user key starting from the current iter_ position
// Scan from the newer entries to older entries.
// PRE: iter_->key() points to the first merge type entry
//      saved_key_ stores the user key
// POST: saved_value_ has the merged value for the user key
//       iter_ points to the next entry (or invalid)
bool DBIter::MergeValuesNewToOld() {
  if (!merge_operator_) {
    ROCKS_LOG_ERROR(logger_, "Options::merge_operator is null.");
    status_ = Status::InvalidArgument("merge_operator_ must be set.");
    valid_ = false;
    return false;
  }

  // Temporarily pin the blocks that hold merge operands
  TempPinData();
  merge_context_.Clear();
  // Start the merge process by pushing the first operand
  merge_context_.PushOperand(iter_->value(),
                             iter_->IsValuePinned() /* operand_pinned */);
  TEST_SYNC_POINT("DBIter::MergeValuesNewToOld:PushedFirstOperand");

  ParsedInternalKey ikey;
  Status s;
  for (iter_->Next(); iter_->Valid(); iter_->Next()) {
    TEST_SYNC_POINT("DBIter::MergeValuesNewToOld:SteppedToNextOperand");
    if (!ParseKey(&ikey)) {
      return false;
    }

    if (!user_comparator_->Equal(ikey.user_key, saved_key_.GetUserKey())) {
      // hit the next user key, stop right here
      break;
    } else if (kTypeDeletion == ikey.type || kTypeSingleDeletion == ikey.type ||
               range_del_agg_.ShouldDelete(
                   ikey, RangeDelAggregator::RangePositioningMode::
                             kForwardTraversal)) {
      // hit a delete with the same user key, stop right here
      // iter_ is positioned after delete
      iter_->Next();
      break;
    } else if (IsTypeValueNonBlob(ikey.type)) {
      // hit a put, merge the put value with operands and store the
      // final result in saved_value_. We are done!
      const Slice val = iter_->value();
      s = MergeHelper::TimedFullMerge(
          merge_operator_, ikey.user_key, &val, merge_context_.GetOperands(),
          &saved_value_, logger_, statistics_, env_, &pinned_value_, true);
      if (!s.ok()) {
        valid_ = false;
        status_ = s;
        return false;
      }
      // iter_ is positioned after put
      iter_->Next();
<<<<<<< HEAD
      return;
    } else if (IsTypeMerge(ikey.type)) {
=======
      if (!iter_->status().ok()) {
        valid_ = false;
        return false;
      }
      return true;
    } else if (kTypeMerge == ikey.type) {
>>>>>>> 397be6b0
      // hit a merge, add the value as an operand and run associative merge.
      // when complete, add result to operands and continue.
      merge_context_.PushOperand(iter_->value(),
                                 iter_->IsValuePinned() /* operand_pinned */);
      PERF_COUNTER_ADD(internal_merge_count, 1);
    } else if (kTypeBlobIndex == ikey.type) {
      if (!allow_blob_) {
        ROCKS_LOG_ERROR(logger_, "Encounter unexpected blob index.");
        status_ = Status::NotSupported(
            "Encounter unexpected blob index. Please open DB with "
            "rocksdb::blob_db::BlobDB instead.");
      } else {
        status_ =
            Status::NotSupported("Blob DB does not support merge operator.");
      }
      valid_ = false;
      return false;
    } else {
      assert(false);
    }
  }

  if (!iter_->status().ok()) {
    valid_ = false;
    return false;
  }

  // we either exhausted all internal keys under this user key, or hit
  // a deletion marker.
  // feed null as the existing value to the merge operator, such that
  // client can differentiate this scenario and do things accordingly.
  s = MergeHelper::TimedFullMerge(merge_operator_, saved_key_.GetUserKey(),
                                  nullptr, merge_context_.GetOperands(),
                                  &saved_value_, logger_, statistics_, env_,
                                  &pinned_value_, true);
  if (!s.ok()) {
    valid_ = false;
    status_ = s;
    return false;
  }

  assert(status_.ok());
  return true;
}

void DBIter::Prev() {
  assert(valid_);
  assert(status_.ok());
  ReleaseTempPinnedData();
  ResetInternalKeysSkippedCounter();
  bool ok = true;
  if (direction_ == kForward) {
    if (!ReverseToBackward()) {
      ok = false;
    }
  }
  if (ok) {
    PrevInternal();
  }
  if (statistics_ != nullptr) {
    local_stats_.prev_count_++;
    if (valid_) {
      local_stats_.prev_found_count_++;
      local_stats_.bytes_read_ += (key().size() + value().size());
    }
  }
}

bool DBIter::ReverseToForward() {
  assert(iter_->status().ok());

  // When moving backwards, iter_ is positioned on _previous_ key, which may
  // not exist or may have different prefix than the current key().
  // If that's the case, seek iter_ to current key.
  if ((prefix_extractor_ != nullptr && !total_order_seek_) || !iter_->Valid()) {
    IterKey last_key;
    last_key.SetInternalKey(ParsedInternalKey(
        saved_key_.GetUserKey(), kMaxSequenceNumber, kValueTypeForSeek));
    iter_->Seek(last_key.GetInternalKey());
  }

  direction_ = kForward;
  // Skip keys less than the current key() (a.k.a. saved_key_).
  while (iter_->Valid()) {
    ParsedInternalKey ikey;
    if (!ParseKey(&ikey)) {
      return false;
    }
    if (user_comparator_->Compare(ikey.user_key, saved_key_.GetUserKey()) >=
        0) {
      return true;
    }
    iter_->Next();
  }

  if (!iter_->status().ok()) {
    valid_ = false;
    return false;
  }

  return true;
}

// Move iter_ to the key before saved_key_.
bool DBIter::ReverseToBackward() {
  assert(iter_->status().ok());

  // When current_entry_is_merged_ is true, iter_ may be positioned on the next
  // key, which may not exist or may have prefix different from current.
  // If that's the case, seek to saved_key_.
  if (current_entry_is_merged_ &&
      ((prefix_extractor_ != nullptr && !total_order_seek_) ||
       !iter_->Valid())) {
    IterKey last_key;
    // Using kMaxSequenceNumber and kValueTypeForSeek
    // (not kValueTypeForSeekForPrev) to seek to a key strictly smaller
    // than saved_key_.
    last_key.SetInternalKey(ParsedInternalKey(
        saved_key_.GetUserKey(), kMaxSequenceNumber, kValueTypeForSeek));
    if (prefix_extractor_ != nullptr && !total_order_seek_) {
      iter_->SeekForPrev(last_key.GetInternalKey());
    } else {
      // Some iterators may not support SeekForPrev(), so we avoid using it
      // when prefix seek mode is disabled. This is somewhat expensive
      // (an extra Prev(), as well as an extra change of direction of iter_),
      // so we may need to reconsider it later.
      iter_->Seek(last_key.GetInternalKey());
      if (!iter_->Valid() && iter_->status().ok()) {
        iter_->SeekToLast();
      }
    }
  }

  direction_ = kReverse;
  return FindUserKeyBeforeSavedKey();
}

void DBIter::PrevInternal() {
  while (iter_->Valid()) {
    saved_key_.SetUserKey(
        ExtractUserKey(iter_->key()),
        !iter_->IsKeyPinned() || !pin_thru_lifetime_ /* copy */);

    if (prefix_extractor_ && prefix_same_as_start_ &&
        prefix_extractor_->Transform(saved_key_.GetUserKey())
                .compare(prefix_start_key_) != 0) {
      // Current key does not have the same prefix as start
      valid_ = false;
      return;
    }

    if (iterate_lower_bound_ != nullptr &&
        user_comparator_->Compare(saved_key_.GetUserKey(),
                                  *iterate_lower_bound_) < 0) {
      // We've iterated earlier than the user-specified lower bound.
      valid_ = false;
      return;
    }

    if (!FindValueForCurrentKey()) {  // assigns valid_
      return;
    }

    // Whether or not we found a value for current key, we need iter_ to end up
    // on a smaller key.
    if (!FindUserKeyBeforeSavedKey()) {
      return;
    }

    if (valid_) {
      // Found the value.
      return;
    }

    if (TooManyInternalKeysSkipped(false)) {
      return;
    }
  }

  // We haven't found any key - iterator is not valid
  valid_ = false;
}

// Used for backwards iteration.
// Looks at the entries with user key saved_key_ and finds the most up-to-date
// value for it, or executes a merge, or determines that the value was deleted.
// Sets valid_ to true if the value is found and is ready to be presented to
// the user through value().
// Sets valid_ to false if the value was deleted, and we should try another key.
// Returns false if an error occurred, and !status().ok() and !valid_.
//
// PRE: iter_ is positioned on the last entry with user key equal to saved_key_.
// POST: iter_ is positioned on one of the entries equal to saved_key_, or on
//       the entry just before them, or on the entry just after them.
bool DBIter::FindValueForCurrentKey() {
  assert(iter_->Valid());
  merge_context_.Clear();
  current_entry_is_merged_ = false;
  // last entry before merge (could be kTypeDeletion, kTypeSingleDeletion or
  // kTypeValue)
  ValueType last_not_merge_type = kTypeDeletion;
  ValueType last_key_entry_type = kTypeDeletion;

  // Temporarily pin blocks that hold (merge operands / the value)
  ReleaseTempPinnedData();
  TempPinData();
  size_t num_skipped = 0;
  while (iter_->Valid()) {
    ParsedInternalKey ikey;
    if (!ParseKey(&ikey)) {
      return false;
    }

    if (!IsVisible(ikey.sequence) ||
        !user_comparator_->Equal(ikey.user_key, saved_key_.GetUserKey())) {
      break;
    }
    if (TooManyInternalKeysSkipped()) {
      return false;
    }

    // This user key has lots of entries.
    // We're going from old to new, and it's taking too long. Let's do a Seek()
    // and go from new to old. This helps when a key was overwritten many times.
    if (num_skipped >= max_skip_) {
      return FindValueForCurrentKeyUsingSeek();
    }

    last_key_entry_type = ikey.type;
    switch (last_key_entry_type) {
#ifdef INDIRECT_VALUE_SUPPORT    // resolve indirect value for the key of interest
      case kTypeIndirectValue:
// Resolve the operand if indirect.
// fall through to...
#endif
      case kTypeValue:
      case kTypeBlobIndex:
        if (range_del_agg_.ShouldDelete(
                ikey,
                RangeDelAggregator::RangePositioningMode::kBackwardTraversal)) {
          last_key_entry_type = kTypeRangeDeletion;
          PERF_COUNTER_ADD(internal_delete_skipped_count, 1);
        } else {
          assert(iter_->IsValuePinned());
          pinned_value_ = iter_->value();
        }
        merge_context_.Clear();
        last_not_merge_type = last_key_entry_type;
        break;
      case kTypeDeletion:
      case kTypeSingleDeletion:
        merge_context_.Clear();
        last_not_merge_type = last_key_entry_type;
        PERF_COUNTER_ADD(internal_delete_skipped_count, 1);
        break;
#ifdef INDIRECT_VALUE_SUPPORT    // resolve indirect merge for the key of interest
      case kTypeIndirectMerge:
// Resolve the operand if indirect.
// fall through to...
#endif
      case kTypeMerge:
        if (range_del_agg_.ShouldDelete(
                ikey,
                RangeDelAggregator::RangePositioningMode::kBackwardTraversal)) {
          merge_context_.Clear();
          last_key_entry_type = kTypeRangeDeletion;
          last_not_merge_type = last_key_entry_type;
          PERF_COUNTER_ADD(internal_delete_skipped_count, 1);
        } else {
          assert(merge_operator_ != nullptr);
          merge_context_.PushOperandBack(
              iter_->value(), iter_->IsValuePinned() /* operand_pinned */);
          PERF_COUNTER_ADD(internal_merge_count, 1);
        }
        break;
      default:
        assert(false);
    }

    PERF_COUNTER_ADD(internal_key_skipped_count, 1);
    iter_->Prev();
    ++num_skipped;
  }

  if (!iter_->status().ok()) {
    valid_ = false;
    return false;
  }

  Status s;
  is_blob_ = false;
  switch (last_key_entry_type) {
    case kTypeDeletion:
    case kTypeSingleDeletion:
    case kTypeRangeDeletion:
      valid_ = false;
<<<<<<< HEAD
      return false;
#ifdef INDIRECT_VALUE_SUPPORT   // treat IndirectMerge like Merge once we have resolved the indirection
    case kTypeIndirectMerge:
#endif
=======
      return true;
>>>>>>> 397be6b0
    case kTypeMerge:
      current_entry_is_merged_ = true;
      if (IsTypeDelete(last_not_merge_type)) {
        s = MergeHelper::TimedFullMerge(
            merge_operator_, saved_key_.GetUserKey(), nullptr,
            merge_context_.GetOperands(), &saved_value_, logger_, statistics_,
            env_, &pinned_value_, true);
      } else if (last_not_merge_type == kTypeBlobIndex) {
        if (!allow_blob_) {
          ROCKS_LOG_ERROR(logger_, "Encounter unexpected blob index.");
          status_ = Status::NotSupported(
              "Encounter unexpected blob index. Please open DB with "
              "rocksdb::blob_db::BlobDB instead.");
        } else {
          status_ =
              Status::NotSupported("Blob DB does not support merge operator.");
        }
        valid_ = false;
        return false;
      } else {
        assert(IsTypeValueNonBlob(last_not_merge_type));
        s = MergeHelper::TimedFullMerge(
            merge_operator_, saved_key_.GetUserKey(), &pinned_value_,
            merge_context_.GetOperands(), &saved_value_, logger_, statistics_,
            env_, &pinned_value_, true);
      }
      break;
#ifdef INDIRECT_VALUE_SUPPORT   // treat IndirectValue like Value once we have resolved the indirection
    case kTypeIndirectValue:
#endif
    case kTypeValue:
      // do nothing - we've already has value in pinned_value_
      break;
    case kTypeBlobIndex:
      if (!allow_blob_) {
        ROCKS_LOG_ERROR(logger_, "Encounter unexpected blob index.");
        status_ = Status::NotSupported(
            "Encounter unexpected blob index. Please open DB with "
            "rocksdb::blob_db::BlobDB instead.");
        valid_ = false;
        return false;
      }
      is_blob_ = true;
      break;
    default:
      assert(false);
      break;
  }
  if (!s.ok()) {
    valid_ = false;
    status_ = s;
    return false;
  }
  valid_ = true;
  return true;
}

// This function is used in FindValueForCurrentKey.
// We use Seek() function instead of Prev() to find necessary value
// TODO: This is very similar to FindNextUserEntry() and MergeValuesNewToOld().
//       Would be nice to reuse some code.
bool DBIter::FindValueForCurrentKeyUsingSeek() {
  // FindValueForCurrentKey will enable pinning before calling
  // FindValueForCurrentKeyUsingSeek()
  assert(pinned_iters_mgr_.PinningEnabled());
  std::string last_key;
  AppendInternalKey(&last_key, ParsedInternalKey(saved_key_.GetUserKey(),
                                                 sequence_, kValueTypeForSeek));
  iter_->Seek(last_key);
  RecordTick(statistics_, NUMBER_OF_RESEEKS_IN_ITERATION);

  // In case read_callback presents, the value we seek to may not be visible.
  // Find the next value that's visible.
  ParsedInternalKey ikey;
  while (true) {
    if (!iter_->Valid()) {
      valid_ = false;
      return iter_->status().ok();
    }

    if (!ParseKey(&ikey)) {
      return false;
    }
    if (!user_comparator_->Equal(ikey.user_key, saved_key_.GetUserKey())) {
      // No visible values for this key, even though FindValueForCurrentKey()
      // has seen some. This is possible if we're using a tailing iterator, and
      // the entries were discarded in a compaction.
      valid_ = false;
      return true;
    }

    if (IsVisible(ikey.sequence)) {
      break;
    }

    iter_->Next();
  }

  if (ikey.type == kTypeDeletion || ikey.type == kTypeSingleDeletion ||
      range_del_agg_.ShouldDelete(
          ikey, RangeDelAggregator::RangePositioningMode::kBackwardTraversal)) {
    valid_ = false;
    return true;
  }
  if (ikey.type == kTypeBlobIndex && !allow_blob_) {
    ROCKS_LOG_ERROR(logger_, "Encounter unexpected blob index.");
    status_ = Status::NotSupported(
        "Encounter unexpected blob index. Please open DB with "
        "rocksdb::blob_db::BlobDB instead.");
    valid_ = false;
    return false;
  }
  if (IsTypeValue(ikey.type)) {
    assert(iter_->IsValuePinned());
    pinned_value_ = iter_->value();
    valid_ = true;
    return true;
  }

  // some kind of kTypeMerge. We need to collect all kTypeMerge values and save them
  // in operands
  assert(ikey.type == kTypeMerge);
  current_entry_is_merged_ = true;
  merge_context_.Clear();
<<<<<<< HEAD
  while (
      iter_->Valid() &&
      user_comparator_->Equal(ikey.user_key, saved_key_.GetUserKey()) &&
      IsTypeMerge(ikey.type) &&
      !range_del_agg_.ShouldDelete(
          ikey, RangeDelAggregator::RangePositioningMode::kBackwardTraversal)) {
    merge_context_.PushOperand(iter_->value(),
                               iter_->IsValuePinned() /* operand_pinned */);
    PERF_COUNTER_ADD(internal_merge_count, 1);
=======
  merge_context_.PushOperand(iter_->value(),
                             iter_->IsValuePinned() /* operand_pinned */);
  while (true) {
>>>>>>> 397be6b0
    iter_->Next();

    if (!iter_->Valid()) {
      if (!iter_->status().ok()) {
        valid_ = false;
        return false;
      }
      break;
    }
    if (!ParseKey(&ikey)) {
      return false;
    }
    if (!user_comparator_->Equal(ikey.user_key, saved_key_.GetUserKey())) {
      break;
    }

    if (ikey.type == kTypeDeletion || ikey.type == kTypeSingleDeletion ||
        range_del_agg_.ShouldDelete(
            ikey,
            RangeDelAggregator::RangePositioningMode::kBackwardTraversal)) {
      break;
    } else if (ikey.type == kTypeValue) {
      const Slice val = iter_->value();
      Status s = MergeHelper::TimedFullMerge(
          merge_operator_, saved_key_.GetUserKey(), &val,
          merge_context_.GetOperands(), &saved_value_, logger_, statistics_,
          env_, &pinned_value_, true);
      if (!s.ok()) {
        valid_ = false;
        status_ = s;
        return false;
      }
      valid_ = true;
      return true;
    } else if (ikey.type == kTypeMerge) {
      merge_context_.PushOperand(iter_->value(),
                                 iter_->IsValuePinned() /* operand_pinned */);
      PERF_COUNTER_ADD(internal_merge_count, 1);
    } else if (ikey.type == kTypeBlobIndex) {
      if (!allow_blob_) {
        ROCKS_LOG_ERROR(logger_, "Encounter unexpected blob index.");
        status_ = Status::NotSupported(
            "Encounter unexpected blob index. Please open DB with "
            "rocksdb::blob_db::BlobDB instead.");
      } else {
        status_ =
            Status::NotSupported("Blob DB does not support merge operator.");
      }
      valid_ = false;
      return false;
    } else {
      assert(false);
    }
  }

  Status s = MergeHelper::TimedFullMerge(
      merge_operator_, saved_key_.GetUserKey(), nullptr,
      merge_context_.GetOperands(), &saved_value_, logger_, statistics_, env_,
      &pinned_value_, true);
  if (!s.ok()) {
    valid_ = false;
    status_ = s;
    return false;
  }

  // Make sure we leave iter_ in a good state. If it's valid and we don't care
  // about prefixes, that's already good enough. Otherwise it needs to be
  // seeked to the current key.
  if ((prefix_extractor_ != nullptr && !total_order_seek_) || !iter_->Valid()) {
    if (prefix_extractor_ != nullptr && !total_order_seek_) {
      iter_->SeekForPrev(last_key);
    } else {
      iter_->Seek(last_key);
      if (!iter_->Valid() && iter_->status().ok()) {
        iter_->SeekToLast();
      }
    }
    RecordTick(statistics_, NUMBER_OF_RESEEKS_IN_ITERATION);
  }

  valid_ = true;
  return true;
}

// Move backwards until the key smaller than saved_key_.
// Changes valid_ only if return value is false.
bool DBIter::FindUserKeyBeforeSavedKey() {
  assert(status_.ok());
  size_t num_skipped = 0;
  while (iter_->Valid()) {
    ParsedInternalKey ikey;
    if (!ParseKey(&ikey)) {
      return false;
    }

    if (user_comparator_->Compare(ikey.user_key, saved_key_.GetUserKey()) < 0) {
      return true;
    }

    if (TooManyInternalKeysSkipped()) {
      return false;
    }

    assert(ikey.sequence != kMaxSequenceNumber);
    if (!IsVisible(ikey.sequence)) {
      PERF_COUNTER_ADD(internal_recent_skipped_count, 1);
    } else {
      PERF_COUNTER_ADD(internal_key_skipped_count, 1);
    }

    if (num_skipped >= max_skip_) {
      num_skipped = 0;
      IterKey last_key;
      last_key.SetInternalKey(ParsedInternalKey(
          saved_key_.GetUserKey(), kMaxSequenceNumber, kValueTypeForSeek));
      // It would be more efficient to use SeekForPrev() here, but some
      // iterators may not support it.
      iter_->Seek(last_key.GetInternalKey());
      RecordTick(statistics_, NUMBER_OF_RESEEKS_IN_ITERATION);
      if (!iter_->Valid()) {
        break;
      }
    } else {
      ++num_skipped;
    }

    iter_->Prev();
  }

  if (!iter_->status().ok()) {
    valid_ = false;
    return false;
  }

  return true;
}

bool DBIter::TooManyInternalKeysSkipped(bool increment) {
  if ((max_skippable_internal_keys_ > 0) &&
      (num_internal_keys_skipped_ > max_skippable_internal_keys_)) {
    valid_ = false;
    status_ = Status::Incomplete("Too many internal keys skipped.");
    return true;
  } else if (increment) {
    num_internal_keys_skipped_++;
  }
  return false;
}

bool DBIter::IsVisible(SequenceNumber sequence) {
  return sequence <= sequence_ &&
         (read_callback_ == nullptr || read_callback_->IsCommitted(sequence));
}

void DBIter::Seek(const Slice& target) {
  StopWatch sw(env_, statistics_, DB_SEEK);
  status_ = Status::OK();
  ReleaseTempPinnedData();
  ResetInternalKeysSkippedCounter();
  saved_key_.Clear();
  saved_key_.SetInternalKey(target, sequence_);

  if (iterate_lower_bound_ != nullptr &&
      user_comparator_->Compare(saved_key_.GetUserKey(),
                                *iterate_lower_bound_) < 0) {
    saved_key_.Clear();
    saved_key_.SetInternalKey(*iterate_lower_bound_, sequence_);
  }

  {
    PERF_TIMER_GUARD(seek_internal_seek_time);
    iter_->Seek(saved_key_.GetInternalKey());
    range_del_agg_.InvalidateTombstoneMapPositions();
  }
  RecordTick(statistics_, NUMBER_DB_SEEK);
  if (iter_->Valid()) {
    if (prefix_extractor_ && prefix_same_as_start_) {
      prefix_start_key_ = prefix_extractor_->Transform(target);
    }
    direction_ = kForward;
    ClearSavedValue();
    FindNextUserEntry(false /* not skipping */, prefix_same_as_start_);
    if (!valid_) {
      prefix_start_key_.clear();
    }
    if (statistics_ != nullptr) {
      if (valid_) {
        // Decrement since we don't want to count this key as skipped
        RecordTick(statistics_, NUMBER_DB_SEEK_FOUND);
        RecordTick(statistics_, ITER_BYTES_READ, key().size() + value().size());
        PERF_COUNTER_ADD(iter_read_bytes, key().size() + value().size());
      }
    }
  } else {
    valid_ = false;
  }

  if (valid_ && prefix_extractor_ && prefix_same_as_start_) {
    prefix_start_buf_.SetUserKey(prefix_start_key_);
    prefix_start_key_ = prefix_start_buf_.GetUserKey();
  }
}

void DBIter::SeekForPrev(const Slice& target) {
  StopWatch sw(env_, statistics_, DB_SEEK);
  status_ = Status::OK();
  ReleaseTempPinnedData();
  ResetInternalKeysSkippedCounter();
  saved_key_.Clear();
  // now saved_key is used to store internal key.
  saved_key_.SetInternalKey(target, 0 /* sequence_number */,
                            kValueTypeForSeekForPrev);

  if (iterate_upper_bound_ != nullptr &&
      user_comparator_->Compare(saved_key_.GetUserKey(),
                                *iterate_upper_bound_) >= 0) {
    saved_key_.Clear();
    saved_key_.SetInternalKey(*iterate_upper_bound_, kMaxSequenceNumber);
  }

  {
    PERF_TIMER_GUARD(seek_internal_seek_time);
    iter_->SeekForPrev(saved_key_.GetInternalKey());
    range_del_agg_.InvalidateTombstoneMapPositions();
  }

  RecordTick(statistics_, NUMBER_DB_SEEK);
  if (iter_->Valid()) {
    if (prefix_extractor_ && prefix_same_as_start_) {
      prefix_start_key_ = prefix_extractor_->Transform(target);
    }
    direction_ = kReverse;
    ClearSavedValue();
    PrevInternal();
    if (!valid_) {
      prefix_start_key_.clear();
    }
    if (statistics_ != nullptr) {
      if (valid_) {
        RecordTick(statistics_, NUMBER_DB_SEEK_FOUND);
        RecordTick(statistics_, ITER_BYTES_READ, key().size() + value().size());
        PERF_COUNTER_ADD(iter_read_bytes, key().size() + value().size());
      }
    }
  } else {
    valid_ = false;
  }
  if (valid_ && prefix_extractor_ && prefix_same_as_start_) {
    prefix_start_buf_.SetUserKey(prefix_start_key_);
    prefix_start_key_ = prefix_start_buf_.GetUserKey();
  }
}

void DBIter::SeekToFirst() {
  if (iterate_lower_bound_ != nullptr) {
    Seek(*iterate_lower_bound_);
    return;
  }
  // Don't use iter_::Seek() if we set a prefix extractor
  // because prefix seek will be used.
  if (prefix_extractor_ != nullptr && !total_order_seek_) {
    max_skip_ = std::numeric_limits<uint64_t>::max();
  }
  status_ = Status::OK();
  direction_ = kForward;
  ReleaseTempPinnedData();
  ResetInternalKeysSkippedCounter();
  ClearSavedValue();

  {
    PERF_TIMER_GUARD(seek_internal_seek_time);
    iter_->SeekToFirst();
    range_del_agg_.InvalidateTombstoneMapPositions();
  }

  RecordTick(statistics_, NUMBER_DB_SEEK);
  if (iter_->Valid()) {
    saved_key_.SetUserKey(
        ExtractUserKey(iter_->key()),
        !iter_->IsKeyPinned() || !pin_thru_lifetime_ /* copy */);
    FindNextUserEntry(false /* not skipping */, false /* no prefix check */);
    if (statistics_ != nullptr) {
      if (valid_) {
        RecordTick(statistics_, NUMBER_DB_SEEK_FOUND);
        RecordTick(statistics_, ITER_BYTES_READ, key().size() + value().size());
        PERF_COUNTER_ADD(iter_read_bytes, key().size() + value().size());
      }
    }
  } else {
    valid_ = false;
  }
  if (valid_ && prefix_extractor_ && prefix_same_as_start_) {
    prefix_start_buf_.SetUserKey(
        prefix_extractor_->Transform(saved_key_.GetUserKey()));
    prefix_start_key_ = prefix_start_buf_.GetUserKey();
  }
}

void DBIter::SeekToLast() {
  if (iterate_upper_bound_ != nullptr) {
    // Seek to last key strictly less than ReadOptions.iterate_upper_bound.
    SeekForPrev(*iterate_upper_bound_);
    if (Valid() && user_comparator_->Equal(*iterate_upper_bound_, key())) {
      ReleaseTempPinnedData();
      PrevInternal();
    }
    return;
  }

  // Don't use iter_::Seek() if we set a prefix extractor
  // because prefix seek will be used.
  if (prefix_extractor_ != nullptr && !total_order_seek_) {
    max_skip_ = std::numeric_limits<uint64_t>::max();
  }
  status_ = Status::OK();
  direction_ = kReverse;
  ReleaseTempPinnedData();
  ResetInternalKeysSkippedCounter();
  ClearSavedValue();

  {
    PERF_TIMER_GUARD(seek_internal_seek_time);
    iter_->SeekToLast();
    range_del_agg_.InvalidateTombstoneMapPositions();
  }
  PrevInternal();
  if (statistics_ != nullptr) {
    RecordTick(statistics_, NUMBER_DB_SEEK);
    if (valid_) {
      RecordTick(statistics_, NUMBER_DB_SEEK_FOUND);
      RecordTick(statistics_, ITER_BYTES_READ, key().size() + value().size());
      PERF_COUNTER_ADD(iter_read_bytes, key().size() + value().size());
    }
  }
  if (valid_ && prefix_extractor_ && prefix_same_as_start_) {
    prefix_start_buf_.SetUserKey(
        prefix_extractor_->Transform(saved_key_.GetUserKey()));
    prefix_start_key_ = prefix_start_buf_.GetUserKey();
  }
}

Iterator* NewDBIterator(Env* env, const ReadOptions& read_options,
                        const ImmutableCFOptions& cf_options,
                        const MutableCFOptions& mutable_cf_options,
                        const Comparator* user_key_comparator,
                        InternalIterator* internal_iter,
                        const SequenceNumber& sequence,
                        uint64_t max_sequential_skip_in_iterations,
                        ReadCallback* read_callback, bool allow_blob) {
  DBIter* db_iter =
      new DBIter(env, read_options, cf_options, mutable_cf_options,
                 user_key_comparator, internal_iter, sequence, false,
                 max_sequential_skip_in_iterations, read_callback, allow_blob);
  return db_iter;
}

ArenaWrappedDBIter::~ArenaWrappedDBIter() { db_iter_->~DBIter(); }

RangeDelAggregator* ArenaWrappedDBIter::GetRangeDelAggregator() {
  return db_iter_->GetRangeDelAggregator();
}

void ArenaWrappedDBIter::SetIterUnderDBIter(InternalIterator* iter) {
  static_cast<DBIter*>(db_iter_)->SetIter(iter);
}

inline bool ArenaWrappedDBIter::Valid() const { return db_iter_->Valid(); }
inline void ArenaWrappedDBIter::SeekToFirst() { db_iter_->SeekToFirst(); }
inline void ArenaWrappedDBIter::SeekToLast() { db_iter_->SeekToLast(); }
inline void ArenaWrappedDBIter::Seek(const Slice& target) {
  db_iter_->Seek(target);
}
inline void ArenaWrappedDBIter::SeekForPrev(const Slice& target) {
  db_iter_->SeekForPrev(target);
}
inline void ArenaWrappedDBIter::Next() { db_iter_->Next(); }
inline void ArenaWrappedDBIter::Prev() { db_iter_->Prev(); }
inline Slice ArenaWrappedDBIter::key() const { return db_iter_->key(); }
inline Slice ArenaWrappedDBIter::value() const { return db_iter_->value(); }
inline Status ArenaWrappedDBIter::status() const { return db_iter_->status(); }
bool ArenaWrappedDBIter::IsBlob() const { return db_iter_->IsBlob(); }
inline Status ArenaWrappedDBIter::GetProperty(std::string prop_name,
                                              std::string* prop) {
  if (prop_name == "rocksdb.iterator.super-version-number") {
    // First try to pass the value returned from inner iterator.
    if (!db_iter_->GetProperty(prop_name, prop).ok()) {
      *prop = ToString(sv_number_);
    }
    return Status::OK();
  }
  return db_iter_->GetProperty(prop_name, prop);
}

void ArenaWrappedDBIter::Init(Env* env, const ReadOptions& read_options,
                              const ImmutableCFOptions& cf_options,
                              const MutableCFOptions& mutable_cf_options,
                              const SequenceNumber& sequence,
                              uint64_t max_sequential_skip_in_iteration,
                              uint64_t version_number,
                              ReadCallback* read_callback, bool allow_blob,
                              bool allow_refresh) {
  auto mem = arena_.AllocateAligned(sizeof(DBIter));
  db_iter_ = new (mem)
      DBIter(env, read_options, cf_options, mutable_cf_options,
             cf_options.user_comparator, nullptr, sequence, true,
             max_sequential_skip_in_iteration, read_callback, allow_blob);
  sv_number_ = version_number;
  allow_refresh_ = allow_refresh;
}

Status ArenaWrappedDBIter::Refresh() {
  if (cfd_ == nullptr || db_impl_ == nullptr || !allow_refresh_) {
    return Status::NotSupported("Creating renew iterator is not allowed.");
  }
  assert(db_iter_ != nullptr);
  // TODO(yiwu): For last_seq_same_as_publish_seq_==false, this is not the
  // correct behavior. Will be corrected automatically when we take a snapshot
  // here for the case of WritePreparedTxnDB.
  SequenceNumber latest_seq = db_impl_->GetLatestSequenceNumber();
  uint64_t cur_sv_number = cfd_->GetSuperVersionNumber();
  if (sv_number_ != cur_sv_number) {
    Env* env = db_iter_->env();
    db_iter_->~DBIter();
    arena_.~Arena();
    new (&arena_) Arena();

    SuperVersion* sv = cfd_->GetReferencedSuperVersion(db_impl_->mutex());
    Init(env, read_options_, *(cfd_->ioptions()), sv->mutable_cf_options,
         latest_seq, sv->mutable_cf_options.max_sequential_skip_in_iterations,
         cur_sv_number, read_callback_, allow_blob_, allow_refresh_);

    InternalIterator* internal_iter = db_impl_->NewInternalIterator(
        read_options_, cfd_, sv, &arena_, db_iter_->GetRangeDelAggregator());
    SetIterUnderDBIter(internal_iter);
  } else {
    db_iter_->set_sequence(latest_seq);
    db_iter_->set_valid(false);
  }
  return Status::OK();
}

ArenaWrappedDBIter* NewArenaWrappedDbIterator(
    Env* env, const ReadOptions& read_options,
    const ImmutableCFOptions& cf_options,
    const MutableCFOptions& mutable_cf_options, const SequenceNumber& sequence,
    uint64_t max_sequential_skip_in_iterations, uint64_t version_number,
    ReadCallback* read_callback, DBImpl* db_impl, ColumnFamilyData* cfd,
    bool allow_blob, bool allow_refresh) {
  ArenaWrappedDBIter* iter = new ArenaWrappedDBIter();
  iter->Init(env, read_options, cf_options, mutable_cf_options, sequence,
             max_sequential_skip_in_iterations, version_number, read_callback,
             allow_blob, allow_refresh);
  if (db_impl != nullptr && cfd != nullptr && allow_refresh) {
    iter->StoreRefreshInfo(read_options, db_impl, cfd, read_callback,
                           allow_blob);
  }

  return iter;
}

}  // namespace rocksdb<|MERGE_RESOLUTION|>--- conflicted
+++ resolved
@@ -675,17 +675,12 @@
       }
       // iter_ is positioned after put
       iter_->Next();
-<<<<<<< HEAD
-      return;
-    } else if (IsTypeMerge(ikey.type)) {
-=======
       if (!iter_->status().ok()) {
         valid_ = false;
         return false;
       }
       return true;
-    } else if (kTypeMerge == ikey.type) {
->>>>>>> 397be6b0
+    } else if (IsTypeMerge(ikey.type)) {
       // hit a merge, add the value as an operand and run associative merge.
       // when complete, add result to operands and continue.
       merge_context_.PushOperand(iter_->value(),
@@ -982,14 +977,10 @@
     case kTypeSingleDeletion:
     case kTypeRangeDeletion:
       valid_ = false;
-<<<<<<< HEAD
-      return false;
+      return true;
 #ifdef INDIRECT_VALUE_SUPPORT   // treat IndirectMerge like Merge once we have resolved the indirection
     case kTypeIndirectMerge:
 #endif
-=======
-      return true;
->>>>>>> 397be6b0
     case kTypeMerge:
       current_entry_is_merged_ = true;
       if (IsTypeDelete(last_not_merge_type)) {
@@ -1111,24 +1102,12 @@
 
   // some kind of kTypeMerge. We need to collect all kTypeMerge values and save them
   // in operands
-  assert(ikey.type == kTypeMerge);
+  assert(IsTypeMerge(ikey.type));
   current_entry_is_merged_ = true;
   merge_context_.Clear();
-<<<<<<< HEAD
-  while (
-      iter_->Valid() &&
-      user_comparator_->Equal(ikey.user_key, saved_key_.GetUserKey()) &&
-      IsTypeMerge(ikey.type) &&
-      !range_del_agg_.ShouldDelete(
-          ikey, RangeDelAggregator::RangePositioningMode::kBackwardTraversal)) {
-    merge_context_.PushOperand(iter_->value(),
-                               iter_->IsValuePinned() /* operand_pinned */);
-    PERF_COUNTER_ADD(internal_merge_count, 1);
-=======
   merge_context_.PushOperand(iter_->value(),
                              iter_->IsValuePinned() /* operand_pinned */);
   while (true) {
->>>>>>> 397be6b0
     iter_->Next();
 
     if (!iter_->Valid()) {
