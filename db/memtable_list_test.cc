--- conflicted
+++ resolved
@@ -175,16 +175,9 @@
     }
     InstrumentedMutex mutex;
     InstrumentedMutexLock l(&mutex);
-<<<<<<< HEAD
-    LogsWithPrepTracker dummy_prep_tracker;
-    return list->InstallMemtableFlushResults(
-        cfd, mutable_cf_options, m, &dummy_prep_tracker, &versions, &mutex, 1,
-        to_delete, nullptr, &log_buffer);
-=======
     return InstallMemtableAtomicFlushResults(
         &lists, cfds, mutable_cf_options_list, mems_list, &versions, &mutex,
         file_meta_ptrs, to_delete, nullptr, &log_buffer);
->>>>>>> 641fae60
   }
 };
 
