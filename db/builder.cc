//  Copyright (c) 2011-present, Facebook, Inc.  All rights reserved.
//  This source code is licensed under both the GPLv2 (found in the
//  COPYING file in the root directory) and Apache 2.0 License
//  (found in the LICENSE.Apache file in the root directory).
//
// Copyright (c) 2011 The LevelDB Authors. All rights reserved.
// Use of this source code is governed by a BSD-style license that can be
// found in the LICENSE file. See the AUTHORS file for names of contributors.

#include "db/builder.h"

#include <algorithm>
#include <deque>
#include <vector>

#include "db/compaction/compaction_iterator.h"
#include "db/dbformat.h"
#include "db/event_helpers.h"
#include "db/internal_stats.h"
#include "db/merge_helper.h"
#include "db/range_del_aggregator.h"
#include "db/table_cache.h"
#include "db/version_edit.h"
#include "file/filename.h"
#include "monitoring/iostats_context_imp.h"
#include "monitoring/thread_status_util.h"
#include "rocksdb/db.h"
#include "rocksdb/env.h"
#include "rocksdb/iterator.h"
#include "rocksdb/options.h"
#include "rocksdb/table.h"
#include "table/block_based/block_based_table_builder.h"
#include "table/format.h"
#include "table/internal_iterator.h"
#include "test_util/sync_point.h"
#include "util/file_reader_writer.h"
#include "util/stop_watch.h"
<<<<<<< HEAD
#include "util/sync_point.h"
#ifndef NO_INDIRECT_VALUE
#include "db/value_log_iterator.h"
#endif
=======
>>>>>>> e69ce104

namespace rocksdb {

class TableFactory;

TableBuilder* NewTableBuilder(
    const ImmutableCFOptions& ioptions, const MutableCFOptions& moptions,
    const InternalKeyComparator& internal_comparator,
    const std::vector<std::unique_ptr<IntTblPropCollectorFactory>>*
        int_tbl_prop_collector_factories,
    uint32_t column_family_id, const std::string& column_family_name,
    WritableFileWriter* file, const CompressionType compression_type,
    uint64_t sample_for_compression, const CompressionOptions& compression_opts,
    int level, const bool skip_filters, const uint64_t creation_time,
    const uint64_t oldest_key_time, const uint64_t target_file_size,
    const uint64_t file_creation_time) {
  assert((column_family_id ==
          TablePropertiesCollectorFactory::Context::kUnknownColumnFamily) ==
         column_family_name.empty());
  return ioptions.table_factory->NewTableBuilder(
      TableBuilderOptions(ioptions, moptions, internal_comparator,
                          int_tbl_prop_collector_factories, compression_type,
                          sample_for_compression, compression_opts,
                          skip_filters, column_family_name, level,
                          creation_time, oldest_key_time, target_file_size,
                          file_creation_time),
      column_family_id, file);
}

Status BuildTable(
    const std::string& dbname, Env* env, const ImmutableCFOptions& ioptions,
    const MutableCFOptions& mutable_cf_options, const EnvOptions& env_options,
    TableCache* table_cache, InternalIterator* iter,
    std::vector<std::unique_ptr<FragmentedRangeTombstoneIterator>>
        range_del_iters,
    FileMetaData* meta, const InternalKeyComparator& internal_comparator,
    const std::vector<std::unique_ptr<IntTblPropCollectorFactory>>*
        int_tbl_prop_collector_factories,
    uint32_t column_family_id, const std::string& column_family_name,
    std::vector<SequenceNumber> snapshots,
    SequenceNumber earliest_write_conflict_snapshot,
    SnapshotChecker* snapshot_checker, const CompressionType compression,
    uint64_t sample_for_compression, const CompressionOptions& compression_opts,
    bool paranoid_file_checks, InternalStats* internal_stats,
    TableFileCreationReason reason, EventLogger* event_logger, int job_id,
    const Env::IOPriority io_priority, TableProperties* table_properties,
    int level, const uint64_t creation_time, const uint64_t oldest_key_time,
<<<<<<< HEAD
    Env::WriteLifeTimeHint write_hint
#ifndef NO_INDIRECT_VALUE
    ,ColumnFamilyData* cfd
    ,VLogEditStats *vlog_flush_info
#endif
    ) {
=======
    Env::WriteLifeTimeHint write_hint, const uint64_t file_creation_time) {
>>>>>>> e69ce104
  assert((column_family_id ==
          TablePropertiesCollectorFactory::Context::kUnknownColumnFamily) ==
         column_family_name.empty());
  // Reports the IOStats for flush for every following bytes.
  const size_t kReportFlushIOStatsEvery = 1048576;
  Status s;
  meta->fd.file_size = 0;
  iter->SeekToFirst();
  std::unique_ptr<CompactionRangeDelAggregator> range_del_agg(
      new CompactionRangeDelAggregator(&internal_comparator, snapshots));
  for (auto& range_del_iter : range_del_iters) {
    range_del_agg->AddTombstones(std::move(range_del_iter));
  }

  std::string fname = TableFileName(ioptions.cf_paths, meta->fd.GetNumber(),
                                    meta->fd.GetPathId());
#ifndef ROCKSDB_LITE
  EventHelpers::NotifyTableFileCreationStarted(
      ioptions.listeners, dbname, column_family_name, fname, job_id, reason);
#endif  // !ROCKSDB_LITE
  TableProperties tp;

  if (iter->Valid() || !range_del_agg->IsEmpty()) {
    TableBuilder* builder;
    std::unique_ptr<WritableFileWriter> file_writer;
    // Currently we only enable dictionary compression during compaction to the
    // bottommost level.
    CompressionOptions compression_opts_for_flush(compression_opts);
    compression_opts_for_flush.max_dict_bytes = 0;
    compression_opts_for_flush.zstd_max_train_bytes = 0;
    {
      std::unique_ptr<WritableFile> file;
#ifndef NDEBUG
      bool use_direct_writes = env_options.use_direct_writes;
      TEST_SYNC_POINT_CALLBACK("BuildTable:create_file", &use_direct_writes);
#endif  // !NDEBUG
      s = NewWritableFile(env, fname, &file, env_options);
      if (!s.ok()) {
        EventHelpers::LogAndNotifyTableFileCreationFinished(
            event_logger, ioptions.listeners, dbname, column_family_name, fname,
            job_id, meta->fd, tp, reason, s
#ifndef NO_INDIRECT_VALUE
            ,nullptr /* ref0 */
#endif
            );
        return s;
      }
      file->SetIOPriority(io_priority);
      file->SetWriteLifeTimeHint(write_hint);

      file_writer.reset(
          new WritableFileWriter(std::move(file), fname, env_options, env,
                                 ioptions.statistics, ioptions.listeners));
      builder = NewTableBuilder(
          ioptions, mutable_cf_options, internal_comparator,
          int_tbl_prop_collector_factories, column_family_id,
          column_family_name, file_writer.get(), compression,
          sample_for_compression, compression_opts_for_flush, level,
          false /* skip_filters */, creation_time, oldest_key_time,
          0 /*target_file_size*/, file_creation_time);
    }

    MergeHelper merge(env, internal_comparator.user_comparator(),
                      ioptions.merge_operator, nullptr, ioptions.info_log,
                      true /* internal key corruption is not ok */,
                      snapshots.empty() ? 0 : snapshots.back(),
                      snapshot_checker);

    CompactionIterator c_iter(
        iter, internal_comparator.user_comparator(), &merge, kMaxSequenceNumber,
        &snapshots, earliest_write_conflict_snapshot, snapshot_checker, env,
        ShouldReportDetailedTime(env, ioptions.statistics),
        true /* internal key corruption is not ok */, range_del_agg.get());
    c_iter.SeekToFirst();

#ifndef NO_INDIRECT_VALUE
  // The IndirectIterator will do all mapping/remapping and will return the new key/values one by one
  // The constructor called here immediately reads all the values from c_iter, buffers them, and writes values to the Value Log.
  // Then in the loop it returns the references to the values that were written.  Errors encountered during c_iter are preserved
  // and associated with the failing keys.
  // If there is no VLog it means this table type doesn't support indirects, and the iterator will be a passthrough
  std::unique_ptr<IndirectIterator> value_iter(new IndirectIterator(
    &c_iter,cfd,cfd!=nullptr && cfd->vlog()!=nullptr && cfd->vlog()->rings().size()!=0,mutable_cf_options,job_id,paranoid_file_checks));  // keep iterator around till end of function
    // initial status indicates errors writing VLog files; checked in next call to Valid()
#else
  // in the non-indirect version, initial error status on the iterator is never checked.  Bug?
  CompactionIterator *value_iter(&c_iter);
#endif

    for (; value_iter->Valid(); value_iter->Next()) {
      const Slice& key = value_iter->key();
      const Slice& value = value_iter->value();
      builder->Add(key, value);
      meta->UpdateBoundaries(key, value_iter->ikey().sequence);

      // TODO(noetzli): Update stats after flush, too.
      if (io_priority == Env::IO_HIGH &&
          IOSTATS(bytes_written) >= kReportFlushIOStatsEvery) {
        ThreadStatusUtil::SetThreadOperationProperty(
            ThreadStatus::FLUSH_BYTES_WRITTEN, IOSTATS(bytes_written));
      }
    }

    auto range_del_it = range_del_agg->NewIterator();
    for (range_del_it->SeekToFirst(); range_del_it->Valid();
         range_del_it->Next()) {
      auto tombstone = range_del_it->Tombstone();
      auto kv = tombstone.Serialize();
      builder->Add(kv.first.Encode(), kv.second);
      meta->UpdateBoundariesForRange(kv.first, tombstone.SerializeEndKey(),
                                     tombstone.seq_, internal_comparator);
    }

    // Finish and check for builder errors
    tp = builder->GetTableProperties();
    bool empty = builder->NumEntries() == 0 && tp.num_range_deletions == 0;
    s = value_iter->status();
    if (!s.ok() || empty) {
      builder->Abandon();
    } else {
      s = builder->Finish();
    }

    if (s.ok() && !empty) {
      uint64_t file_size = builder->FileSize();
      meta->fd.file_size = file_size;
      meta->marked_for_compaction = builder->NeedCompact();
      assert(meta->fd.GetFileSize() > 0);
      tp = builder->GetTableProperties(); // refresh now that builder is finished
      if (table_properties) {
        *table_properties = tp;
      }
    }
    delete builder;

    // Finish and check for file errors
    if (s.ok() && !empty) {
      StopWatch sw(env, ioptions.statistics, TABLE_SYNC_MICROS);
      s = file_writer->Sync(ioptions.use_fsync);
    }
    if (s.ok() && !empty) {
      s = file_writer->Close();
    }

    if (s.ok() && !empty) {
      // Verify that the table is usable
      // We set for_compaction to false and don't OptimizeForCompactionTableRead
      // here because this is a special case after we finish the table building
      // No matter whether use_direct_io_for_flush_and_compaction is true,
      // we will regrad this verification as user reads since the goal is
      // to cache it here for further user reads
      std::unique_ptr<InternalIterator> it(table_cache->NewIterator(
          ReadOptions(), env_options, internal_comparator, *meta,
          nullptr /* range_del_agg */,
          mutable_cf_options.prefix_extractor.get(), nullptr,
          (internal_stats == nullptr) ? nullptr
                                      : internal_stats->GetFileReadHist(0),
          TableReaderCaller::kFlush, /*arena=*/nullptr,
          /*skip_filter=*/false, level, /*smallest_compaction_key=*/nullptr,
          /*largest_compaction_key*/ nullptr));
      s = it->status();
      if (s.ok() && paranoid_file_checks) {
        for (it->SeekToFirst(); it->Valid(); it->Next()) {
        }
        s = it->status();
      }
    }
#ifndef NO_INDIRECT_VALUE
    if(cfd){  // if we are VLogging this flush...
      std::vector<uint64_t> ref0;  // vector of file-refs
      value_iter->ref0(ref0, true /* include_last */);  // true to pick up the very last key, which will not have been included in the file because we didn't know the file was ending
      meta->InstallRef0(0,ref0,cfd);
      // extract the edit/stats info from the flush job.  We pass this back for inclusion in the Version
      value_iter->getedit(vlog_flush_info->restart_info, 
      vlog_flush_info->vlog_bytes_written_comp, vlog_flush_info->vlog_bytes_written_raw, vlog_flush_info->vlog_bytes_remapped,vlog_flush_info->vlog_files_created);
    }
#endif

  }

  // Check for input iterator errors
  if (!iter->status().ok()) {
    s = iter->status();
  }

  if (!s.ok() || meta->fd.GetFileSize() == 0) {
    env->DeleteFile(fname);
  }

  // Output to event logger and fire events.
  EventHelpers::LogAndNotifyTableFileCreationFinished(
      event_logger, ioptions.listeners, dbname, column_family_name, fname,
      job_id, meta->fd, tp, reason, s
#ifndef NO_INDIRECT_VALUE
      ,&meta->indirect_ref_0  // lowest ref in each ring
#endif
);

  return s;
}

}  // namespace rocksdb<|MERGE_RESOLUTION|>--- conflicted
+++ resolved
@@ -35,13 +35,9 @@
 #include "test_util/sync_point.h"
 #include "util/file_reader_writer.h"
 #include "util/stop_watch.h"
-<<<<<<< HEAD
-#include "util/sync_point.h"
 #ifndef NO_INDIRECT_VALUE
 #include "db/value_log_iterator.h"
 #endif
-=======
->>>>>>> e69ce104
 
 namespace rocksdb {
 
@@ -89,16 +85,12 @@
     TableFileCreationReason reason, EventLogger* event_logger, int job_id,
     const Env::IOPriority io_priority, TableProperties* table_properties,
     int level, const uint64_t creation_time, const uint64_t oldest_key_time,
-<<<<<<< HEAD
-    Env::WriteLifeTimeHint write_hint
+    Env::WriteLifeTimeHint write_hint, const uint64_t file_creation_time
 #ifndef NO_INDIRECT_VALUE
     ,ColumnFamilyData* cfd
     ,VLogEditStats *vlog_flush_info
 #endif
     ) {
-=======
-    Env::WriteLifeTimeHint write_hint, const uint64_t file_creation_time) {
->>>>>>> e69ce104
   assert((column_family_id ==
           TablePropertiesCollectorFactory::Context::kUnknownColumnFamily) ==
          column_family_name.empty());
