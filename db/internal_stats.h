--- conflicted
+++ resolved
@@ -194,15 +194,13 @@
           num_output_files(0),
           num_input_records(0),
           num_dropped_records(0),
-<<<<<<< HEAD
 #ifdef INDIRECT_VALUE_SUPPORT
           vlog_bytes_written_comp(0),
           vlog_bytes_written_raw(0),
           vlog_bytes_remapped(0),
           vlog_files_created(0),
 #endif
-          count(_count) {}
-=======
+
           count(0) {
       int num_of_reasons = static_cast<int>(CompactionReason::kNumOfReasons);
       for (int i = 0; i < num_of_reasons; i++) {
@@ -233,7 +231,6 @@
         count = 0;
       }
     }
->>>>>>> 5e019aff
 
     explicit CompactionStats(const CompactionStats& c)
         : micros(c.micros),
@@ -248,22 +245,19 @@
           num_output_files(c.num_output_files),
           num_input_records(c.num_input_records),
           num_dropped_records(c.num_dropped_records),
-<<<<<<< HEAD
 #ifdef INDIRECT_VALUE_SUPPORT
           vlog_bytes_written_comp(c.vlog_bytes_written_comp),
           vlog_bytes_written_raw(c.vlog_bytes_written_raw),
           vlog_bytes_remapped(c.vlog_bytes_remapped),
           vlog_files_created(c.vlog_files_created),
 #endif
-          count(c.count) {}
-=======
+
           count(c.count) {
       int num_of_reasons = static_cast<int>(CompactionReason::kNumOfReasons);
       for (int i = 0; i < num_of_reasons; i++) {
         counts[i] = c.counts[i];
       }
     }
->>>>>>> 5e019aff
 
     void Clear() {
       this->micros = 0;
@@ -286,7 +280,7 @@
       int num_of_reasons = static_cast<int>(CompactionReason::kNumOfReasons);
       for (int i = 0; i < num_of_reasons; i++) {
         counts[i] = 0;
-      }
+    }
     }
 
     void Add(const CompactionStats& c) {
@@ -312,7 +306,7 @@
       int num_of_reasons = static_cast<int>(CompactionReason::kNumOfReasons);
       for (int i = 0; i< num_of_reasons; i++) {
         counts[i] += c.counts[i];
-      }
+    }
     }
 
     void Subtract(const CompactionStats& c) {
@@ -338,7 +332,7 @@
       int num_of_reasons = static_cast<int>(CompactionReason::kNumOfReasons);
       for (int i = 0; i < num_of_reasons; i++) {
         counts[i] -= c.counts[i];
-      }
+    }
     }
   };
 
