// Copyright (c) 2011-present, Facebook, Inc.  All rights reserved.
//  This source code is licensed under both the GPLv2 (found in the
//  COPYING file in the root directory) and Apache 2.0 License
//  (found in the LICENSE.Apache file in the root directory).

#pragma once
#include "rocksdb/types.h"

namespace rocksdb {

// Callback class that control GC of duplicate keys in flush/compaction
class SnapshotChecker {
 public:
  virtual ~SnapshotChecker() {}
  virtual bool IsInSnapshot(SequenceNumber sequence,
                            SequenceNumber snapshot_sequence) const = 0;
};

class DisableGCSnapshotChecker : public SnapshotChecker {
 public:
  virtual ~DisableGCSnapshotChecker() {}
<<<<<<< HEAD
  virtual bool IsInSnapshot(SequenceNumber /*sequence*/,
                            SequenceNumber /*snapshot_sequence*/) const {
=======
  virtual bool IsInSnapshot(
      SequenceNumber /*sequence*/,
      SequenceNumber /*snapshot_sequence*/) const override {
>>>>>>> 641fae60
    // By returning false, we prevent all the values from being GCed
    return false;
  }
  static DisableGCSnapshotChecker* Instance() { return &instance_; }

 protected:
  static DisableGCSnapshotChecker instance_;
  explicit DisableGCSnapshotChecker() {}
};

class WritePreparedTxnDB;

// Callback class created by WritePreparedTxnDB to check if a key
// is visible by a snapshot.
class WritePreparedSnapshotChecker : public SnapshotChecker {
 public:
  explicit WritePreparedSnapshotChecker(WritePreparedTxnDB* txn_db);
  virtual ~WritePreparedSnapshotChecker() {}

  virtual bool IsInSnapshot(SequenceNumber sequence,
                            SequenceNumber snapshot_sequence) const override;

 private:
#ifndef ROCKSDB_LITE
  const WritePreparedTxnDB* const txn_db_;
#endif  // !ROCKSDB_LITE
};

}  // namespace rocksdb<|MERGE_RESOLUTION|>--- conflicted
+++ resolved
@@ -19,14 +19,9 @@
 class DisableGCSnapshotChecker : public SnapshotChecker {
  public:
   virtual ~DisableGCSnapshotChecker() {}
-<<<<<<< HEAD
-  virtual bool IsInSnapshot(SequenceNumber /*sequence*/,
-                            SequenceNumber /*snapshot_sequence*/) const {
-=======
   virtual bool IsInSnapshot(
       SequenceNumber /*sequence*/,
       SequenceNumber /*snapshot_sequence*/) const override {
->>>>>>> 641fae60
     // By returning false, we prevent all the values from being GCed
     return false;
   }
