--- conflicted
+++ resolved
@@ -614,19 +614,15 @@
       options.manual_wal_flush = true;
       break;
     }
-<<<<<<< HEAD
- 
 #ifndef NO_INDIRECT_VALUE
     case kDefaultInd: options.vlogring_activation_level=std::vector<int>{0}; options.min_indirect_val_size[0]=0;   // fall through to...
 #endif
-=======
     case kUnorderedWrite: {
       options.allow_concurrent_memtable_write = false;
       options.unordered_write = false;
       break;
     }
 
->>>>>>> e69ce104
     default:
       break;
   }
