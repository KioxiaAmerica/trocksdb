//  Copyright (c) 2011-present, Facebook, Inc.  All rights reserved.
//  This source code is licensed under both the GPLv2 (found in the
//  COPYING file in the root directory) and Apache 2.0 License
//  (found in the LICENSE.Apache file in the root directory).
//
// Copyright (c) 2011 The LevelDB Authors. All rights reserved.
// Use of this source code is governed by a BSD-style license that can be
// found in the LICENSE file. See the AUTHORS file for names of contributors.

#include "db/db_test_util.h"
#include "port/stack_trace.h"
#include "port/port.h"
#include "rocksdb/experimental.h"
#include "rocksdb/utilities/convenience.h"
#include "util/sync_point.h"
#include<chrono>
#include<thread>

namespace rocksdb {

// SYNC_POINT is not supported in released Windows mode.
#if !defined(ROCKSDB_LITE)

class DBCompactionTest : public DBTestBase {
 public:
  DBCompactionTest() : DBTestBase("/db_compaction_test") {}
};

class DBCompactionTestWithParam
    : public DBTestBase,
      public testing::WithParamInterface<std::tuple<uint32_t, bool>> {
 public:
  DBCompactionTestWithParam() : DBTestBase("/db_compaction_test") {
    max_subcompactions_ = std::get<0>(GetParam());
    exclusive_manual_compaction_ = std::get<1>(GetParam());
  }

  // Required if inheriting from testing::WithParamInterface<>
  static void SetUpTestCase() {}
  static void TearDownTestCase() {}

  uint32_t max_subcompactions_;
  bool exclusive_manual_compaction_;
};

class DBCompactionDirectIOTest : public DBCompactionTest,
                                 public ::testing::WithParamInterface<bool> {
 public:
  DBCompactionDirectIOTest() : DBCompactionTest() {}
};

namespace {

class FlushedFileCollector : public EventListener {
 public:
  FlushedFileCollector() {}
  ~FlushedFileCollector() {}

  virtual void OnFlushCompleted(DB* /*db*/, const FlushJobInfo& info) override {
    std::lock_guard<std::mutex> lock(mutex_);
    flushed_files_.push_back(info.file_path);
  }

  std::vector<std::string> GetFlushedFiles() {
    std::lock_guard<std::mutex> lock(mutex_);
    std::vector<std::string> result;
    for (auto fname : flushed_files_) {
      result.push_back(fname);
    }
    return result;
  }

  void ClearFlushedFiles() { flushed_files_.clear(); }

 private:
  std::vector<std::string> flushed_files_;
  std::mutex mutex_;
};

class CompactionStatsCollector : public EventListener {
public:
  CompactionStatsCollector()
      : compaction_completed_(static_cast<int>(CompactionReason::kNumOfReasons)) {
    for (auto& v : compaction_completed_) {
      v.store(0);
    }
  }

  ~CompactionStatsCollector() {}

  virtual void OnCompactionCompleted(DB* /* db */,
      const CompactionJobInfo& info) override {
    int k = static_cast<int>(info.compaction_reason);
    int num_of_reasons = static_cast<int>(CompactionReason::kNumOfReasons);
    assert(k >= 0 && k < num_of_reasons);
    compaction_completed_[k]++;
  }

  virtual void OnExternalFileIngested(DB* /* db */,
      const ExternalFileIngestionInfo& /* info */) override {
    int k = static_cast<int>(CompactionReason::kExternalSstIngestion);
    compaction_completed_[k]++;
  }

  virtual void OnFlushCompleted(DB* /* db */,
      const FlushJobInfo& /* info */) override {
    int k = static_cast<int>(CompactionReason::kFlush);
    compaction_completed_[k]++;
  }

  int NumberOfCompactions(CompactionReason reason) const {
    int num_of_reasons = static_cast<int>(CompactionReason::kNumOfReasons);
    int k = static_cast<int>(reason);
    assert(k >= 0 && k < num_of_reasons);
    return compaction_completed_.at(k).load();
  }

private:
  std::vector<std::atomic<int>> compaction_completed_;
};

static const int kCDTValueSize = 1000;
static const int kCDTKeysPerBuffer = 4;
static const int kCDTNumLevels = 8;
Options DeletionTriggerOptions(Options options) {
  options.compression = kNoCompression;
  options.write_buffer_size = kCDTKeysPerBuffer * (kCDTValueSize + 24);
  options.min_write_buffer_number_to_merge = 1;
  options.max_write_buffer_number_to_maintain = 0;
  options.num_levels = kCDTNumLevels;
  options.level0_file_num_compaction_trigger = 1;
  options.target_file_size_base = options.write_buffer_size * 2;
  options.target_file_size_multiplier = 2;
  options.max_bytes_for_level_base =
      options.target_file_size_base * options.target_file_size_multiplier;
  options.max_bytes_for_level_multiplier = 2;
  options.disable_auto_compactions = false;
  return options;
}

bool HaveOverlappingKeyRanges(
    const Comparator* c,
    const SstFileMetaData& a, const SstFileMetaData& b) {
  if (c->Compare(a.smallestkey, b.smallestkey) >= 0) {
    if (c->Compare(a.smallestkey, b.largestkey) <= 0) {
      // b.smallestkey <= a.smallestkey <= b.largestkey
      return true;
    }
  } else if (c->Compare(a.largestkey, b.smallestkey) >= 0) {
    // a.smallestkey < b.smallestkey <= a.largestkey
    return true;
  }
  if (c->Compare(a.largestkey, b.largestkey) <= 0) {
    if (c->Compare(a.largestkey, b.smallestkey) >= 0) {
      // b.smallestkey <= a.largestkey <= b.largestkey
      return true;
    }
  } else if (c->Compare(a.smallestkey, b.largestkey) <= 0) {
    // a.smallestkey <= b.largestkey < a.largestkey
    return true;
  }
  return false;
}

// Identifies all files between level "min_level" and "max_level"
// which has overlapping key range with "input_file_meta".
void GetOverlappingFileNumbersForLevelCompaction(
    const ColumnFamilyMetaData& cf_meta,
    const Comparator* comparator,
    int min_level, int max_level,
    const SstFileMetaData* input_file_meta,
    std::set<std::string>* overlapping_file_names) {
  std::set<const SstFileMetaData*> overlapping_files;
  overlapping_files.insert(input_file_meta);
  for (int m = min_level; m <= max_level; ++m) {
    for (auto& file : cf_meta.levels[m].files) {
      for (auto* included_file : overlapping_files) {
        if (HaveOverlappingKeyRanges(
                comparator, *included_file, file)) {
          overlapping_files.insert(&file);
          overlapping_file_names->insert(file.name);
          break;
        }
      }
    }
  }
}

void VerifyCompactionResult(
    const ColumnFamilyMetaData& cf_meta,
    const std::set<std::string>& overlapping_file_numbers) {
#ifndef NDEBUG
  for (auto& level : cf_meta.levels) {
    for (auto& file : level.files) {
      assert(overlapping_file_numbers.find(file.name) ==
             overlapping_file_numbers.end());
    }
  }
#endif
}

/*
 * Verifies compaction stats of cfd are valid.
 *
 * For each level of cfd, its compaction stats are valid if
 * 1) sum(stat.counts) == stat.count, and
 * 2) stat.counts[i] == collector.NumberOfCompactions(i)
 */
void VerifyCompactionStats(ColumnFamilyData& cfd,
    const CompactionStatsCollector& collector) {
#ifndef NDEBUG
  InternalStats* internal_stats_ptr = cfd.internal_stats();
  ASSERT_TRUE(internal_stats_ptr != nullptr);
  const std::vector<InternalStats::CompactionStats>& comp_stats =
      internal_stats_ptr->TEST_GetCompactionStats();
  const int num_of_reasons = static_cast<int>(CompactionReason::kNumOfReasons);
  std::vector<int> counts(num_of_reasons, 0);
  // Count the number of compactions caused by each CompactionReason across
  // all levels.
  for (const auto& stat : comp_stats) {
    int sum = 0;
    for (int i = 0; i < num_of_reasons; i++) {
      counts[i] += stat.counts[i];
      sum += stat.counts[i];
    }
    ASSERT_EQ(sum, stat.count);
  }
  // Verify InternalStats bookkeeping matches that of CompactionStatsCollector,
  // assuming that all compactions complete.
  for (int i = 0; i < num_of_reasons; i++) {
    ASSERT_EQ(collector.NumberOfCompactions(static_cast<CompactionReason>(i)), counts[i]);
  }
#endif /* NDEBUG */
}

const SstFileMetaData* PickFileRandomly(
    const ColumnFamilyMetaData& cf_meta,
    Random* rand,
    int* level = nullptr) {
  auto file_id = rand->Uniform(static_cast<int>(
      cf_meta.file_count)) + 1;
  for (auto& level_meta : cf_meta.levels) {
    if (file_id <= level_meta.files.size()) {
      if (level != nullptr) {
        *level = level_meta.level;
      }
      auto result = rand->Uniform(file_id);
      return &(level_meta.files[result]);
    }
    file_id -= static_cast<uint32_t>(level_meta.files.size());
  }
  assert(false);
  return nullptr;
}
}  // anonymous namespace

#ifndef ROCKSDB_VALGRIND_RUN
// All the TEST_P tests run once with sub_compactions disabled (i.e.
// options.max_subcompactions = 1) and once with it enabled
TEST_P(DBCompactionTestWithParam, CompactionDeletionTrigger) {
  for (int tid = 0; tid < 3; ++tid) {
    uint64_t db_size[2];
    Options options = DeletionTriggerOptions(CurrentOptions());
    options.max_subcompactions = max_subcompactions_;

    if (tid == 1) {
      // the following only disable stats update in DB::Open()
      // and should not affect the result of this test.
      options.skip_stats_update_on_db_open = true;
    } else if (tid == 2) {
      // third pass with universal compaction
      options.compaction_style = kCompactionStyleUniversal;
      options.num_levels = 1;
    }

    DestroyAndReopen(options);
    Random rnd(301);
    const int kTestSize = kCDTKeysPerBuffer * 1024;
    std::vector<std::string> values;
    for (int k = 0; k < kTestSize; ++k) {
      values.push_back(RandomString(&rnd, kCDTValueSize));
      ASSERT_OK(Put(Key(k), values[k]));
    }
    dbfull()->TEST_WaitForFlushMemTable();
    dbfull()->TEST_WaitForCompact();
    db_size[0] = Size(Key(0), Key(kTestSize - 1));

    for (int k = 0; k < kTestSize; ++k) {
      ASSERT_OK(Delete(Key(k)));
    }
    dbfull()->TEST_WaitForFlushMemTable();
    dbfull()->TEST_WaitForCompact();
    db_size[1] = Size(Key(0), Key(kTestSize - 1));

    // must have much smaller db size.
    ASSERT_GT(db_size[0] / 3, db_size[1]);
  }
}
<<<<<<< HEAD
#ifdef INDIRECT_VALUE_SUPPORT
#if 0  // turn on for long r/w test.  This is the TRocks random-load test
static std::string LongKey(int i, int len) { return DBTestBase::Key(i).append(len,' '); }
TEST_F(DBCompactionTest, IndirectTest) {
  Options options = CurrentOptions();
  options.write_buffer_size = 10 * 1024 * 1024;
  options.num_levels = 4;
  options.level0_file_num_compaction_trigger = 3;
  options.level0_slowdown_writes_trigger = 5;
  options.level0_stop_writes_trigger = 11;
  options.max_background_compactions = 3;
  options.max_bytes_for_level_base = 1 * (1LL<<20);
  options.max_bytes_for_level_multiplier = 10;

  DestroyAndReopen(options);
  int32_t value_size = 18;  // 10 KB
  int32_t key_size = 10 * 1024 - value_size;
  int32_t value_size_var = 20;
  int32_t key_size_var = 1000;
  int32_t batch_size = 200000;

  // Add 2 non-overlapping files
  Random rnd(301);
  std::map<int32_t, std::string> values;

  // file 1 [0 => 100]
  for (int32_t i = 0; i < 100; i++) {
    values[i] = RandomString(&rnd, value_size + rnd.Next()%value_size_var);
    ASSERT_OK(Put(LongKey(i,key_size), values[i]));
  }
  ASSERT_OK(Flush());

  // file 2 [100 => 300]
  for (int32_t i = 100; i < 300; i++) {
    values[i] = RandomString(&rnd, value_size + rnd.Next()%value_size_var);
    ASSERT_OK(Put(LongKey(i,key_size), values[i]));
  }
  ASSERT_OK(Flush());

  // 2 files in L0
  ASSERT_EQ("2", FilesPerLevel(0));
  CompactRangeOptions compact_options;
  compact_options.change_level = true;
  compact_options.target_level = 2;
  ASSERT_OK(db_->CompactRange(compact_options, nullptr, nullptr));
  // 2 files in L2
//  ASSERT_EQ("0,0,2", FilesPerLevel(0));

  // file 3 [ 0 => 200]
  for (int32_t i = 0; i < 200; i++) {
    values[i] = RandomString(&rnd, value_size + rnd.Next()%value_size_var);
    ASSERT_OK(Put(LongKey(i,key_size), values[i]));
  }
  ASSERT_OK(Flush());
  for (int32_t i = 300; i < 300+batch_size; i++) {
    std::string vstg =  RandomString(&rnd, value_size);
    // append compressible suffix
    vstg.append(rnd.Next()%value_size_var,'a');
    values[i] = vstg;
  }


for(int32_t k=0;k<10;++k) {
  // Many files 4 [300 => 4300)
  for (int32_t i = 0; i <= 5; i++) {
    for (int32_t j = 300; j < batch_size+300; j++) {
//      if (j == 2300) {
//        ASSERT_OK(Flush());
//        dbfull()->TEST_WaitForFlushMemTable();
//      }
      if((rnd.Next()&0x7f)==0)values[j] = RandomString(&rnd, value_size + rnd.Next()%value_size_var);  // replace one value in 100
      Status s = (Put(LongKey(j,key_size), values[j]));
      if(!s.ok())
        printf("Put failed\n");
      if(i|k) {   // if we have filled up all the slots...
        for(int32_t m=0;m<2;++m){
          int32_t randkey = (rnd.Next()) % batch_size;  // make 2 random gets per put
          std::string getresult = Get(LongKey(randkey,key_size));
          if(getresult.compare(values[randkey])!=0) {
            printf("mismatch: Get result=%s len=%zd\n",getresult.c_str(),getresult.size());
            printf("mismatch: Expected=%s len=%zd\n",values[randkey].c_str(),values[randkey].size());
            std::string getresult2 = Get(LongKey(randkey,key_size));
            if(getresult.compare(getresult2)==0)printf("unchanged on reGet\n");
            else if(getresult.compare(values[randkey])==0)printf("correct on reGet\n");
            else printf("after ReGet: Get result=%s len=%zd\n",getresult2.c_str(),getresult2.size());
          }
        }
      }
      
    }
    printf("batch ");
    std::this_thread::sleep_for(std::chrono::seconds(2));  // give the compactor time to run
  }
//  ASSERT_OK(Flush());
//  dbfull()->TEST_WaitForFlushMemTable();
//  dbfull()->TEST_WaitForCompact();

  for (int32_t j = 0; j < batch_size+300; j++) {
    ASSERT_EQ(Get(LongKey(j,key_size)), values[j]);
  }
  printf("...verified.\n");
  TryReopen(options);
  printf("reopened.\n");
}


  // Verify level sizes
  uint64_t target_size = 4 * options.max_bytes_for_level_base;
  for (int32_t i = 1; i < options.num_levels; i++) {
    ASSERT_LE(SizeAtLevel(i), target_size);
    target_size = static_cast<uint64_t>(target_size *
                                        options.max_bytes_for_level_multiplier);
  }

  size_t old_num_files = CountFiles();
  std::string begin_string = LongKey(1000,key_size);
  std::string end_string = LongKey(2000,key_size);
  Slice begin(begin_string);
  Slice end(end_string);
  ASSERT_OK(DeleteFilesInRange(db_, db_->DefaultColumnFamily(), &begin, &end));

  int32_t deleted_count = 0;
  for (int32_t i = 0; i < 4300; i++) {
    if (i < 1000 || i > 2000) {
      ASSERT_EQ(Get(LongKey(i,key_size)), values[i]);
    } else {
      ReadOptions roptions;
      std::string result;
      Status s = db_->Get(roptions, LongKey(i,key_size), &result);
      ASSERT_TRUE(s.IsNotFound() || s.ok());
      if (s.IsNotFound()) {
        deleted_count++;
      }
    }
  }
  ASSERT_GT(deleted_count, 0);
  begin_string = LongKey(5000,key_size);
  end_string = LongKey(6000,key_size);
  Slice begin1(begin_string);
  Slice end1(end_string);
  // Try deleting files in range which contain no keys
  ASSERT_OK(
      DeleteFilesInRange(db_, db_->DefaultColumnFamily(), &begin1, &end1));

  // Push data from level 0 to level 1 to force all data to be deleted
  // Note that we don't delete level 0 files
  compact_options.change_level = true;
  compact_options.target_level = 1;
  ASSERT_OK(dbfull()->TEST_CompactRange(0, nullptr, nullptr));

  ASSERT_OK(
      DeleteFilesInRange(db_, db_->DefaultColumnFamily(), nullptr, nullptr));

  int32_t deleted_count2 = 0;
  for (int32_t i = 0; i < 4300; i++) {
    ReadOptions roptions;
    std::string result;
    Status s = db_->Get(roptions, LongKey(i,key_size), &result);
    ASSERT_TRUE(s.IsNotFound());
    deleted_count2++;
  }
  ASSERT_GT(deleted_count2, deleted_count);
  size_t new_num_files = CountFiles();
  ASSERT_GT(old_num_files, new_num_files);
}
#endif
#endif
=======
#endif  // ROCKSDB_VALGRIND_RUN

TEST_P(DBCompactionTestWithParam, CompactionsPreserveDeletes) {
  //  For each options type we test following
  //  - Enable preserve_deletes
  //  - write bunch of keys and deletes
  //  - Set start_seqnum to the beginning; compact; check that keys are present
  //  - rewind start_seqnum way forward; compact; check that keys are gone

  for (int tid = 0; tid < 3; ++tid) {
    Options options = DeletionTriggerOptions(CurrentOptions());
    options.max_subcompactions = max_subcompactions_;
    options.preserve_deletes=true;
    options.num_levels = 2;

    if (tid == 1) {
      options.skip_stats_update_on_db_open = true;
    } else if (tid == 2) {
      // third pass with universal compaction
      options.compaction_style = kCompactionStyleUniversal;
    }

    DestroyAndReopen(options);
    Random rnd(301);
    // highlight the default; all deletes should be preserved
    SetPreserveDeletesSequenceNumber(0);

    const int kTestSize = kCDTKeysPerBuffer;
    std::vector<std::string> values;
    for (int k = 0; k < kTestSize; ++k) {
      values.push_back(RandomString(&rnd, kCDTValueSize));
      ASSERT_OK(Put(Key(k), values[k]));
    }

    for (int k = 0; k < kTestSize; ++k) {
      ASSERT_OK(Delete(Key(k)));
    }
    // to ensure we tackle all tombstones
    CompactRangeOptions cro;
    cro.change_level = true;
    cro.target_level = 2;
    cro.bottommost_level_compaction = BottommostLevelCompaction::kForce;

    dbfull()->TEST_WaitForFlushMemTable();
    dbfull()->CompactRange(cro, nullptr, nullptr);

    // check that normal user iterator doesn't see anything
    Iterator* db_iter = dbfull()->NewIterator(ReadOptions());
    int i = 0;
    for (db_iter->SeekToFirst(); db_iter->Valid(); db_iter->Next()) {
      i++;
    }
    ASSERT_EQ(i, 0);
    delete db_iter;

    // check that iterator that sees internal keys sees tombstones
    ReadOptions ro;
    ro.iter_start_seqnum=1;
    db_iter = dbfull()->NewIterator(ro);
    i = 0;
    for (db_iter->SeekToFirst(); db_iter->Valid(); db_iter->Next()) {
      i++;
    }
    ASSERT_EQ(i, 4);
    delete db_iter;

    // now all deletes should be gone
    SetPreserveDeletesSequenceNumber(100000000);
    dbfull()->CompactRange(cro, nullptr, nullptr);

    db_iter = dbfull()->NewIterator(ro);
    i = 0;
    for (db_iter->SeekToFirst(); db_iter->Valid(); db_iter->Next()) {
      i++;
    }
    ASSERT_EQ(i, 0);
    delete db_iter;
  }
}
>>>>>>> 5e019aff

TEST_F(DBCompactionTest, SkipStatsUpdateTest) {
  // This test verify UpdateAccumulatedStats is not on
  // if options.skip_stats_update_on_db_open = true
  // The test will need to be updated if the internal behavior changes.

  Options options = DeletionTriggerOptions(CurrentOptions());
  options.env = env_;
  DestroyAndReopen(options);
  Random rnd(301);

  const int kTestSize = kCDTKeysPerBuffer * 512;
  std::vector<std::string> values;
  for (int k = 0; k < kTestSize; ++k) {
    values.push_back(RandomString(&rnd, kCDTValueSize));
    ASSERT_OK(Put(Key(k), values[k]));
  }
  dbfull()->TEST_WaitForFlushMemTable();
  dbfull()->TEST_WaitForCompact();

  // Reopen the DB with stats-update disabled
  options.skip_stats_update_on_db_open = true;
  env_->random_file_open_counter_.store(0);
  Reopen(options);

  // As stats-update is disabled, we expect a very low number of
  // random file open.
  // Note that this number must be changed accordingly if we change
  // the number of files needed to be opened in the DB::Open process.
#ifdef INDIRECT_VALUE_SUPPORT
  const int kMaxFileOpenCount = 50;  // more files when there is Value Logging
#else
  const int kMaxFileOpenCount = 10;
#endif
  ASSERT_LT(env_->random_file_open_counter_.load(), kMaxFileOpenCount);

  // Repeat the reopen process, but this time we enable
  // stats-update.
  options.skip_stats_update_on_db_open = false;
  env_->random_file_open_counter_.store(0);
  Reopen(options);

  // Since we do a normal stats update on db-open, there
  // will be more random open files.
  ASSERT_GT(env_->random_file_open_counter_.load(), kMaxFileOpenCount);
}

TEST_F(DBCompactionTest, TestTableReaderForCompaction) {
  Options options = CurrentOptions();
  options.env = env_;
  options.new_table_reader_for_compaction_inputs = true;
  options.max_open_files = 100;
  options.level0_file_num_compaction_trigger = 3;
  DestroyAndReopen(options);
  Random rnd(301);

  int num_table_cache_lookup = 0;
  int num_new_table_reader = 0;
  rocksdb::SyncPoint::GetInstance()->SetCallBack(
      "TableCache::FindTable:0", [&](void* arg) {
        assert(arg != nullptr);
        bool no_io = *(reinterpret_cast<bool*>(arg));
        if (!no_io) {
          // filter out cases for table properties queries.
          num_table_cache_lookup++;
        }
      });
  rocksdb::SyncPoint::GetInstance()->SetCallBack(
      "TableCache::GetTableReader:0",
      [&](void* /*arg*/) { num_new_table_reader++; });
  rocksdb::SyncPoint::GetInstance()->EnableProcessing();

  for (int k = 0; k < options.level0_file_num_compaction_trigger; ++k) {
    ASSERT_OK(Put(Key(k), Key(k)));
    ASSERT_OK(Put(Key(10 - k), "bar"));
    if (k < options.level0_file_num_compaction_trigger - 1) {
      num_table_cache_lookup = 0;
      Flush();
      dbfull()->TEST_WaitForCompact();
      // preloading iterator issues one table cache lookup and create
      // a new table reader.
      ASSERT_EQ(num_table_cache_lookup, 1);
      ASSERT_EQ(num_new_table_reader, 1);

      num_table_cache_lookup = 0;
      num_new_table_reader = 0;
      ASSERT_EQ(Key(k), Get(Key(k)));
      // lookup iterator from table cache and no need to create a new one.
      ASSERT_EQ(num_table_cache_lookup, 1);
      ASSERT_EQ(num_new_table_reader, 0);
    }
  }

  num_table_cache_lookup = 0;
  num_new_table_reader = 0;
  Flush();
  dbfull()->TEST_WaitForCompact();
  // Preloading iterator issues one table cache lookup and creates
  // a new table reader. One file is created for flush and one for compaction.
  // Compaction inputs make no table cache look-up for data/range deletion
  // iterators
  ASSERT_EQ(num_table_cache_lookup, 2);
  // Create new iterator for:
  // (1) 1 for verifying flush results
  // (2) 3 for compaction input files
  // (3) 1 for verifying compaction results.
  ASSERT_EQ(num_new_table_reader, 5);

  num_table_cache_lookup = 0;
  num_new_table_reader = 0;
  ASSERT_EQ(Key(1), Get(Key(1)));
  ASSERT_EQ(num_table_cache_lookup, 1);
  ASSERT_EQ(num_new_table_reader, 0);

  num_table_cache_lookup = 0;
  num_new_table_reader = 0;
  CompactRangeOptions cro;
  cro.change_level = true;
  cro.target_level = 2;
  cro.bottommost_level_compaction = BottommostLevelCompaction::kForce;
  db_->CompactRange(cro, nullptr, nullptr);
  // Only verifying compaction outputs issues one table cache lookup
  // for both data block and range deletion block).
  ASSERT_EQ(num_table_cache_lookup, 1);
  // One for compaction input, one for verifying compaction results.
  ASSERT_EQ(num_new_table_reader, 2);

  num_table_cache_lookup = 0;
  num_new_table_reader = 0;
  ASSERT_EQ(Key(1), Get(Key(1)));
  ASSERT_EQ(num_table_cache_lookup, 1);
  ASSERT_EQ(num_new_table_reader, 0);

  rocksdb::SyncPoint::GetInstance()->ClearAllCallBacks();
}

TEST_P(DBCompactionTestWithParam, CompactionDeletionTriggerReopen) {
  for (int tid = 0; tid < 2; ++tid) {
    uint64_t db_size[3];
    Options options = DeletionTriggerOptions(CurrentOptions());
    options.max_subcompactions = max_subcompactions_;

    if (tid == 1) {
      // second pass with universal compaction
      options.compaction_style = kCompactionStyleUniversal;
      options.num_levels = 1;
    }

    DestroyAndReopen(options);
    Random rnd(301);

    // round 1 --- insert key/value pairs.
    const int kTestSize = kCDTKeysPerBuffer * 512;
    std::vector<std::string> values;
    for (int k = 0; k < kTestSize; ++k) {
      values.push_back(RandomString(&rnd, kCDTValueSize));
      ASSERT_OK(Put(Key(k), values[k]));
    }
    dbfull()->TEST_WaitForFlushMemTable();
    dbfull()->TEST_WaitForCompact();
    db_size[0] = Size(Key(0), Key(kTestSize - 1));
    Close();

    // round 2 --- disable auto-compactions and issue deletions.
    options.create_if_missing = false;
    options.disable_auto_compactions = true;
    Reopen(options);

    for (int k = 0; k < kTestSize; ++k) {
      ASSERT_OK(Delete(Key(k)));
    }
    db_size[1] = Size(Key(0), Key(kTestSize - 1));
    Close();
    // as auto_compaction is off, we shouldn't see too much reduce
    // in db size.
    ASSERT_LT(db_size[0] / 3, db_size[1]);

    // round 3 --- reopen db with auto_compaction on and see if
    // deletion compensation still work.
    options.disable_auto_compactions = false;
    Reopen(options);
    // insert relatively small amount of data to trigger auto compaction.
    for (int k = 0; k < kTestSize / 10; ++k) {
      ASSERT_OK(Put(Key(k), values[k]));
    }
    dbfull()->TEST_WaitForFlushMemTable();
    dbfull()->TEST_WaitForCompact();
    db_size[2] = Size(Key(0), Key(kTestSize - 1));
    // this time we're expecting significant drop in size.
    ASSERT_GT(db_size[0] / 3, db_size[2]);
  }
}

TEST_F(DBCompactionTest, DisableStatsUpdateReopen) {
  uint64_t db_size[3];
  for (int test = 0; test < 2; ++test) {
    Options options = DeletionTriggerOptions(CurrentOptions());
    options.skip_stats_update_on_db_open = (test == 0);

    env_->random_read_counter_.Reset();
    DestroyAndReopen(options);
    Random rnd(301);

    // round 1 --- insert key/value pairs.
    const int kTestSize = kCDTKeysPerBuffer * 512;
    std::vector<std::string> values;
    for (int k = 0; k < kTestSize; ++k) {
      values.push_back(RandomString(&rnd, kCDTValueSize));
      ASSERT_OK(Put(Key(k), values[k]));
    }
    dbfull()->TEST_WaitForFlushMemTable();
    dbfull()->TEST_WaitForCompact();
    db_size[0] = Size(Key(0), Key(kTestSize - 1));
    Close();

    // round 2 --- disable auto-compactions and issue deletions.
    options.create_if_missing = false;
    options.disable_auto_compactions = true;

    env_->random_read_counter_.Reset();
    Reopen(options);

    for (int k = 0; k < kTestSize; ++k) {
      ASSERT_OK(Delete(Key(k)));
    }
    db_size[1] = Size(Key(0), Key(kTestSize - 1));
    Close();
    // as auto_compaction is off, we shouldn't see too much reduce
    // in db size.
    ASSERT_LT(db_size[0] / 3, db_size[1]);

    // round 3 --- reopen db with auto_compaction on and see if
    // deletion compensation still work.
    options.disable_auto_compactions = false;
    Reopen(options);
    dbfull()->TEST_WaitForFlushMemTable();
    dbfull()->TEST_WaitForCompact();
    db_size[2] = Size(Key(0), Key(kTestSize - 1));

    if (options.skip_stats_update_on_db_open) {
      // If update stats on DB::Open is disable, we don't expect
      // deletion entries taking effect.
      ASSERT_LT(db_size[0] / 3, db_size[2]);
    } else {
      // Otherwise, we should see a significant drop in db size.
      ASSERT_GT(db_size[0] / 3, db_size[2]);
    }
  }
}


TEST_P(DBCompactionTestWithParam, CompactionTrigger) {
  const int kNumKeysPerFile = 100;

  Options options = CurrentOptions();
  options.write_buffer_size = 110 << 10;  // 110KB
  options.arena_block_size = 4 << 10;
  options.num_levels = 3;
  options.level0_file_num_compaction_trigger = 3;
  options.max_subcompactions = max_subcompactions_;
  options.memtable_factory.reset(new SpecialSkipListFactory(kNumKeysPerFile));
  CreateAndReopenWithCF({"pikachu"}, options);

  Random rnd(301);

  for (int num = 0; num < options.level0_file_num_compaction_trigger - 1;
       num++) {
    std::vector<std::string> values;
    // Write 100KB (100 values, each 1K)
    for (int i = 0; i < kNumKeysPerFile; i++) {
      values.push_back(RandomString(&rnd, 990));
      ASSERT_OK(Put(1, Key(i), values[i]));
    }
    // put extra key to trigger flush
    ASSERT_OK(Put(1, "", ""));
    dbfull()->TEST_WaitForFlushMemTable(handles_[1]);
    ASSERT_EQ(NumTableFilesAtLevel(0, 1), num + 1);
  }

  // generate one more file in level-0, and should trigger level-0 compaction
  std::vector<std::string> values;
  for (int i = 0; i < kNumKeysPerFile; i++) {
    values.push_back(RandomString(&rnd, 990));
    ASSERT_OK(Put(1, Key(i), values[i]));
  }
  // put extra key to trigger flush
  ASSERT_OK(Put(1, "", ""));
  dbfull()->TEST_WaitForCompact();

  ASSERT_EQ(NumTableFilesAtLevel(0, 1), 0);
  ASSERT_EQ(NumTableFilesAtLevel(1, 1), 1);
}

TEST_F(DBCompactionTest, BGCompactionsAllowed) {
  // Create several column families. Make compaction triggers in all of them
  // and see number of compactions scheduled to be less than allowed.
  const int kNumKeysPerFile = 100;

  Options options = CurrentOptions();
  options.write_buffer_size = 110 << 10;  // 110KB
  options.arena_block_size = 4 << 10;
  options.num_levels = 3;
  // Should speed up compaction when there are 4 files.
  options.level0_file_num_compaction_trigger = 2;
  options.level0_slowdown_writes_trigger = 20;
  options.soft_pending_compaction_bytes_limit = 1 << 30;  // Infinitely large
  options.max_background_compactions = 3;
  options.memtable_factory.reset(new SpecialSkipListFactory(kNumKeysPerFile));

  // Block all threads in thread pool.
  const size_t kTotalTasks = 4;
  env_->SetBackgroundThreads(4, Env::LOW);
  test::SleepingBackgroundTask sleeping_tasks[kTotalTasks];
  for (size_t i = 0; i < kTotalTasks; i++) {
    env_->Schedule(&test::SleepingBackgroundTask::DoSleepTask,
                   &sleeping_tasks[i], Env::Priority::LOW);
    sleeping_tasks[i].WaitUntilSleeping();
  }

  CreateAndReopenWithCF({"one", "two", "three"}, options);

  Random rnd(301);
  for (int cf = 0; cf < 4; cf++) {
    for (int num = 0; num < options.level0_file_num_compaction_trigger; num++) {
      for (int i = 0; i < kNumKeysPerFile; i++) {
        ASSERT_OK(Put(cf, Key(i), ""));
      }
      // put extra key to trigger flush
      ASSERT_OK(Put(cf, "", ""));
      dbfull()->TEST_WaitForFlushMemTable(handles_[cf]);
      ASSERT_EQ(NumTableFilesAtLevel(0, cf), num + 1);
    }
  }

  // Now all column families qualify compaction but only one should be
  // scheduled, because no column family hits speed up condition.
  ASSERT_EQ(1, env_->GetThreadPoolQueueLen(Env::Priority::LOW));

  // Create two more files for one column family, which triggers speed up
  // condition, three compactions will be scheduled.
  for (int num = 0; num < options.level0_file_num_compaction_trigger; num++) {
    for (int i = 0; i < kNumKeysPerFile; i++) {
      ASSERT_OK(Put(2, Key(i), ""));
    }
    // put extra key to trigger flush
    ASSERT_OK(Put(2, "", ""));
    dbfull()->TEST_WaitForFlushMemTable(handles_[2]);
    ASSERT_EQ(options.level0_file_num_compaction_trigger + num + 1,
              NumTableFilesAtLevel(0, 2));
  }
  ASSERT_EQ(3, env_->GetThreadPoolQueueLen(Env::Priority::LOW));

  // Unblock all threads to unblock all compactions.
  for (size_t i = 0; i < kTotalTasks; i++) {
    sleeping_tasks[i].WakeUp();
    sleeping_tasks[i].WaitUntilDone();
  }
  dbfull()->TEST_WaitForCompact();

  // Verify number of compactions allowed will come back to 1.

  for (size_t i = 0; i < kTotalTasks; i++) {
    sleeping_tasks[i].Reset();
    env_->Schedule(&test::SleepingBackgroundTask::DoSleepTask,
                   &sleeping_tasks[i], Env::Priority::LOW);
    sleeping_tasks[i].WaitUntilSleeping();
  }
  for (int cf = 0; cf < 4; cf++) {
    for (int num = 0; num < options.level0_file_num_compaction_trigger; num++) {
      for (int i = 0; i < kNumKeysPerFile; i++) {
        ASSERT_OK(Put(cf, Key(i), ""));
      }
      // put extra key to trigger flush
      ASSERT_OK(Put(cf, "", ""));
      dbfull()->TEST_WaitForFlushMemTable(handles_[cf]);
      ASSERT_EQ(NumTableFilesAtLevel(0, cf), num + 1);
    }
  }

  // Now all column families qualify compaction but only one should be
  // scheduled, because no column family hits speed up condition.
  ASSERT_EQ(1, env_->GetThreadPoolQueueLen(Env::Priority::LOW));

  for (size_t i = 0; i < kTotalTasks; i++) {
    sleeping_tasks[i].WakeUp();
    sleeping_tasks[i].WaitUntilDone();
  }
}

TEST_P(DBCompactionTestWithParam, CompactionsGenerateMultipleFiles) {
  Options options = CurrentOptions();
  options.write_buffer_size = 100000000;        // Large write buffer
  options.max_subcompactions = max_subcompactions_;
  CreateAndReopenWithCF({"pikachu"}, options);
  const int value_size=100000;

  Random rnd(301);

  // Write 8MB (80 values, each 100K)
  ASSERT_EQ(NumTableFilesAtLevel(0, 1), 0);
  std::vector<std::string> values;
  for (int i = 0; i < 80; i++) {
    values.push_back(RandomString(&rnd, value_size));
    ASSERT_OK(PutBig(1, i, value_size, values[i]));
  }

  // Reopening moves updates to level-0
  ReopenWithColumnFamilies({"default", "pikachu"}, options);
  dbfull()->TEST_CompactRange(0, nullptr, nullptr, handles_[1],
                              true /* disallow trivial move */);

  ASSERT_EQ(NumTableFilesAtLevel(0, 1), 0);
  ASSERT_GT(NumTableFilesAtLevel(1, 1), 1);
  for (int i = 0; i < 80; i++) {
    ASSERT_EQ(Get(1, KeyBig(i,value_size)), ValueBig(values[i]));
  }
}

TEST_F(DBCompactionTest, MinorCompactionsHappen) {
  do {
    Options options = CurrentOptions();
    options.write_buffer_size = 10000;
    CreateAndReopenWithCF({"pikachu"}, options);

    const int N = 500;

    int starting_num_tables = TotalTableFiles(1);
    for (int i = 0; i < N; i++) {
      ASSERT_OK(Put(1, Key(i), Key(i) + std::string(1000, 'v')));
    }
    int ending_num_tables = TotalTableFiles(1);
    ASSERT_GT(ending_num_tables, starting_num_tables);

    for (int i = 0; i < N; i++) {
      ASSERT_EQ(Key(i) + std::string(1000, 'v'), Get(1, Key(i)));
    }

    ReopenWithColumnFamilies({"default", "pikachu"}, options);

    for (int i = 0; i < N; i++) {
      ASSERT_EQ(Key(i) + std::string(1000, 'v'), Get(1, Key(i)));
    }
  } while (ChangeCompactOptions());
}

TEST_F(DBCompactionTest, UserKeyCrossFile1) {
  Options options = CurrentOptions();
  options.compaction_style = kCompactionStyleLevel;
  options.level0_file_num_compaction_trigger = 3;

  DestroyAndReopen(options);

  // create first file and flush to l0
  Put("4", "A");
  Put("3", "A");
  Flush();
  dbfull()->TEST_WaitForFlushMemTable();

  Put("2", "A");
  Delete("3");
  Flush();
  dbfull()->TEST_WaitForFlushMemTable();
  ASSERT_EQ("NOT_FOUND", Get("3"));

  // move both files down to l1
  dbfull()->CompactRange(CompactRangeOptions(), nullptr, nullptr);
  ASSERT_EQ("NOT_FOUND", Get("3"));

  for (int i = 0; i < 3; i++) {
    Put("2", "B");
    Flush();
    dbfull()->TEST_WaitForFlushMemTable();
  }
  dbfull()->TEST_WaitForCompact();

  ASSERT_EQ("NOT_FOUND", Get("3"));
}

TEST_F(DBCompactionTest, UserKeyCrossFile2) {
  Options options = CurrentOptions();
  options.compaction_style = kCompactionStyleLevel;
  options.level0_file_num_compaction_trigger = 3;

  DestroyAndReopen(options);

  // create first file and flush to l0
  Put("4", "A");
  Put("3", "A");
  Flush();
  dbfull()->TEST_WaitForFlushMemTable();

  Put("2", "A");
  SingleDelete("3");
  Flush();
  dbfull()->TEST_WaitForFlushMemTable();
  ASSERT_EQ("NOT_FOUND", Get("3"));

  // move both files down to l1
  dbfull()->CompactRange(CompactRangeOptions(), nullptr, nullptr);
  ASSERT_EQ("NOT_FOUND", Get("3"));

  for (int i = 0; i < 3; i++) {
    Put("2", "B");
    Flush();
    dbfull()->TEST_WaitForFlushMemTable();
  }
  dbfull()->TEST_WaitForCompact();

  ASSERT_EQ("NOT_FOUND", Get("3"));
}

TEST_F(DBCompactionTest, ZeroSeqIdCompaction) {
  Options options = CurrentOptions();
  options.compaction_style = kCompactionStyleLevel;
  options.level0_file_num_compaction_trigger = 3;

  FlushedFileCollector* collector = new FlushedFileCollector();
  options.listeners.emplace_back(collector);

  // compaction options
  CompactionOptions compact_opt;
  compact_opt.compression = kNoCompression;
  compact_opt.output_file_size_limit = 4096;
  const size_t key_len =
    static_cast<size_t>(compact_opt.output_file_size_limit) / 5;

  DestroyAndReopen(options);

  std::vector<const Snapshot*> snaps;

  // create first file and flush to l0
  for (auto& key : {"1", "2", "3", "3", "3", "3"}) {
    Put(key, std::string(key_len, 'A'));
    snaps.push_back(dbfull()->GetSnapshot());
  }
  Flush();
  dbfull()->TEST_WaitForFlushMemTable();

  // create second file and flush to l0
  for (auto& key : {"3", "4", "5", "6", "7", "8"}) {
    Put(key, std::string(key_len, 'A'));
    snaps.push_back(dbfull()->GetSnapshot());
  }
  Flush();
  dbfull()->TEST_WaitForFlushMemTable();

  // move both files down to l1
  dbfull()->CompactFiles(compact_opt, collector->GetFlushedFiles(), 1);

  // release snap so that first instance of key(3) can have seqId=0
  for (auto snap : snaps) {
    dbfull()->ReleaseSnapshot(snap);
  }

  // create 3 files in l0 so to trigger compaction
  for (int i = 0; i < options.level0_file_num_compaction_trigger; i++) {
    Put("2", std::string(1, 'A'));
    Flush();
    dbfull()->TEST_WaitForFlushMemTable();
  }

  dbfull()->TEST_WaitForCompact();
  ASSERT_OK(Put("", ""));
}

TEST_F(DBCompactionTest, ManualCompactionUnknownOutputSize) {
  // github issue #2249
  Options options = CurrentOptions();
  options.compaction_style = kCompactionStyleLevel;
  options.level0_file_num_compaction_trigger = 3;
  DestroyAndReopen(options);

  // create two files in l1 that we can compact
  for (int i = 0; i < 2; ++i) {
    for (int j = 0; j < options.level0_file_num_compaction_trigger; j++) {
      // make l0 files' ranges overlap to avoid trivial move
      Put(std::to_string(2 * i), std::string(1, 'A'));
      Put(std::to_string(2 * i + 1), std::string(1, 'A'));
      Flush();
      dbfull()->TEST_WaitForFlushMemTable();
    }
    dbfull()->TEST_WaitForCompact();
    ASSERT_EQ(NumTableFilesAtLevel(0, 0), 0);
    ASSERT_EQ(NumTableFilesAtLevel(1, 0), i + 1);
  }

  ColumnFamilyMetaData cf_meta;
  dbfull()->GetColumnFamilyMetaData(dbfull()->DefaultColumnFamily(), &cf_meta);
  ASSERT_EQ(2, cf_meta.levels[1].files.size());
  std::vector<std::string> input_filenames;
  for (const auto& sst_file : cf_meta.levels[1].files) {
    input_filenames.push_back(sst_file.name);
  }

  // note CompactionOptions::output_file_size_limit is unset.
  CompactionOptions compact_opt;
  compact_opt.compression = kNoCompression;
  dbfull()->CompactFiles(compact_opt, input_filenames, 1);
}

// Check that writes done during a memtable compaction are recovered
// if the database is shutdown during the memtable compaction.
TEST_F(DBCompactionTest, RecoverDuringMemtableCompaction) {
  do {
    Options options = CurrentOptions();
    options.env = env_;
    CreateAndReopenWithCF({"pikachu"}, options);

    // Trigger a long memtable compaction and reopen the database during it
    ASSERT_OK(Put(1, "foo", "v1"));  // Goes to 1st log file
    ASSERT_OK(Put(1, "big1", std::string(10000000, 'x')));  // Fills memtable
    ASSERT_OK(Put(1, "big2", std::string(1000, 'y')));  // Triggers compaction
    ASSERT_OK(Put(1, "bar", "v2"));                     // Goes to new log file

    ReopenWithColumnFamilies({"default", "pikachu"}, options);
    ASSERT_EQ("v1", Get(1, "foo"));
    ASSERT_EQ("v2", Get(1, "bar"));
    ASSERT_EQ(std::string(10000000, 'x'), Get(1, "big1"));
    ASSERT_EQ(std::string(1000, 'y'), Get(1, "big2"));
  } while (ChangeOptions());
}

TEST_P(DBCompactionTestWithParam, TrivialMoveOneFile) {
  int32_t trivial_move = 0;
  rocksdb::SyncPoint::GetInstance()->SetCallBack(
      "DBImpl::BackgroundCompaction:TrivialMove",
      [&](void* /*arg*/) { trivial_move++; });
  rocksdb::SyncPoint::GetInstance()->EnableProcessing();

  Options options = CurrentOptions();
  options.write_buffer_size = 100000000;
  options.max_subcompactions = max_subcompactions_;
#ifdef INDIRECT_VALUE_SUPPORT
  options.allow_trivial_move = true;
#endif
  DestroyAndReopen(options);

  int32_t num_keys = 80;
  int32_t value_size = 100 * 1024;  // 100 KB

  Random rnd(301);
  std::vector<std::string> values;
  for (int i = 0; i < num_keys; i++) {
    values.push_back(RandomString(&rnd, value_size));
    ASSERT_OK(Put(Key(i), values[i]));
  }

  // Reopening moves updates to L0
  Reopen(options);
  ASSERT_EQ(NumTableFilesAtLevel(0, 0), 1);  // 1 file in L0
  ASSERT_EQ(NumTableFilesAtLevel(1, 0), 0);  // 0 files in L1

  std::vector<LiveFileMetaData> metadata;
  db_->GetLiveFilesMetaData(&metadata);
  ASSERT_EQ(metadata.size(), 1U);
  LiveFileMetaData level0_file = metadata[0];  // L0 file meta

  CompactRangeOptions cro;
  cro.exclusive_manual_compaction = exclusive_manual_compaction_;

  // Compaction will initiate a trivial move from L0 to L1
  dbfull()->CompactRange(cro, nullptr, nullptr);

  // File moved From L0 to L1
  ASSERT_EQ(NumTableFilesAtLevel(0, 0), 0);  // 0 files in L0
  ASSERT_EQ(NumTableFilesAtLevel(1, 0), 1);  // 1 file in L1

  metadata.clear();
  db_->GetLiveFilesMetaData(&metadata);
  ASSERT_EQ(metadata.size(), 1U);
  ASSERT_EQ(metadata[0].name /* level1_file.name */, level0_file.name);
  ASSERT_EQ(metadata[0].size /* level1_file.size */, level0_file.size);

  for (int i = 0; i < num_keys; i++) {
    ASSERT_EQ(Get(Key(i)), values[i]);
  }

  ASSERT_EQ(trivial_move, 1);
  rocksdb::SyncPoint::GetInstance()->DisableProcessing();
}

TEST_P(DBCompactionTestWithParam, TrivialMoveNonOverlappingFiles) {
  int32_t trivial_move = 0;
  int32_t non_trivial_move = 0;
  rocksdb::SyncPoint::GetInstance()->SetCallBack(
      "DBImpl::BackgroundCompaction:TrivialMove",
      [&](void* /*arg*/) { trivial_move++; });
  rocksdb::SyncPoint::GetInstance()->SetCallBack(
      "DBImpl::BackgroundCompaction:NonTrivial",
      [&](void* /*arg*/) { non_trivial_move++; });
  rocksdb::SyncPoint::GetInstance()->EnableProcessing();

  Options options = CurrentOptions();
  options.disable_auto_compactions = true;
  options.write_buffer_size = 10 * 1024 * 1024;
  options.max_subcompactions = max_subcompactions_;
#ifdef INDIRECT_VALUE_SUPPORT
  options.allow_trivial_move = true;
#endif

  DestroyAndReopen(options);
  // non overlapping ranges
  std::vector<std::pair<int32_t, int32_t>> ranges = {
    {100, 199},
    {300, 399},
    {0, 99},
    {200, 299},
    {600, 699},
    {400, 499},
    {500, 550},
    {551, 599},
  };
  int32_t value_size = 10 * 1024;  // 10 KB

  Random rnd(301);
  std::map<int32_t, std::string> values;
  for (size_t i = 0; i < ranges.size(); i++) {
    for (int32_t j = ranges[i].first; j <= ranges[i].second; j++) {
      values[j] = RandomString(&rnd, value_size);
      ASSERT_OK(Put(Key(j), values[j]));
    }
    ASSERT_OK(Flush());
  }

  int32_t level0_files = NumTableFilesAtLevel(0, 0);
  ASSERT_EQ(level0_files, ranges.size());    // Multiple files in L0
  ASSERT_EQ(NumTableFilesAtLevel(1, 0), 0);  // No files in L1

  CompactRangeOptions cro;
  cro.exclusive_manual_compaction = exclusive_manual_compaction_;

  // Since data is non-overlapping we expect compaction to initiate
  // a trivial move
  db_->CompactRange(cro, nullptr, nullptr);
  // We expect that all the files were trivially moved from L0 to L1
  ASSERT_EQ(NumTableFilesAtLevel(0, 0), 0);
  ASSERT_EQ(NumTableFilesAtLevel(1, 0) /* level1_files */, level0_files);

  for (size_t i = 0; i < ranges.size(); i++) {
    for (int32_t j = ranges[i].first; j <= ranges[i].second; j++) {
      ASSERT_EQ(Get(Key(j)), values[j]);
    }
  }

  ASSERT_EQ(trivial_move, 1);
  ASSERT_EQ(non_trivial_move, 0);

  trivial_move = 0;
  non_trivial_move = 0;
  values.clear();
  DestroyAndReopen(options);
  // Same ranges as above but overlapping
  ranges = {
    {100, 199},
    {300, 399},
    {0, 99},
    {200, 299},
    {600, 699},
    {400, 499},
    {500, 560},  // this range overlap with the next one
    {551, 599},
  };
  for (size_t i = 0; i < ranges.size(); i++) {
    for (int32_t j = ranges[i].first; j <= ranges[i].second; j++) {
      values[j] = RandomString(&rnd, value_size);
      ASSERT_OK(Put(Key(j), values[j]));
    }
    ASSERT_OK(Flush());
  }

  db_->CompactRange(cro, nullptr, nullptr);

  for (size_t i = 0; i < ranges.size(); i++) {
    for (int32_t j = ranges[i].first; j <= ranges[i].second; j++) {
      ASSERT_EQ(Get(Key(j)), values[j]);
    }
  }
  ASSERT_EQ(trivial_move, 0);
  ASSERT_EQ(non_trivial_move, 1);

  rocksdb::SyncPoint::GetInstance()->DisableProcessing();
}

TEST_P(DBCompactionTestWithParam, TrivialMoveTargetLevel) {
  int32_t trivial_move = 0;
  int32_t non_trivial_move = 0;
  rocksdb::SyncPoint::GetInstance()->SetCallBack(
      "DBImpl::BackgroundCompaction:TrivialMove",
      [&](void* /*arg*/) { trivial_move++; });
  rocksdb::SyncPoint::GetInstance()->SetCallBack(
      "DBImpl::BackgroundCompaction:NonTrivial",
      [&](void* /*arg*/) { non_trivial_move++; });
  rocksdb::SyncPoint::GetInstance()->EnableProcessing();

  Options options = CurrentOptions();
  options.disable_auto_compactions = true;
  options.write_buffer_size = 10 * 1024 * 1024;
  options.num_levels = 7;
  options.max_subcompactions = max_subcompactions_;
#ifdef INDIRECT_VALUE_SUPPORT
  options.allow_trivial_move = true;
#endif

  DestroyAndReopen(options);
  int32_t value_size = 10 * 1024;  // 10 KB

  // Add 2 non-overlapping files
  Random rnd(301);
  std::map<int32_t, std::string> values;

  // file 1 [0 => 300]
  for (int32_t i = 0; i <= 300; i++) {
    values[i] = RandomString(&rnd, value_size);
    ASSERT_OK(Put(Key(i), values[i]));
  }
  ASSERT_OK(Flush());

  // file 2 [600 => 700]
  for (int32_t i = 600; i <= 700; i++) {
    values[i] = RandomString(&rnd, value_size);
    ASSERT_OK(Put(Key(i), values[i]));
  }
  ASSERT_OK(Flush());

  // 2 files in L0
  ASSERT_EQ("2", FilesPerLevel(0));
  CompactRangeOptions compact_options;
  compact_options.change_level = true;
  compact_options.target_level = 6;
  compact_options.exclusive_manual_compaction = exclusive_manual_compaction_;
  ASSERT_OK(db_->CompactRange(compact_options, nullptr, nullptr));
  // 2 files in L6
  ASSERT_EQ("0,0,0,0,0,0,2", FilesPerLevel(0));

  ASSERT_EQ(trivial_move, 1);
  ASSERT_EQ(non_trivial_move, 0);

  for (int32_t i = 0; i <= 300; i++) {
    ASSERT_EQ(Get(Key(i)), values[i]);
  }
  for (int32_t i = 600; i <= 700; i++) {
    ASSERT_EQ(Get(Key(i)), values[i]);
  }
}

TEST_P(DBCompactionTestWithParam, ManualCompactionPartial) {
  int32_t trivial_move = 0;
  int32_t non_trivial_move = 0;
  rocksdb::SyncPoint::GetInstance()->SetCallBack(
      "DBImpl::BackgroundCompaction:TrivialMove",
      [&](void* /*arg*/) { trivial_move++; });
  rocksdb::SyncPoint::GetInstance()->SetCallBack(
      "DBImpl::BackgroundCompaction:NonTrivial",
      [&](void* /*arg*/) { non_trivial_move++; });
  bool first = true;
  // Purpose of dependencies:
  // 4 -> 1: ensure the order of two non-trivial compactions
  // 5 -> 2 and 5 -> 3: ensure we do a check before two non-trivial compactions
  // are installed
  rocksdb::SyncPoint::GetInstance()->LoadDependency(
      {{"DBCompaction::ManualPartial:4", "DBCompaction::ManualPartial:1"},
       {"DBCompaction::ManualPartial:5", "DBCompaction::ManualPartial:2"},
       {"DBCompaction::ManualPartial:5", "DBCompaction::ManualPartial:3"}});
  rocksdb::SyncPoint::GetInstance()->SetCallBack(
      "DBImpl::BackgroundCompaction:NonTrivial:AfterRun", [&](void* /*arg*/) {
        if (first) {
          first = false;
          TEST_SYNC_POINT("DBCompaction::ManualPartial:4");
          TEST_SYNC_POINT("DBCompaction::ManualPartial:3");
        } else {  // second non-trivial compaction
          TEST_SYNC_POINT("DBCompaction::ManualPartial:2");
        }
      });

  rocksdb::SyncPoint::GetInstance()->EnableProcessing();

  Options options = CurrentOptions();
  options.write_buffer_size = 10 * 1024 * 1024;
  options.num_levels = 7;
  options.max_subcompactions = max_subcompactions_;
  options.level0_file_num_compaction_trigger = 3;
  options.max_background_compactions = 3;
  options.target_file_size_base = 1 << 23;  // 8 MB
#ifdef INDIRECT_VALUE_SUPPORT
  options.allow_trivial_move = true;
#endif

  DestroyAndReopen(options);
  int32_t value_size = 10 * 1024;  // 10 KB

  // Add 2 non-overlapping files
  Random rnd(301);
  std::map<int32_t, std::string> values;

  // file 1 [0 => 100]
  for (int32_t i = 0; i < 100; i++) {
    values[i] = RandomString(&rnd, value_size);
    ASSERT_OK(Put(Key(i), values[i]));
  }
  ASSERT_OK(Flush());

  // file 2 [100 => 300]
  for (int32_t i = 100; i < 300; i++) {
    values[i] = RandomString(&rnd, value_size);
    ASSERT_OK(Put(Key(i), values[i]));
  }
  ASSERT_OK(Flush());

  // 2 files in L0
  ASSERT_EQ("2", FilesPerLevel(0));
  CompactRangeOptions compact_options;
  compact_options.change_level = true;
  compact_options.target_level = 6;
  compact_options.exclusive_manual_compaction = exclusive_manual_compaction_;
  // Trivial move the two non-overlapping files to level 6
  ASSERT_OK(db_->CompactRange(compact_options, nullptr, nullptr));
  // 2 files in L6
  ASSERT_EQ("0,0,0,0,0,0,2", FilesPerLevel(0));

  ASSERT_EQ(trivial_move, 1);
  ASSERT_EQ(non_trivial_move, 0);

  // file 3 [ 0 => 200]
  for (int32_t i = 0; i < 200; i++) {
    values[i] = RandomString(&rnd, value_size);
    ASSERT_OK(Put(Key(i), values[i]));
  }
  ASSERT_OK(Flush());

  // 1 files in L0
  ASSERT_EQ("1,0,0,0,0,0,2", FilesPerLevel(0));
  ASSERT_OK(dbfull()->TEST_CompactRange(0, nullptr, nullptr, nullptr, false));
  ASSERT_OK(dbfull()->TEST_CompactRange(1, nullptr, nullptr, nullptr, false));
  ASSERT_OK(dbfull()->TEST_CompactRange(2, nullptr, nullptr, nullptr, false));
  ASSERT_OK(dbfull()->TEST_CompactRange(3, nullptr, nullptr, nullptr, false));
  ASSERT_OK(dbfull()->TEST_CompactRange(4, nullptr, nullptr, nullptr, false));
  // 2 files in L6, 1 file in L5
  ASSERT_EQ("0,0,0,0,0,1,2", FilesPerLevel(0));

  ASSERT_EQ(trivial_move, 6);
  ASSERT_EQ(non_trivial_move, 0);

  rocksdb::port::Thread threads([&] {
    compact_options.change_level = false;
    compact_options.exclusive_manual_compaction = false;
    std::string begin_string = Key(0);
    std::string end_string = Key(199);
    Slice begin(begin_string);
    Slice end(end_string);
    // First non-trivial compaction is triggered
    ASSERT_OK(db_->CompactRange(compact_options, &begin, &end));
  });

  TEST_SYNC_POINT("DBCompaction::ManualPartial:1");
  // file 4 [300 => 400)
  for (int32_t i = 300; i <= 400; i++) {
    values[i] = RandomString(&rnd, value_size);
    ASSERT_OK(Put(Key(i), values[i]));
  }
  ASSERT_OK(Flush());

  // file 5 [400 => 500)
  for (int32_t i = 400; i <= 500; i++) {
    values[i] = RandomString(&rnd, value_size);
    ASSERT_OK(Put(Key(i), values[i]));
  }
  ASSERT_OK(Flush());

  // file 6 [500 => 600)
  for (int32_t i = 500; i <= 600; i++) {
    values[i] = RandomString(&rnd, value_size);
    ASSERT_OK(Put(Key(i), values[i]));
  }
  // Second non-trivial compaction is triggered
  ASSERT_OK(Flush());

  // Before two non-trivial compactions are installed, there are 3 files in L0
  ASSERT_EQ("3,0,0,0,0,1,2", FilesPerLevel(0));
  TEST_SYNC_POINT("DBCompaction::ManualPartial:5");

  dbfull()->TEST_WaitForFlushMemTable();
  dbfull()->TEST_WaitForCompact();
  // After two non-trivial compactions are installed, there is 1 file in L6, and
  // 1 file in L1
  ASSERT_EQ("0,1,0,0,0,0,1", FilesPerLevel(0));
  threads.join();

  for (int32_t i = 0; i < 600; i++) {
    ASSERT_EQ(Get(Key(i)), values[i]);
  }
}

// Disable as the test is flaky.
TEST_F(DBCompactionTest, DISABLED_ManualPartialFill) {
  int32_t trivial_move = 0;
  int32_t non_trivial_move = 0;
  rocksdb::SyncPoint::GetInstance()->SetCallBack(
      "DBImpl::BackgroundCompaction:TrivialMove",
      [&](void* /*arg*/) { trivial_move++; });
  rocksdb::SyncPoint::GetInstance()->SetCallBack(
      "DBImpl::BackgroundCompaction:NonTrivial",
      [&](void* /*arg*/) { non_trivial_move++; });
  bool first = true;
  bool second = true;
  rocksdb::SyncPoint::GetInstance()->LoadDependency(
      {{"DBCompaction::PartialFill:4", "DBCompaction::PartialFill:1"},
       {"DBCompaction::PartialFill:2", "DBCompaction::PartialFill:3"}});
  rocksdb::SyncPoint::GetInstance()->SetCallBack(
      "DBImpl::BackgroundCompaction:NonTrivial:AfterRun", [&](void* /*arg*/) {
        if (first) {
          TEST_SYNC_POINT("DBCompaction::PartialFill:4");
          first = false;
          TEST_SYNC_POINT("DBCompaction::PartialFill:3");
        } else if (second) {
        }
      });

  rocksdb::SyncPoint::GetInstance()->EnableProcessing();

  Options options = CurrentOptions();
  options.write_buffer_size = 10 * 1024 * 1024;
  options.max_bytes_for_level_multiplier = 2;
  options.num_levels = 4;
  options.level0_file_num_compaction_trigger = 3;
  options.max_background_compactions = 3;
#ifdef INDIRECT_VALUE_SUPPORT
  options.allow_trivial_move = true;
#endif

  DestroyAndReopen(options);
  // make sure all background compaction jobs can be scheduled
  auto stop_token =
      dbfull()->TEST_write_controler().GetCompactionPressureToken();
  int32_t value_size = 10 * 1024;  // 10 KB

  // Add 2 non-overlapping files
  Random rnd(301);
  std::map<int32_t, std::string> values;

  // file 1 [0 => 100]
  for (int32_t i = 0; i < 100; i++) {
    values[i] = RandomString(&rnd, value_size);
    ASSERT_OK(Put(Key(i), values[i]));
  }
  ASSERT_OK(Flush());

  // file 2 [100 => 300]
  for (int32_t i = 100; i < 300; i++) {
    values[i] = RandomString(&rnd, value_size);
    ASSERT_OK(Put(Key(i), values[i]));
  }
  ASSERT_OK(Flush());

  // 2 files in L0
  ASSERT_EQ("2", FilesPerLevel(0));
  CompactRangeOptions compact_options;
  compact_options.change_level = true;
  compact_options.target_level = 2;
  ASSERT_OK(db_->CompactRange(compact_options, nullptr, nullptr));
  // 2 files in L2
  ASSERT_EQ("0,0,2", FilesPerLevel(0));

  ASSERT_EQ(trivial_move, 1);
  ASSERT_EQ(non_trivial_move, 0);

  // file 3 [ 0 => 200]
  for (int32_t i = 0; i < 200; i++) {
    values[i] = RandomString(&rnd, value_size);
    ASSERT_OK(Put(Key(i), values[i]));
  }
  ASSERT_OK(Flush());

  // 2 files in L2, 1 in L0
  ASSERT_EQ("1,0,2", FilesPerLevel(0));
  ASSERT_OK(dbfull()->TEST_CompactRange(0, nullptr, nullptr, nullptr, false));
  // 2 files in L2, 1 in L1
  ASSERT_EQ("0,1,2", FilesPerLevel(0));

  ASSERT_EQ(trivial_move, 2);
  ASSERT_EQ(non_trivial_move, 0);

  rocksdb::port::Thread threads([&] {
    compact_options.change_level = false;
    compact_options.exclusive_manual_compaction = false;
    std::string begin_string = Key(0);
    std::string end_string = Key(199);
    Slice begin(begin_string);
    Slice end(end_string);
    ASSERT_OK(db_->CompactRange(compact_options, &begin, &end));
  });

  TEST_SYNC_POINT("DBCompaction::PartialFill:1");
  // Many files 4 [300 => 4300)
  for (int32_t i = 0; i <= 5; i++) {
    for (int32_t j = 300; j < 4300; j++) {
      if (j == 2300) {
        ASSERT_OK(Flush());
        dbfull()->TEST_WaitForFlushMemTable();
      }
      values[j] = RandomString(&rnd, value_size);
      ASSERT_OK(Put(Key(j), values[j]));
    }
  }

  // Verify level sizes
  uint64_t target_size = 4 * options.max_bytes_for_level_base;
  for (int32_t i = 1; i < options.num_levels; i++) {
    ASSERT_LE(SizeAtLevel(i), target_size);
    target_size = static_cast<uint64_t>(target_size *
                                        options.max_bytes_for_level_multiplier);
  }

  TEST_SYNC_POINT("DBCompaction::PartialFill:2");
  dbfull()->TEST_WaitForFlushMemTable();
  dbfull()->TEST_WaitForCompact();
  threads.join();

  for (int32_t i = 0; i < 4300; i++) {
    ASSERT_EQ(Get(Key(i)), values[i]);
  }
}

TEST_F(DBCompactionTest, DeleteFileRange) {
  Options options = CurrentOptions();
  options.write_buffer_size = 10 * 1024 * 1024;
  options.max_bytes_for_level_multiplier = 2;
  options.num_levels = 4;
  options.level0_file_num_compaction_trigger = 3;
  options.max_background_compactions = 3;
#ifdef INDIRECT_VALUE_SUPPORT
  options.allow_trivial_move = true;
#endif

  DestroyAndReopen(options);
  int32_t value_size = 10 * 1024;  // 10 KB

  // Add 2 non-overlapping files
  Random rnd(301);
  std::map<int32_t, std::string> values;

  // file 1 [0 => 100]
  for (int32_t i = 0; i < 100; i++) {
    values[i] = RandomString(&rnd, value_size);
    ASSERT_OK(PutBig(i, value_size, values[i]));
  }
  ASSERT_OK(Flush());

  // file 2 [100 => 300]
  for (int32_t i = 100; i < 300; i++) {
    values[i] = RandomString(&rnd, value_size);
    ASSERT_OK(PutBig(i, value_size, values[i]));
  }
  ASSERT_OK(Flush());

  // 2 files in L0
  ASSERT_EQ("2", FilesPerLevel(0));
  CompactRangeOptions compact_options;
  compact_options.change_level = true;
  compact_options.target_level = 2;
  ASSERT_OK(db_->CompactRange(compact_options, nullptr, nullptr));
  // 2 files in L2
  ASSERT_EQ("0,0,2", FilesPerLevel(0));
  // file 3 [ 0 => 200]
  for (int32_t i = 0; i < 200; i++) {
    values[i] = RandomString(&rnd, value_size);
    ASSERT_OK(PutBig(i, value_size, values[i]));
  }
  ASSERT_OK(Flush());

  // Many files 4 [300 => 4300)
  for (int32_t i = 0; i <= 5; i++) {
    for (int32_t j = 300; j < 4300; j++) {
      if (j == 2300) {
        ASSERT_OK(Flush());
        dbfull()->TEST_WaitForFlushMemTable();
      }
      values[j] = RandomString(&rnd, value_size);
      ASSERT_OK(PutBig(j, value_size, values[j]));
    }
  }
  ASSERT_OK(Flush());
  dbfull()->TEST_WaitForFlushMemTable();
  dbfull()->TEST_WaitForCompact();

  // Verify level sizes
  uint64_t target_size = 4 * options.max_bytes_for_level_base;
  for (int32_t i = 1; i < options.num_levels; i++) {
    ASSERT_LE(SizeAtLevel(i), target_size);
    target_size = static_cast<uint64_t>(target_size *
                                        options.max_bytes_for_level_multiplier);
  }

  size_t old_num_files = CountFiles();
  std::string begin_string = KeyBig(1000, value_size);
  std::string end_string = KeyBig(2000, value_size);
  Slice begin(begin_string);
  Slice end(end_string);
  ASSERT_OK(DeleteFilesInRange(db_, db_->DefaultColumnFamily(), &begin, &end));

  int32_t deleted_count = 0;
  for (int32_t i = 0; i < 4300; i++) {
    if (i < 1000 || i > 2000) {
      ASSERT_EQ(Get(KeyBig(i, value_size)), ValueBig(values[i]));
    } else {
      ReadOptions roptions;
      std::string result;
      Status s = db_->Get(roptions, KeyBig(i, value_size), &result);
      ASSERT_TRUE(s.IsNotFound() || s.ok());
      if (s.IsNotFound()) {
        deleted_count++;
      }
    }
  }
  ASSERT_GT(deleted_count, 0);
  begin_string = KeyBig(5000, value_size);
  end_string = KeyBig(6000, value_size);
  Slice begin1(begin_string);
  Slice end1(end_string);
  // Try deleting files in range which contain no keys
  ASSERT_OK(
      DeleteFilesInRange(db_, db_->DefaultColumnFamily(), &begin1, &end1));

  // Push data from level 0 to level 1 to force all data to be deleted
  // Note that we don't delete level 0 files
  compact_options.change_level = true;
  compact_options.target_level = 1;
  ASSERT_OK(dbfull()->TEST_CompactRange(0, nullptr, nullptr));

  ASSERT_OK(
      DeleteFilesInRange(db_, db_->DefaultColumnFamily(), nullptr, nullptr));

  int32_t deleted_count2 = 0;
  for (int32_t i = 0; i < 4300; i++) {
    ReadOptions roptions;
    std::string result;
    Status s = db_->Get(roptions, KeyBig(i, value_size), &result);
    ASSERT_TRUE(s.IsNotFound());
    deleted_count2++;
  }
  ASSERT_GT(deleted_count2, deleted_count);
  size_t new_num_files = CountFiles();
  ASSERT_GT(old_num_files, new_num_files);
}

TEST_F(DBCompactionTest, DeleteFilesInRanges) {
  Options options = CurrentOptions();
  options.write_buffer_size = 10 * 1024 * 1024;
  options.max_bytes_for_level_multiplier = 2;
  options.num_levels = 4;
  options.max_background_compactions = 3;
  options.disable_auto_compactions = true;

  DestroyAndReopen(options);
  int32_t value_size = 10 * 1024;  // 10 KB

  Random rnd(301);
  std::map<int32_t, std::string> values;

  // file [0 => 100), [100 => 200), ... [900, 1000)
  for (auto i = 0; i < 10; i++) {
    for (auto j = 0; j < 100; j++) {
      auto k = i * 100 + j;
      values[k] = RandomString(&rnd, value_size);
      ASSERT_OK(Put(Key(k), values[k]));
    }
    ASSERT_OK(Flush());
  }
  ASSERT_EQ("10", FilesPerLevel(0));
  CompactRangeOptions compact_options;
  compact_options.change_level = true;
  compact_options.target_level = 2;
  ASSERT_OK(db_->CompactRange(compact_options, nullptr, nullptr));
  ASSERT_EQ("0,0,10", FilesPerLevel(0));

  // file [0 => 100), [200 => 300), ... [800, 900)
  for (auto i = 0; i < 10; i+=2) {
    for (auto j = 0; j < 100; j++) {
      auto k = i * 100 + j;
      ASSERT_OK(Put(Key(k), values[k]));
    }
    ASSERT_OK(Flush());
  }
  ASSERT_EQ("5,0,10", FilesPerLevel(0));
  ASSERT_OK(dbfull()->TEST_CompactRange(0, nullptr, nullptr));
  ASSERT_EQ("0,5,10", FilesPerLevel(0));

  // Delete files in range [0, 299] (inclusive)
  {
    auto begin_str1 = Key(0), end_str1 = Key(100);
    auto begin_str2 = Key(100), end_str2 = Key(200);
    auto begin_str3 = Key(200), end_str3 = Key(299);
    Slice begin1(begin_str1), end1(end_str1);
    Slice begin2(begin_str2), end2(end_str2);
    Slice begin3(begin_str3), end3(end_str3);
    std::vector<RangePtr> ranges;
    ranges.push_back(RangePtr(&begin1, &end1));
    ranges.push_back(RangePtr(&begin2, &end2));
    ranges.push_back(RangePtr(&begin3, &end3));
    ASSERT_OK(DeleteFilesInRanges(db_, db_->DefaultColumnFamily(),
                                  ranges.data(), ranges.size()));
    ASSERT_EQ("0,3,7", FilesPerLevel(0));

    // Keys [0, 300) should not exist.
    for (auto i = 0; i < 300; i++) {
      ReadOptions ropts;
      std::string result;
      auto s = db_->Get(ropts, Key(i), &result);
      ASSERT_TRUE(s.IsNotFound());
    }
    for (auto i = 300; i < 1000; i++) {
      ASSERT_EQ(Get(Key(i)), values[i]);
    }
  }

  // Delete files in range [600, 999) (exclusive)
  {
    auto begin_str1 = Key(600), end_str1 = Key(800);
    auto begin_str2 = Key(700), end_str2 = Key(900);
    auto begin_str3 = Key(800), end_str3 = Key(999);
    Slice begin1(begin_str1), end1(end_str1);
    Slice begin2(begin_str2), end2(end_str2);
    Slice begin3(begin_str3), end3(end_str3);
    std::vector<RangePtr> ranges;
    ranges.push_back(RangePtr(&begin1, &end1));
    ranges.push_back(RangePtr(&begin2, &end2));
    ranges.push_back(RangePtr(&begin3, &end3));
    ASSERT_OK(DeleteFilesInRanges(db_, db_->DefaultColumnFamily(),
                                  ranges.data(), ranges.size(), false));
    ASSERT_EQ("0,1,4", FilesPerLevel(0));

    // Keys [600, 900) should not exist.
    for (auto i = 600; i < 900; i++) {
      ReadOptions ropts;
      std::string result;
      auto s = db_->Get(ropts, Key(i), &result);
      ASSERT_TRUE(s.IsNotFound());
    }
    for (auto i = 300; i < 600; i++) {
      ASSERT_EQ(Get(Key(i)), values[i]);
    }
    for (auto i = 900; i < 1000; i++) {
      ASSERT_EQ(Get(Key(i)), values[i]);
    }
  }

  // Delete all files.
  {
    RangePtr range;
    ASSERT_OK(DeleteFilesInRanges(db_, db_->DefaultColumnFamily(), &range, 1));
    ASSERT_EQ("", FilesPerLevel(0));

    for (auto i = 0; i < 1000; i++) {
      ReadOptions ropts;
      std::string result;
      auto s = db_->Get(ropts, Key(i), &result);
      ASSERT_TRUE(s.IsNotFound());
    }
  }
}

TEST_F(DBCompactionTest, DeleteFileRangeFileEndpointsOverlapBug) {
  // regression test for #2833: groups of files whose user-keys overlap at the
  // endpoints could be split by `DeleteFilesInRange`. This caused old data to
  // reappear, either because a new version of the key was removed, or a range
  // deletion was partially dropped. It could also cause non-overlapping
  // invariant to be violated if the files dropped by DeleteFilesInRange were
  // a subset of files that a range deletion spans.
  const int kNumL0Files = 2;
  const int kValSize = 8 << 10;  // 8KB
  Options options = CurrentOptions();
  options.level0_file_num_compaction_trigger = kNumL0Files;
  options.target_file_size_base = 1 << 10;  // 1KB
  DestroyAndReopen(options);

  // The snapshot prevents key 1 from having its old version dropped. The low
  // `target_file_size_base` ensures two keys will be in each output file.
  const Snapshot* snapshot = nullptr;
  Random rnd(301);
  // The value indicates which flush the key belonged to, which is enough
  // for us to determine the keys' relative ages. After L0 flushes finish,
  // files look like:
  //
  // File 0: 0 -> vals[0], 1 -> vals[0]
  // File 1:               1 -> vals[1], 2 -> vals[1]
  //
  // Then L0->L1 compaction happens, which outputs keys as follows:
  //
  // File 0: 0 -> vals[0], 1 -> vals[1]
  // File 1:               1 -> vals[0], 2 -> vals[1]
  //
  // DeleteFilesInRange shouldn't be allowed to drop just file 0, as that
  // would cause `1 -> vals[0]` (an older key) to reappear.
  std::string vals[kNumL0Files];
  for (int i = 0; i < kNumL0Files; ++i) {
    vals[i] = RandomString(&rnd, kValSize);
    Put(Key(i), vals[i]);
    Put(Key(i + 1), vals[i]);
    Flush();
    if (i == 0) {
      snapshot = db_->GetSnapshot();
    }
  }
  dbfull()->TEST_WaitForCompact();

  // Verify `DeleteFilesInRange` can't drop only file 0 which would cause
  // "1 -> vals[0]" to reappear.
  std::string begin_str = Key(0), end_str = Key(1);
  Slice begin = begin_str, end = end_str;
  ASSERT_OK(DeleteFilesInRange(db_, db_->DefaultColumnFamily(), &begin, &end));
  ASSERT_EQ(vals[1], Get(Key(1)));

  db_->ReleaseSnapshot(snapshot);
}

TEST_P(DBCompactionTestWithParam, TrivialMoveToLastLevelWithFiles) {
  int32_t trivial_move = 0;
  int32_t non_trivial_move = 0;
  rocksdb::SyncPoint::GetInstance()->SetCallBack(
      "DBImpl::BackgroundCompaction:TrivialMove",
      [&](void* /*arg*/) { trivial_move++; });
  rocksdb::SyncPoint::GetInstance()->SetCallBack(
      "DBImpl::BackgroundCompaction:NonTrivial",
      [&](void* /*arg*/) { non_trivial_move++; });
  rocksdb::SyncPoint::GetInstance()->EnableProcessing();

  Options options = CurrentOptions();
  options.write_buffer_size = 100000000;
  options.max_subcompactions = max_subcompactions_;
#ifdef INDIRECT_VALUE_SUPPORT
  options.allow_trivial_move = true;
#endif
  DestroyAndReopen(options);

  int32_t value_size = 10 * 1024;  // 10 KB

  Random rnd(301);
  std::vector<std::string> values;
  // File with keys [ 0 => 99 ]
  for (int i = 0; i < 100; i++) {
    values.push_back(RandomString(&rnd, value_size));
    ASSERT_OK(PutBig(i, value_size, values[i]));
  }
  ASSERT_OK(Flush());

  ASSERT_EQ("1", FilesPerLevel(0));
  // Compaction will do L0=>L1 (trivial move) then move L1 files to L3
  CompactRangeOptions compact_options;
  compact_options.change_level = true;
  compact_options.target_level = 3;
  compact_options.exclusive_manual_compaction = exclusive_manual_compaction_;
  ASSERT_OK(db_->CompactRange(compact_options, nullptr, nullptr));
  ASSERT_EQ("0,0,0,1", FilesPerLevel(0));
  ASSERT_EQ(trivial_move, 1);
  ASSERT_EQ(non_trivial_move, 0);

  // File with keys [ 100 => 199 ]
  for (int i = 100; i < 200; i++) {
    values.push_back(RandomString(&rnd, value_size));
    ASSERT_OK(PutBig(i, value_size, values[i]));
  }
  ASSERT_OK(Flush());

  ASSERT_EQ("1,0,0,1", FilesPerLevel(0));
  CompactRangeOptions cro;
  cro.exclusive_manual_compaction = exclusive_manual_compaction_;
  // Compaction will do L0=>L1 L1=>L2 L2=>L3 (3 trivial moves)
  ASSERT_OK(db_->CompactRange(cro, nullptr, nullptr));
  ASSERT_EQ("0,0,0,2", FilesPerLevel(0));
  ASSERT_EQ(trivial_move, 4);
  ASSERT_EQ(non_trivial_move, 0);

  for (int i = 0; i < 200; i++) {
    ASSERT_EQ(Get(KeyBig(i, value_size)), ValueBig(values[i]));
  }

  rocksdb::SyncPoint::GetInstance()->DisableProcessing();
}

TEST_P(DBCompactionTestWithParam, LevelCompactionThirdPath) {
  Options options = CurrentOptions();
  options.db_paths.emplace_back(dbname_, 500 * 1024);
  options.db_paths.emplace_back(dbname_ + "_2", 4 * 1024 * 1024);
  options.db_paths.emplace_back(dbname_ + "_3", 1024 * 1024 * 1024);
  options.memtable_factory.reset(
      new SpecialSkipListFactory(KNumKeysByGenerateNewFile - 1));
  options.compaction_style = kCompactionStyleLevel;
  options.write_buffer_size = 110 << 10;  // 110KB
  options.arena_block_size = 4 << 10;
  options.level0_file_num_compaction_trigger = 2;
  options.num_levels = 4;
  options.max_bytes_for_level_base = 400 * 1024;
  options.max_subcompactions = max_subcompactions_;
  //  options = CurrentOptions(options);
#ifdef INDIRECT_VALUE_SUPPORT
  const int largevaluesize = 16;  // RandomFileBig produces value length of either 1 or this
#else
  const int largevaluesize = 990;  // RandomFileBig produces value length of either 1 or this
#endif

  std::vector<std::string> filenames;
  env_->GetChildren(options.db_paths[1].path, &filenames);
  // Delete archival files.
  for (size_t i = 0; i < filenames.size(); ++i) {
    env_->DeleteFile(options.db_paths[1].path + "/" + filenames[i]);
  }
  env_->DeleteDir(options.db_paths[1].path);
  Reopen(options);

  Random rnd(301);
  int key_idx = 0;

  // First three 110KB files are not going to second path.
  // After that, (100K, 200K)
  for (int num = 0; num < 3; num++) {
    GenerateNewFileBig(&rnd, &key_idx);
  }

  // Another 110KB triggers a compaction to 400K file to fill up first path
  GenerateNewFileBig(&rnd, &key_idx);
  ASSERT_EQ(3, GetSstFileCount(options.db_paths[1].path));

  // (1, 4)
  GenerateNewFileBig(&rnd, &key_idx);
  ASSERT_EQ("1,4", FilesPerLevel(0));
  ASSERT_EQ(4, GetSstFileCount(options.db_paths[1].path));
  ASSERT_EQ(1, GetSstFileCount(dbname_));

  // (1, 4, 1)
  GenerateNewFileBig(&rnd, &key_idx);
  ASSERT_EQ("1,4,1", FilesPerLevel(0));
  ASSERT_EQ(1, GetSstFileCount(options.db_paths[2].path));
  ASSERT_EQ(4, GetSstFileCount(options.db_paths[1].path));
  ASSERT_EQ(1, GetSstFileCount(dbname_));

  // (1, 4, 2)
  GenerateNewFileBig(&rnd, &key_idx);
  ASSERT_EQ("1,4,2", FilesPerLevel(0));
  ASSERT_EQ(2, GetSstFileCount(options.db_paths[2].path));
  ASSERT_EQ(4, GetSstFileCount(options.db_paths[1].path));
  ASSERT_EQ(1, GetSstFileCount(dbname_));

  // (1, 4, 3)
  GenerateNewFileBig(&rnd, &key_idx);
  ASSERT_EQ("1,4,3", FilesPerLevel(0));
  ASSERT_EQ(3, GetSstFileCount(options.db_paths[2].path));
  ASSERT_EQ(4, GetSstFileCount(options.db_paths[1].path));
  ASSERT_EQ(1, GetSstFileCount(dbname_));

  // (1, 4, 4)
  GenerateNewFileBig(&rnd, &key_idx);
  ASSERT_EQ("1,4,4", FilesPerLevel(0));
  ASSERT_EQ(4, GetSstFileCount(options.db_paths[2].path));
  ASSERT_EQ(4, GetSstFileCount(options.db_paths[1].path));
  ASSERT_EQ(1, GetSstFileCount(dbname_));

  // (1, 4, 5)
  GenerateNewFileBig(&rnd, &key_idx);
  ASSERT_EQ("1,4,5", FilesPerLevel(0));
  ASSERT_EQ(5, GetSstFileCount(options.db_paths[2].path));
  ASSERT_EQ(4, GetSstFileCount(options.db_paths[1].path));
  ASSERT_EQ(1, GetSstFileCount(dbname_));

  // (1, 4, 6)
  GenerateNewFileBig(&rnd, &key_idx);
  ASSERT_EQ("1,4,6", FilesPerLevel(0));
  ASSERT_EQ(6, GetSstFileCount(options.db_paths[2].path));
  ASSERT_EQ(4, GetSstFileCount(options.db_paths[1].path));
  ASSERT_EQ(1, GetSstFileCount(dbname_));

  // (1, 4, 7)
  GenerateNewFileBig(&rnd, &key_idx);
  ASSERT_EQ("1,4,7", FilesPerLevel(0));
  ASSERT_EQ(7, GetSstFileCount(options.db_paths[2].path));
  ASSERT_EQ(4, GetSstFileCount(options.db_paths[1].path));
  ASSERT_EQ(1, GetSstFileCount(dbname_));

  // (1, 4, 8)
  GenerateNewFileBig(&rnd, &key_idx);
  ASSERT_EQ("1,4,8", FilesPerLevel(0));
  ASSERT_EQ(8, GetSstFileCount(options.db_paths[2].path));
  ASSERT_EQ(4, GetSstFileCount(options.db_paths[1].path));
  ASSERT_EQ(1, GetSstFileCount(dbname_));

  for (int i = 0; i < key_idx; i++) {
    auto v = Get(KeyBigNewFile(i,i%100));
    ASSERT_NE(v, "NOT_FOUND");
    ASSERT_TRUE(v.size() == 1 || v.size() == largevaluesize);
  }

  Reopen(options);

  for (int i = 0; i < key_idx; i++) {
    auto v = Get(KeyBigNewFile(i,i%100));
    ASSERT_NE(v, "NOT_FOUND");
    ASSERT_TRUE(v.size() == 1 || v.size() == largevaluesize);
  }

  Destroy(options);
}

TEST_P(DBCompactionTestWithParam, LevelCompactionPathUse) {
  Options options = CurrentOptions();
  options.db_paths.emplace_back(dbname_, 500 * 1024);
  options.db_paths.emplace_back(dbname_ + "_2", 4 * 1024 * 1024);
  options.db_paths.emplace_back(dbname_ + "_3", 1024 * 1024 * 1024);
  options.memtable_factory.reset(
      new SpecialSkipListFactory(KNumKeysByGenerateNewFile - 1));
  options.compaction_style = kCompactionStyleLevel;
  options.write_buffer_size = 110 << 10;  // 110KB
  options.arena_block_size = 4 << 10;
  options.level0_file_num_compaction_trigger = 2;
  options.num_levels = 4;
  options.max_bytes_for_level_base = 400 * 1024;
  options.max_subcompactions = max_subcompactions_;
  //  options = CurrentOptions(options);

  std::vector<std::string> filenames;
  env_->GetChildren(options.db_paths[1].path, &filenames);
  // Delete archival files.
  for (size_t i = 0; i < filenames.size(); ++i) {
    env_->DeleteFile(options.db_paths[1].path + "/" + filenames[i]);
  }
  env_->DeleteDir(options.db_paths[1].path);
  Reopen(options);

  Random rnd(301);
  int key_idx = 0;

  // Always gets compacted into 1 Level1 file,
  // 0/1 Level 0 file
  for (int num = 0; num < 3; num++) {
    key_idx = 0;
    GenerateNewFile(&rnd, &key_idx);
  }

  key_idx = 0;
  GenerateNewFile(&rnd, &key_idx);
  ASSERT_EQ(1, GetSstFileCount(options.db_paths[1].path));

  key_idx = 0;
  GenerateNewFile(&rnd, &key_idx);
  ASSERT_EQ("1,1", FilesPerLevel(0));
  ASSERT_EQ(1, GetSstFileCount(options.db_paths[1].path));
  ASSERT_EQ(1, GetSstFileCount(dbname_));

  key_idx = 0;
  GenerateNewFile(&rnd, &key_idx);
  ASSERT_EQ("0,1", FilesPerLevel(0));
  ASSERT_EQ(0, GetSstFileCount(options.db_paths[2].path));
  ASSERT_EQ(1, GetSstFileCount(options.db_paths[1].path));
  ASSERT_EQ(0, GetSstFileCount(dbname_));

  key_idx = 0;
  GenerateNewFile(&rnd, &key_idx);
  ASSERT_EQ("1,1", FilesPerLevel(0));
  ASSERT_EQ(0, GetSstFileCount(options.db_paths[2].path));
  ASSERT_EQ(1, GetSstFileCount(options.db_paths[1].path));
  ASSERT_EQ(1, GetSstFileCount(dbname_));

  key_idx = 0;
  GenerateNewFile(&rnd, &key_idx);
  ASSERT_EQ("0,1", FilesPerLevel(0));
  ASSERT_EQ(0, GetSstFileCount(options.db_paths[2].path));
  ASSERT_EQ(1, GetSstFileCount(options.db_paths[1].path));
  ASSERT_EQ(0, GetSstFileCount(dbname_));

  key_idx = 0;
  GenerateNewFile(&rnd, &key_idx);
  ASSERT_EQ("1,1", FilesPerLevel(0));
  ASSERT_EQ(0, GetSstFileCount(options.db_paths[2].path));
  ASSERT_EQ(1, GetSstFileCount(options.db_paths[1].path));
  ASSERT_EQ(1, GetSstFileCount(dbname_));

  key_idx = 0;
  GenerateNewFile(&rnd, &key_idx);
  ASSERT_EQ("0,1", FilesPerLevel(0));
  ASSERT_EQ(0, GetSstFileCount(options.db_paths[2].path));
  ASSERT_EQ(1, GetSstFileCount(options.db_paths[1].path));
  ASSERT_EQ(0, GetSstFileCount(dbname_));

  key_idx = 0;
  GenerateNewFile(&rnd, &key_idx);
  ASSERT_EQ("1,1", FilesPerLevel(0));
  ASSERT_EQ(0, GetSstFileCount(options.db_paths[2].path));
  ASSERT_EQ(1, GetSstFileCount(options.db_paths[1].path));
  ASSERT_EQ(1, GetSstFileCount(dbname_));

  key_idx = 0;
  GenerateNewFile(&rnd, &key_idx);
  ASSERT_EQ("0,1", FilesPerLevel(0));
  ASSERT_EQ(0, GetSstFileCount(options.db_paths[2].path));
  ASSERT_EQ(1, GetSstFileCount(options.db_paths[1].path));
  ASSERT_EQ(0, GetSstFileCount(dbname_));

  key_idx = 0;
  GenerateNewFile(&rnd, &key_idx);
  ASSERT_EQ("1,1", FilesPerLevel(0));
  ASSERT_EQ(0, GetSstFileCount(options.db_paths[2].path));
  ASSERT_EQ(1, GetSstFileCount(options.db_paths[1].path));
  ASSERT_EQ(1, GetSstFileCount(dbname_));

  for (int i = 0; i < key_idx; i++) {
    auto v = Get(Key(i));
    ASSERT_NE(v, "NOT_FOUND");
    ASSERT_TRUE(v.size() == 1 || v.size() == 990);
  }

  Reopen(options);

  for (int i = 0; i < key_idx; i++) {
    auto v = Get(Key(i));
    ASSERT_NE(v, "NOT_FOUND");
    ASSERT_TRUE(v.size() == 1 || v.size() == 990);
  }

  Destroy(options);
}

TEST_P(DBCompactionTestWithParam, LevelCompactionCFPathUse) {
  Options options = CurrentOptions();
  options.db_paths.emplace_back(dbname_, 500 * 1024);
  options.db_paths.emplace_back(dbname_ + "_2", 4 * 1024 * 1024);
  options.db_paths.emplace_back(dbname_ + "_3", 1024 * 1024 * 1024);
  options.memtable_factory.reset(
    new SpecialSkipListFactory(KNumKeysByGenerateNewFile - 1));
  options.compaction_style = kCompactionStyleLevel;
  options.write_buffer_size = 110 << 10;  // 110KB
  options.arena_block_size = 4 << 10;
  options.level0_file_num_compaction_trigger = 2;
  options.num_levels = 4;
  options.max_bytes_for_level_base = 400 * 1024;
  options.max_subcompactions = max_subcompactions_;

  std::vector<Options> option_vector;
  option_vector.emplace_back(options);
  ColumnFamilyOptions cf_opt1(options), cf_opt2(options);
  // Configure CF1 specific paths.
  cf_opt1.cf_paths.emplace_back(dbname_ + "cf1", 500 * 1024);
  cf_opt1.cf_paths.emplace_back(dbname_ + "cf1_2", 4 * 1024 * 1024);
  cf_opt1.cf_paths.emplace_back(dbname_ + "cf1_3", 1024 * 1024 * 1024);
  option_vector.emplace_back(DBOptions(options), cf_opt1);
  CreateColumnFamilies({"one"},option_vector[1]);

  // Configura CF2 specific paths.
  cf_opt2.cf_paths.emplace_back(dbname_ + "cf2", 500 * 1024);
  cf_opt2.cf_paths.emplace_back(dbname_ + "cf2_2", 4 * 1024 * 1024);
  cf_opt2.cf_paths.emplace_back(dbname_ + "cf2_3", 1024 * 1024 * 1024);
  option_vector.emplace_back(DBOptions(options), cf_opt2);
  CreateColumnFamilies({"two"},option_vector[2]);

  ReopenWithColumnFamilies({"default", "one", "two"}, option_vector);

  Random rnd(301);
  int key_idx = 0;
  int key_idx1 = 0;
  int key_idx2 = 0;

  auto generate_file = [&]() {
    GenerateNewFile(0, &rnd, &key_idx);
    GenerateNewFile(1, &rnd, &key_idx1);
    GenerateNewFile(2, &rnd, &key_idx2);
  };

  auto check_sstfilecount = [&](int path_id, int expected) {
    ASSERT_EQ(expected, GetSstFileCount(options.db_paths[path_id].path));
    ASSERT_EQ(expected, GetSstFileCount(cf_opt1.cf_paths[path_id].path));
    ASSERT_EQ(expected, GetSstFileCount(cf_opt2.cf_paths[path_id].path));
  };

  auto check_filesperlevel = [&](const std::string& expected) {
    ASSERT_EQ(expected, FilesPerLevel(0));
    ASSERT_EQ(expected, FilesPerLevel(1));
    ASSERT_EQ(expected, FilesPerLevel(2));
  };

  auto check_getvalues = [&]() {
    for (int i = 0; i < key_idx; i++) {
      auto v = Get(0, Key(i));
      ASSERT_NE(v, "NOT_FOUND");
      ASSERT_TRUE(v.size() == 1 || v.size() == 990);
    }

    for (int i = 0; i < key_idx1; i++) {
      auto v = Get(1, Key(i));
      ASSERT_NE(v, "NOT_FOUND");
      ASSERT_TRUE(v.size() == 1 || v.size() == 990);
    }

    for (int i = 0; i < key_idx2; i++) {
      auto v = Get(2, Key(i));
      ASSERT_NE(v, "NOT_FOUND");
      ASSERT_TRUE(v.size() == 1 || v.size() == 990);
    }
  };

  // Check that default column family uses db_paths.
  // And Column family "one" uses cf_paths.

  // First three 110KB files are not going to second path.
  // After that, (100K, 200K)
  for (int num = 0; num < 3; num++) {
    generate_file();
  }

  // Another 110KB triggers a compaction to 400K file to fill up first path
  generate_file();
  check_sstfilecount(1, 3);

  // (1, 4)
  generate_file();
  check_filesperlevel("1,4");
  check_sstfilecount(1, 4);
  check_sstfilecount(0, 1);

  // (1, 4, 1)
  generate_file();
  check_filesperlevel("1,4,1");
  check_sstfilecount(2, 1);
  check_sstfilecount(1, 4);
  check_sstfilecount(0, 1);

  // (1, 4, 2)
  generate_file();
  check_filesperlevel("1,4,2");
  check_sstfilecount(2, 2);
  check_sstfilecount(1, 4);
  check_sstfilecount(0, 1);

  check_getvalues();

  ReopenWithColumnFamilies({"default", "one", "two"}, option_vector);

  check_getvalues();

  Destroy(options, true);
}

TEST_P(DBCompactionTestWithParam, ConvertCompactionStyle) {
  Random rnd(301);
  int max_key_level_insert = 200;
  int max_key_universal_insert = 600;

  // Stage 1: generate a db with level compaction
  Options options = CurrentOptions();
  options.write_buffer_size = 110 << 10;  // 110KB
  options.arena_block_size = 4 << 10;
  options.num_levels = 4;
  options.level0_file_num_compaction_trigger = 3;
  options.max_bytes_for_level_base = 500 << 10;  // 500KB
  options.max_bytes_for_level_multiplier = 1;
  options.target_file_size_base = 200 << 10;  // 200KB
  options.target_file_size_multiplier = 1;
  options.max_subcompactions = max_subcompactions_;
  CreateAndReopenWithCF({"pikachu"}, options);

  for (int i = 0; i <= max_key_level_insert; i++) {
    // each value is 10K
    ASSERT_OK(Put(1, Key(i), RandomString(&rnd, 10000)));
  }
  ASSERT_OK(Flush(1));
  dbfull()->TEST_WaitForCompact();

  ASSERT_GT(TotalTableFiles(1, 4), 1);
  int non_level0_num_files = 0;
  for (int i = 1; i < options.num_levels; i++) {
    non_level0_num_files += NumTableFilesAtLevel(i, 1);
  }
  ASSERT_GT(non_level0_num_files, 0);

  // Stage 2: reopen with universal compaction - should fail
  options = CurrentOptions();
  options.compaction_style = kCompactionStyleUniversal;
  options.num_levels = 1;
  options = CurrentOptions(options);
  Status s = TryReopenWithColumnFamilies({"default", "pikachu"}, options);
  ASSERT_TRUE(s.IsInvalidArgument());

  // Stage 3: compact into a single file and move the file to level 0
  options = CurrentOptions();
  options.disable_auto_compactions = true;
  options.target_file_size_base = INT_MAX;
  options.target_file_size_multiplier = 1;
  options.max_bytes_for_level_base = INT_MAX;
  options.max_bytes_for_level_multiplier = 1;
  options.num_levels = 4;
  options = CurrentOptions(options);
  ReopenWithColumnFamilies({"default", "pikachu"}, options);

  CompactRangeOptions compact_options;
  compact_options.change_level = true;
  compact_options.target_level = 0;
  compact_options.bottommost_level_compaction =
      BottommostLevelCompaction::kForce;
  compact_options.exclusive_manual_compaction = exclusive_manual_compaction_;
  dbfull()->CompactRange(compact_options, handles_[1], nullptr, nullptr);

  // Only 1 file in L0
  ASSERT_EQ("1", FilesPerLevel(1));

  // Stage 4: re-open in universal compaction style and do some db operations
  options = CurrentOptions();
  options.compaction_style = kCompactionStyleUniversal;
  options.num_levels = 4;
  options.write_buffer_size = 110 << 10;  // 110KB
  options.arena_block_size = 4 << 10;
  options.level0_file_num_compaction_trigger = 3;
  options = CurrentOptions(options);
  ReopenWithColumnFamilies({"default", "pikachu"}, options);

  options.num_levels = 1;
  ReopenWithColumnFamilies({"default", "pikachu"}, options);

  for (int i = max_key_level_insert / 2; i <= max_key_universal_insert; i++) {
    ASSERT_OK(Put(1, Key(i), RandomString(&rnd, 10000)));
  }
  dbfull()->Flush(FlushOptions());
  ASSERT_OK(Flush(1));
  dbfull()->TEST_WaitForCompact();

  for (int i = 1; i < options.num_levels; i++) {
    ASSERT_EQ(NumTableFilesAtLevel(i, 1), 0);
  }

  // verify keys inserted in both level compaction style and universal
  // compaction style
  std::string keys_in_db;
  Iterator* iter = dbfull()->NewIterator(ReadOptions(), handles_[1]);
  for (iter->SeekToFirst(); iter->Valid(); iter->Next()) {
    keys_in_db.append(iter->key().ToString());
    keys_in_db.push_back(',');
  }
  delete iter;

  std::string expected_keys;
  for (int i = 0; i <= max_key_universal_insert; i++) {
    expected_keys.append(Key(i));
    expected_keys.push_back(',');
  }

  ASSERT_EQ(keys_in_db, expected_keys);
}

TEST_F(DBCompactionTest, L0_CompactionBug_Issue44_a) {
#ifndef INDIRECT_VALUE_SUPPORT  // turn off for indirect, because Contents can't see column family
  do {
    CreateAndReopenWithCF({"pikachu"}, CurrentOptions());
    ASSERT_OK(Put(1, "b", "v"));
    ReopenWithColumnFamilies({"default", "pikachu"}, CurrentOptions());
    ASSERT_OK(Delete(1, "b"));
    ASSERT_OK(Delete(1, "a"));
    ReopenWithColumnFamilies({"default", "pikachu"}, CurrentOptions());
    ASSERT_OK(Delete(1, "a"));
    ReopenWithColumnFamilies({"default", "pikachu"}, CurrentOptions());
    ASSERT_OK(Put(1, "a", "v"));
    ReopenWithColumnFamilies({"default", "pikachu"}, CurrentOptions());
    ReopenWithColumnFamilies({"default", "pikachu"}, CurrentOptions());
    ASSERT_EQ("(a->v)", Contents(1));
    env_->SleepForMicroseconds(1000000);  // Wait for compaction to finish
    ASSERT_EQ("(a->v)", Contents(1));
  } while (ChangeCompactOptions());
#endif
}

TEST_F(DBCompactionTest, L0_CompactionBug_Issue44_b) {
#ifndef INDIRECT_VALUE_SUPPORT  // turn off for indirect, because Contents can't see column family
  do {
    CreateAndReopenWithCF({"pikachu"}, CurrentOptions());
    Put(1, "", "");
    ReopenWithColumnFamilies({"default", "pikachu"}, CurrentOptions());
    Delete(1, "e");
    Put(1, "", "");
    ReopenWithColumnFamilies({"default", "pikachu"}, CurrentOptions());
    Put(1, "c", "cv");
    ReopenWithColumnFamilies({"default", "pikachu"}, CurrentOptions());
    Put(1, "", "");
    ReopenWithColumnFamilies({"default", "pikachu"}, CurrentOptions());
    Put(1, "", "");
    env_->SleepForMicroseconds(1000000);  // Wait for compaction to finish
    ReopenWithColumnFamilies({"default", "pikachu"}, CurrentOptions());
    Put(1, "d", "dv");
    ReopenWithColumnFamilies({"default", "pikachu"}, CurrentOptions());
    Put(1, "", "");
    ReopenWithColumnFamilies({"default", "pikachu"}, CurrentOptions());
    Delete(1, "d");
    Delete(1, "b");
    ReopenWithColumnFamilies({"default", "pikachu"}, CurrentOptions());
    ASSERT_EQ("(->)(c->cv)", Contents(1));
    env_->SleepForMicroseconds(1000000);  // Wait for compaction to finish
    ASSERT_EQ("(->)(c->cv)", Contents(1));
  } while (ChangeCompactOptions());
#endif
}

TEST_F(DBCompactionTest, ManualAutoRace) {
  CreateAndReopenWithCF({"pikachu"}, CurrentOptions());
  rocksdb::SyncPoint::GetInstance()->LoadDependency(
      {{"DBImpl::BGWorkCompaction", "DBCompactionTest::ManualAutoRace:1"},
       {"DBImpl::RunManualCompaction:WaitScheduled",
        "BackgroundCallCompaction:0"}});

  rocksdb::SyncPoint::GetInstance()->EnableProcessing();

  Put(1, "foo", "");
  Put(1, "bar", "");
  Flush(1);
  Put(1, "foo", "");
  Put(1, "bar", "");
  // Generate four files in CF 0, which should trigger an auto compaction
  Put("foo", "");
  Put("bar", "");
  Flush();
  Put("foo", "");
  Put("bar", "");
  Flush();
  Put("foo", "");
  Put("bar", "");
  Flush();
  Put("foo", "");
  Put("bar", "");
  Flush();

  // The auto compaction is scheduled but waited until here
  TEST_SYNC_POINT("DBCompactionTest::ManualAutoRace:1");
  // The auto compaction will wait until the manual compaction is registerd
  // before processing so that it will be cancelled.
  dbfull()->CompactRange(CompactRangeOptions(), handles_[1], nullptr, nullptr);
  ASSERT_EQ("0,1", FilesPerLevel(1));

  // Eventually the cancelled compaction will be rescheduled and executed.
  dbfull()->TEST_WaitForCompact();
  ASSERT_EQ("0,1", FilesPerLevel(0));
  rocksdb::SyncPoint::GetInstance()->DisableProcessing();
}

TEST_P(DBCompactionTestWithParam, ManualCompaction) {
  Options options = CurrentOptions();
  options.max_subcompactions = max_subcompactions_;
  options.statistics = rocksdb::CreateDBStatistics();
  CreateAndReopenWithCF({"pikachu"}, options);

  // iter - 0 with 7 levels
  // iter - 1 with 3 levels
  for (int iter = 0; iter < 2; ++iter) {
    MakeTables(3, "p", "q", 1);
    ASSERT_EQ("1,1,1", FilesPerLevel(1));

    // Compaction range falls before files
    Compact(1, "", "c");
    ASSERT_EQ("1,1,1", FilesPerLevel(1));

    // Compaction range falls after files
    Compact(1, "r", "z");
    ASSERT_EQ("1,1,1", FilesPerLevel(1));

    // Compaction range overlaps files
    Compact(1, "p1", "p9");
    ASSERT_EQ("0,0,1", FilesPerLevel(1));

    // Populate a different range
    MakeTables(3, "c", "e", 1);
    ASSERT_EQ("1,1,2", FilesPerLevel(1));

    // Compact just the new range
    Compact(1, "b", "f");
    ASSERT_EQ("0,0,2", FilesPerLevel(1));

    // Compact all
    MakeTables(1, "a", "z", 1);
    ASSERT_EQ("1,0,2", FilesPerLevel(1));

    uint64_t prev_block_cache_add =
        options.statistics->getTickerCount(BLOCK_CACHE_ADD);
    CompactRangeOptions cro;
    cro.exclusive_manual_compaction = exclusive_manual_compaction_;
    db_->CompactRange(cro, handles_[1], nullptr, nullptr);
    // Verify manual compaction doesn't fill block cache
    ASSERT_EQ(prev_block_cache_add,
              options.statistics->getTickerCount(BLOCK_CACHE_ADD));

    ASSERT_EQ("0,0,1", FilesPerLevel(1));

    if (iter == 0) {
      options = CurrentOptions();
      options.num_levels = 3;
      options.create_if_missing = true;
      options.statistics = rocksdb::CreateDBStatistics();
      DestroyAndReopen(options);
      CreateAndReopenWithCF({"pikachu"}, options);
    }
  }
}


TEST_P(DBCompactionTestWithParam, ManualLevelCompactionOutputPathId) {
  Options options = CurrentOptions();
  options.db_paths.emplace_back(dbname_ + "_2", 2 * 10485760);
  options.db_paths.emplace_back(dbname_ + "_3", 100 * 10485760);
  options.db_paths.emplace_back(dbname_ + "_4", 120 * 10485760);
  options.max_subcompactions = max_subcompactions_;
  CreateAndReopenWithCF({"pikachu"}, options);

  // iter - 0 with 7 levels
  // iter - 1 with 3 levels
  for (int iter = 0; iter < 2; ++iter) {
    for (int i = 0; i < 3; ++i) {
      ASSERT_OK(Put(1, "p", "begin"));
      ASSERT_OK(Put(1, "q", "end"));
      ASSERT_OK(Flush(1));
    }
    ASSERT_EQ("3", FilesPerLevel(1));
    ASSERT_EQ(3, GetSstFileCount(options.db_paths[0].path));
    ASSERT_EQ(0, GetSstFileCount(dbname_));

    // Compaction range falls before files
    Compact(1, "", "c");
    ASSERT_EQ("3", FilesPerLevel(1));

    // Compaction range falls after files
    Compact(1, "r", "z");
    ASSERT_EQ("3", FilesPerLevel(1));

    // Compaction range overlaps files
    Compact(1, "p1", "p9", 1);
    ASSERT_EQ("0,1", FilesPerLevel(1));
    ASSERT_EQ(1, GetSstFileCount(options.db_paths[1].path));
    ASSERT_EQ(0, GetSstFileCount(options.db_paths[0].path));
    ASSERT_EQ(0, GetSstFileCount(dbname_));

    // Populate a different range
    for (int i = 0; i < 3; ++i) {
      ASSERT_OK(Put(1, "c", "begin"));
      ASSERT_OK(Put(1, "e", "end"));
      ASSERT_OK(Flush(1));
    }
    ASSERT_EQ("3,1", FilesPerLevel(1));

    // Compact just the new range
    Compact(1, "b", "f", 1);
    ASSERT_EQ("0,2", FilesPerLevel(1));
    ASSERT_EQ(2, GetSstFileCount(options.db_paths[1].path));
    ASSERT_EQ(0, GetSstFileCount(options.db_paths[0].path));
    ASSERT_EQ(0, GetSstFileCount(dbname_));

    // Compact all
    ASSERT_OK(Put(1, "a", "begin"));
    ASSERT_OK(Put(1, "z", "end"));
    ASSERT_OK(Flush(1));
    ASSERT_EQ("1,2", FilesPerLevel(1));
    ASSERT_EQ(2, GetSstFileCount(options.db_paths[1].path));
    ASSERT_EQ(1, GetSstFileCount(options.db_paths[0].path));
    CompactRangeOptions compact_options;
    compact_options.target_path_id = 1;
    compact_options.exclusive_manual_compaction = exclusive_manual_compaction_;
    db_->CompactRange(compact_options, handles_[1], nullptr, nullptr);

    ASSERT_EQ("0,1", FilesPerLevel(1));
    ASSERT_EQ(1, GetSstFileCount(options.db_paths[1].path));
    ASSERT_EQ(0, GetSstFileCount(options.db_paths[0].path));
    ASSERT_EQ(0, GetSstFileCount(dbname_));

    if (iter == 0) {
      DestroyAndReopen(options);
      options = CurrentOptions();
      options.db_paths.emplace_back(dbname_ + "_2", 2 * 10485760);
      options.db_paths.emplace_back(dbname_ + "_3", 100 * 10485760);
      options.db_paths.emplace_back(dbname_ + "_4", 120 * 10485760);
      options.max_background_flushes = 1;
      options.num_levels = 3;
      options.create_if_missing = true;
      CreateAndReopenWithCF({"pikachu"}, options);
    }
  }
}

TEST_F(DBCompactionTest, FilesDeletedAfterCompaction) {
  do {
    CreateAndReopenWithCF({"pikachu"}, CurrentOptions());
    ASSERT_OK(Put(1, "foo", "v2"));
    Compact(1, "a", "z");
    const size_t num_files = CountLiveFiles();
    for (int i = 0; i < 10; i++) {
      ASSERT_OK(Put(1, "foo", "v2"));
      Compact(1, "a", "z");
    }
    ASSERT_EQ(CountLiveFiles(), num_files);
  } while (ChangeCompactOptions());
}

// Check level comapction with compact files
TEST_P(DBCompactionTestWithParam, DISABLED_CompactFilesOnLevelCompaction) {
  const int kTestKeySize = 16;
  const int kTestValueSize = 984;
  const int kEntrySize = kTestKeySize + kTestValueSize;
  const int kEntriesPerBuffer = 100;
  Options options;
  options.create_if_missing = true;
  options.write_buffer_size = kEntrySize * kEntriesPerBuffer;
  options.compaction_style = kCompactionStyleLevel;
  options.target_file_size_base = options.write_buffer_size;
  options.max_bytes_for_level_base = options.target_file_size_base * 2;
  options.level0_stop_writes_trigger = 2;
  options.max_bytes_for_level_multiplier = 2;
  options.compression = kNoCompression;
  options.max_subcompactions = max_subcompactions_;
  options = CurrentOptions(options);
  CreateAndReopenWithCF({"pikachu"}, options);

  Random rnd(301);
  for (int key = 64 * kEntriesPerBuffer; key >= 0; --key) {
    ASSERT_OK(Put(1, ToString(key), RandomString(&rnd, kTestValueSize)));
  }
  dbfull()->TEST_WaitForFlushMemTable(handles_[1]);
  dbfull()->TEST_WaitForCompact();

  ColumnFamilyMetaData cf_meta;
  dbfull()->GetColumnFamilyMetaData(handles_[1], &cf_meta);
  int output_level = static_cast<int>(cf_meta.levels.size()) - 1;
  for (int file_picked = 5; file_picked > 0; --file_picked) {
    std::set<std::string> overlapping_file_names;
    std::vector<std::string> compaction_input_file_names;
    for (int f = 0; f < file_picked; ++f) {
      int level = 0;
      auto file_meta = PickFileRandomly(cf_meta, &rnd, &level);
      compaction_input_file_names.push_back(file_meta->name);
      GetOverlappingFileNumbersForLevelCompaction(
          cf_meta, options.comparator, level, output_level,
          file_meta, &overlapping_file_names);
    }

    ASSERT_OK(dbfull()->CompactFiles(
        CompactionOptions(), handles_[1],
        compaction_input_file_names,
        output_level));

    // Make sure all overlapping files do not exist after compaction
    dbfull()->GetColumnFamilyMetaData(handles_[1], &cf_meta);
    VerifyCompactionResult(cf_meta, overlapping_file_names);
  }

  // make sure all key-values are still there.
  for (int key = 64 * kEntriesPerBuffer; key >= 0; --key) {
    ASSERT_NE(Get(1, ToString(key)), "NOT_FOUND");
  }
}

TEST_P(DBCompactionTestWithParam, PartialCompactionFailure) {
  Options options;
  const int kKeySize = 16;
  const int kKvSize = 1000;
  const int kKeysPerBuffer = 100;
  const int kNumL1Files = 5;
  options.create_if_missing = true;
  options.write_buffer_size = kKeysPerBuffer * kKvSize;
  options.max_write_buffer_number = 2;
  options.target_file_size_base =
      options.write_buffer_size *
      (options.max_write_buffer_number - 1);
  options.level0_file_num_compaction_trigger = kNumL1Files;
  options.max_bytes_for_level_base =
      options.level0_file_num_compaction_trigger *
      options.target_file_size_base;
  options.max_bytes_for_level_multiplier = 2;
  options.compression = kNoCompression;
  options.max_subcompactions = max_subcompactions_;

  env_->SetBackgroundThreads(1, Env::HIGH);
  env_->SetBackgroundThreads(1, Env::LOW);
  // stop the compaction thread until we simulate the file creation failure.
  test::SleepingBackgroundTask sleeping_task_low;
  env_->Schedule(&test::SleepingBackgroundTask::DoSleepTask, &sleeping_task_low,
                 Env::Priority::LOW);

  options.env = env_;

  DestroyAndReopen(options);

  const int kNumInsertedKeys =
      options.level0_file_num_compaction_trigger *
      (options.max_write_buffer_number - 1) *
      kKeysPerBuffer;

  Random rnd(301);
  std::vector<std::string> keys;
  std::vector<std::string> values;
  for (int k = 0; k < kNumInsertedKeys; ++k) {
    keys.emplace_back(RandomString(&rnd, kKeySize));
    values.emplace_back(RandomString(&rnd, kKvSize - kKeySize));
    ASSERT_OK(Put(Slice(KeyBig(keys[k],kKvSize - kKeySize)), Slice(ValueBig(values[k]))));
    dbfull()->TEST_WaitForFlushMemTable();
  }

  dbfull()->TEST_FlushMemTable(true);
  // Make sure the number of L0 files can trigger compaction.
  ASSERT_GE(NumTableFilesAtLevel(0),
            options.level0_file_num_compaction_trigger);

  auto previous_num_level0_files = NumTableFilesAtLevel(0);

  // Fail the first file creation.
  env_->non_writable_count_ = 1;
  sleeping_task_low.WakeUp();
  sleeping_task_low.WaitUntilDone();

  // Expect compaction to fail here as one file will fail its
  // creation.
  ASSERT_TRUE(!dbfull()->TEST_WaitForCompact().ok());

  // Verify L0 -> L1 compaction does fail.
  ASSERT_EQ(NumTableFilesAtLevel(1), 0);

  // Verify all L0 files are still there.
  ASSERT_EQ(NumTableFilesAtLevel(0), previous_num_level0_files);

  // All key-values must exist after compaction fails.
  for (int k = 0; k < kNumInsertedKeys; ++k) {
    ASSERT_EQ(ValueBig(values[k]), Get(KeyBig(keys[k],kKvSize - kKeySize)));
  }

  env_->non_writable_count_ = 0;

  // Make sure RocksDB will not get into corrupted state.
  Reopen(options);

  // Verify again after reopen.
  for (int k = 0; k < kNumInsertedKeys; ++k) {
    ASSERT_EQ(ValueBig(values[k]), Get(KeyBig(keys[k],kKvSize - kKeySize)));
  }
}

#if 0 // kludge scaf must fix
TEST_P(DBCompactionTestWithParam, DeleteMovedFileAfterCompaction) {
  const int value_size = 10*1024;
  // iter 1 -- delete_obsolete_files_period_micros == 0
  for (int iter = 0; iter < 2; ++iter) {
    // This test triggers move compaction and verifies that the file is not
    // deleted when it's part of move compaction
    Options options = CurrentOptions();
    options.env = env_;
    if (iter == 1) {
      options.delete_obsolete_files_period_micros = 0;
    }
    options.create_if_missing = true;
    options.level0_file_num_compaction_trigger =
        2;  // trigger compaction when we have 2 files
    OnFileDeletionListener* listener = new OnFileDeletionListener();
    options.listeners.emplace_back(listener);
    options.max_subcompactions = max_subcompactions_;
#ifdef INDIRECT_VALUE_SUPPORT
    options.allow_trivial_move = true;
#endif
    DestroyAndReopen(options);

    Random rnd(301);
    // Create two 1MB sst files
    for (int i = 0; i < 2; ++i) {
      // Create 1MB sst file
      for (int j = 0; j < 100; ++j) {
        ASSERT_OK(PutBig(i * 50 + j, value_size, RandomString(&rnd, value_size)));
      }
      ASSERT_OK(Flush());
    }
    // this should execute L0->L1
    dbfull()->TEST_WaitForCompact();
    ASSERT_EQ("0,1", FilesPerLevel(0));

    // block compactions
    test::SleepingBackgroundTask sleeping_task;
    env_->Schedule(&test::SleepingBackgroundTask::DoSleepTask, &sleeping_task,
                   Env::Priority::LOW);

    options.max_bytes_for_level_base = 1024 * 1024;  // 1 MB
    Reopen(options);
    std::unique_ptr<Iterator> iterator(db_->NewIterator(ReadOptions()));
    ASSERT_EQ("0,1", FilesPerLevel(0));
    // let compactions go
    sleeping_task.WakeUp();
    sleeping_task.WaitUntilDone();

    // this should execute L1->L2 (move)
    dbfull()->TEST_WaitForCompact();

    ASSERT_EQ("0,0,1", FilesPerLevel(0));

    std::vector<LiveFileMetaData> metadata;
    db_->GetLiveFilesMetaData(&metadata);
    ASSERT_EQ(metadata.size(), 1U);
    auto moved_file_name = metadata[0].name;

    // Create two more 1MB sst files
    for (int i = 0; i < 2; ++i) {
      // Create 1MB sst file
      for (int j = 0; j < 100; ++j) {
        ASSERT_OK(PutBig(i * 50 + j + 100, value_size, RandomString(&rnd, value_size)));
      }
      ASSERT_OK(Flush());
    }
    // this should execute both L0->L1 and L1->L2 (merge with previous file)
    dbfull()->TEST_WaitForCompact();

    ASSERT_EQ("0,0,2", FilesPerLevel(0));

    // iterator is holding the file
    ASSERT_OK(env_->FileExists(dbname_ + moved_file_name));

    listener->SetExpectedFileName(dbname_ + moved_file_name);
    iterator.reset();

    // this file should have been compacted away
    ASSERT_NOK(env_->FileExists(dbname_ + moved_file_name));
    listener->VerifyMatchedCount(1);
  }
}
#endif

TEST_P(DBCompactionTestWithParam, CompressLevelCompaction) {
  if (!Zlib_Supported()) {
    return;
  }
  Options options = CurrentOptions();
  options.memtable_factory.reset(
      new SpecialSkipListFactory(KNumKeysByGenerateNewFile - 1));
  options.compaction_style = kCompactionStyleLevel;
  options.write_buffer_size = 110 << 10;  // 110KB
  options.arena_block_size = 4 << 10;
  options.level0_file_num_compaction_trigger = 2;
  options.num_levels = 4;
  options.max_bytes_for_level_base = 400 * 1024;
  options.max_subcompactions = max_subcompactions_;
  // First two levels have no compression, so that a trivial move between
  // them will be allowed. Level 2 has Zlib compression so that a trivial
  // move to level 3 will not be allowed
  options.compression_per_level = {kNoCompression, kNoCompression,
                                   kZlibCompression};
#ifdef INDIRECT_VALUE_SUPPORT
  options.allow_trivial_move = true;
#endif
  int matches = 0, didnt_match = 0, trivial_move = 0, non_trivial = 0;

  rocksdb::SyncPoint::GetInstance()->SetCallBack(
      "Compaction::InputCompressionMatchesOutput:Matches",
      [&](void* /*arg*/) { matches++; });
  rocksdb::SyncPoint::GetInstance()->SetCallBack(
      "Compaction::InputCompressionMatchesOutput:DidntMatch",
      [&](void* /*arg*/) { didnt_match++; });
  rocksdb::SyncPoint::GetInstance()->SetCallBack(
      "DBImpl::BackgroundCompaction:NonTrivial",
      [&](void* /*arg*/) { non_trivial++; });
  rocksdb::SyncPoint::GetInstance()->SetCallBack(
      "DBImpl::BackgroundCompaction:TrivialMove",
      [&](void* /*arg*/) { trivial_move++; });
  rocksdb::SyncPoint::GetInstance()->EnableProcessing();

  Reopen(options);

  Random rnd(301);
  int key_idx = 0;

  // First three 110KB files are going to level 0
  // After that, (100K, 200K)
  for (int num = 0; num < 3; num++) {
    GenerateNewFile(&rnd, &key_idx);
  }

  // Another 110KB triggers a compaction to 400K file to fill up level 0
  GenerateNewFile(&rnd, &key_idx);
  ASSERT_EQ(4, GetSstFileCount(dbname_));

  // (1, 4)
  GenerateNewFile(&rnd, &key_idx);
  ASSERT_EQ("1,4", FilesPerLevel(0));

  // (1, 4, 1)
  GenerateNewFile(&rnd, &key_idx);
  ASSERT_EQ("1,4,1", FilesPerLevel(0));

  // (1, 4, 2)
  GenerateNewFile(&rnd, &key_idx);
  ASSERT_EQ("1,4,2", FilesPerLevel(0));

  // (1, 4, 3)
  GenerateNewFile(&rnd, &key_idx);
  ASSERT_EQ("1,4,3", FilesPerLevel(0));

  // (1, 4, 4)
  GenerateNewFile(&rnd, &key_idx);
  ASSERT_EQ("1,4,4", FilesPerLevel(0));

  // (1, 4, 5)
  GenerateNewFile(&rnd, &key_idx);
  ASSERT_EQ("1,4,5", FilesPerLevel(0));

  // (1, 4, 6)
  GenerateNewFile(&rnd, &key_idx);
  ASSERT_EQ("1,4,6", FilesPerLevel(0));

  // (1, 4, 7)
  GenerateNewFile(&rnd, &key_idx);
  ASSERT_EQ("1,4,7", FilesPerLevel(0));

  // (1, 4, 8)
  GenerateNewFile(&rnd, &key_idx);
  ASSERT_EQ("1,4,8", FilesPerLevel(0));

  ASSERT_EQ(matches, 12);
  // Currently, the test relies on the number of calls to
  // InputCompressionMatchesOutput() per compaction.
  const int kCallsToInputCompressionMatch = 2;
  ASSERT_EQ(didnt_match, 8 * kCallsToInputCompressionMatch);
  ASSERT_EQ(trivial_move, 12);
  ASSERT_EQ(non_trivial, 8);

  rocksdb::SyncPoint::GetInstance()->DisableProcessing();

  for (int i = 0; i < key_idx; i++) {
    auto v = Get(Key(i));
    ASSERT_NE(v, "NOT_FOUND");
    ASSERT_TRUE(v.size() == 1 || v.size() == 990);
  }

  Reopen(options);

  for (int i = 0; i < key_idx; i++) {
    auto v = Get(Key(i));
    ASSERT_NE(v, "NOT_FOUND");
    ASSERT_TRUE(v.size() == 1 || v.size() == 990);
  }

  Destroy(options);
}

TEST_F(DBCompactionTest, SanitizeCompactionOptionsTest) {
  Options options = CurrentOptions();
  options.max_background_compactions = 5;
  options.soft_pending_compaction_bytes_limit = 0;
  options.hard_pending_compaction_bytes_limit = 100;
  options.create_if_missing = true;
  DestroyAndReopen(options);
  ASSERT_EQ(100, db_->GetOptions().soft_pending_compaction_bytes_limit);

  options.max_background_compactions = 3;
  options.soft_pending_compaction_bytes_limit = 200;
  options.hard_pending_compaction_bytes_limit = 150;
  DestroyAndReopen(options);
  ASSERT_EQ(150, db_->GetOptions().soft_pending_compaction_bytes_limit);
}

// This tests for a bug that could cause two level0 compactions running
// concurrently
// TODO(aekmekji): Make sure that the reason this fails when run with
// max_subcompactions > 1 is not a correctness issue but just inherent to
// running parallel L0-L1 compactions
TEST_F(DBCompactionTest, SuggestCompactRangeNoTwoLevel0Compactions) {
  Options options = CurrentOptions();
  options.compaction_style = kCompactionStyleLevel;
  options.write_buffer_size = 110 << 10;
  options.arena_block_size = 4 << 10;
  options.level0_file_num_compaction_trigger = 4;
  options.num_levels = 4;
  options.compression = kNoCompression;
  options.max_bytes_for_level_base = 450 << 10;
  options.target_file_size_base = 98 << 10;
  options.max_write_buffer_number = 2;
  options.max_background_compactions = 2;

  DestroyAndReopen(options);

  // fill up the DB
  Random rnd(301);
  for (int num = 0; num < 10; num++) {
    GenerateNewRandomFile(&rnd);
  }
  db_->CompactRange(CompactRangeOptions(), nullptr, nullptr);

  rocksdb::SyncPoint::GetInstance()->LoadDependency(
      {{"CompactionJob::Run():Start",
        "DBCompactionTest::SuggestCompactRangeNoTwoLevel0Compactions:1"},
       {"DBCompactionTest::SuggestCompactRangeNoTwoLevel0Compactions:2",
        "CompactionJob::Run():End"}});

  rocksdb::SyncPoint::GetInstance()->EnableProcessing();

  // trigger L0 compaction
  for (int num = 0; num < options.level0_file_num_compaction_trigger + 1;
       num++) {
    GenerateNewRandomFile(&rnd, /* nowait */ true);
    ASSERT_OK(Flush());
  }

  TEST_SYNC_POINT(
      "DBCompactionTest::SuggestCompactRangeNoTwoLevel0Compactions:1");

  GenerateNewRandomFile(&rnd, /* nowait */ true);
  dbfull()->TEST_WaitForFlushMemTable();
  ASSERT_OK(experimental::SuggestCompactRange(db_, nullptr, nullptr));
  for (int num = 0; num < options.level0_file_num_compaction_trigger + 1;
       num++) {
    GenerateNewRandomFile(&rnd, /* nowait */ true);
    ASSERT_OK(Flush());
  }

  TEST_SYNC_POINT(
      "DBCompactionTest::SuggestCompactRangeNoTwoLevel0Compactions:2");
  dbfull()->TEST_WaitForCompact();
}


TEST_P(DBCompactionTestWithParam, ForceBottommostLevelCompaction) {
  int32_t trivial_move = 0;
  int32_t non_trivial_move = 0;
  rocksdb::SyncPoint::GetInstance()->SetCallBack(
      "DBImpl::BackgroundCompaction:TrivialMove",
      [&](void* /*arg*/) { trivial_move++; });
  rocksdb::SyncPoint::GetInstance()->SetCallBack(
      "DBImpl::BackgroundCompaction:NonTrivial",
      [&](void* /*arg*/) { non_trivial_move++; });
  rocksdb::SyncPoint::GetInstance()->EnableProcessing();

  Options options = CurrentOptions();
  options.target_file_size_base = 100000000;
  options.write_buffer_size = 100000000;
  options.max_subcompactions = max_subcompactions_;
#ifdef INDIRECT_VALUE_SUPPORT
  options.allow_trivial_move = true;
#endif
  DestroyAndReopen(options);

  int32_t value_size = 10 * 1024;  // 10 KB

  Random rnd(301);
  std::vector<std::string> values;
  // File with keys [ 0 => 99 ]
  for (int i = 0; i < 100; i++) {
    values.push_back(RandomString(&rnd, value_size));
    ASSERT_OK(Put(Key(i), values[i]));
  }
  ASSERT_OK(Flush());

  ASSERT_EQ("1", FilesPerLevel(0));
  // Compaction will do L0=>L1 (trivial move) then move L1 files to L3
  CompactRangeOptions compact_options;
  compact_options.change_level = true;
  compact_options.target_level = 3;
  ASSERT_OK(db_->CompactRange(compact_options, nullptr, nullptr));
  ASSERT_EQ("0,0,0,1", FilesPerLevel(0));
  ASSERT_EQ(trivial_move, 1);
  ASSERT_EQ(non_trivial_move, 0);

  // File with keys [ 100 => 199 ]
  for (int i = 100; i < 200; i++) {
    values.push_back(RandomString(&rnd, value_size));
    ASSERT_OK(Put(Key(i), values[i]));
  }
  ASSERT_OK(Flush());

  ASSERT_EQ("1,0,0,1", FilesPerLevel(0));
  // Compaction will do L0=>L1 L1=>L2 L2=>L3 (3 trivial moves)
  // then compacte the bottommost level L3=>L3 (non trivial move)
  compact_options = CompactRangeOptions();
  compact_options.bottommost_level_compaction =
      BottommostLevelCompaction::kForce;
  ASSERT_OK(db_->CompactRange(compact_options, nullptr, nullptr));
  ASSERT_EQ("0,0,0,1", FilesPerLevel(0));
  ASSERT_EQ(trivial_move, 4);
  ASSERT_EQ(non_trivial_move, 1);

  // File with keys [ 200 => 299 ]
  for (int i = 200; i < 300; i++) {
    values.push_back(RandomString(&rnd, value_size));
    ASSERT_OK(Put(Key(i), values[i]));
  }
  ASSERT_OK(Flush());

  ASSERT_EQ("1,0,0,1", FilesPerLevel(0));
  trivial_move = 0;
  non_trivial_move = 0;
  compact_options = CompactRangeOptions();
  compact_options.bottommost_level_compaction =
      BottommostLevelCompaction::kSkip;
  // Compaction will do L0=>L1 L1=>L2 L2=>L3 (3 trivial moves)
  // and will skip bottommost level compaction
  ASSERT_OK(db_->CompactRange(compact_options, nullptr, nullptr));
  ASSERT_EQ("0,0,0,2", FilesPerLevel(0));
  ASSERT_EQ(trivial_move, 3);
  ASSERT_EQ(non_trivial_move, 0);

  for (int i = 0; i < 300; i++) {
    ASSERT_EQ(Get(Key(i)), values[i]);
  }

  rocksdb::SyncPoint::GetInstance()->DisableProcessing();
}

TEST_P(DBCompactionTestWithParam, IntraL0Compaction) {
  Options options = CurrentOptions();
  options.compression = kNoCompression;
  options.level0_file_num_compaction_trigger = 5;
  options.max_background_compactions = 2;
  options.max_subcompactions = max_subcompactions_;
#ifdef INDIRECT_VALUE_SUPPORT
  options.allow_trivial_move = true;
#endif
  DestroyAndReopen(options);

  const size_t kValueSize = 1 << 20;
  Random rnd(301);
  std::string value(RandomString(&rnd, kValueSize));

  rocksdb::SyncPoint::GetInstance()->LoadDependency(
      {{"LevelCompactionPicker::PickCompactionBySize:0",
        "CompactionJob::Run():Start"}});
  rocksdb::SyncPoint::GetInstance()->EnableProcessing();

  // index:   0   1   2   3   4   5   6   7   8   9
  // size:  1MB 1MB 1MB 1MB 1MB 2MB 1MB 1MB 1MB 1MB
  // score:                     1.5 1.3 1.5 2.0 inf
  //
  // Files 0-4 will be included in an L0->L1 compaction.
  //
  // L0->L0 will be triggered since the sync points guarantee compaction to base
  // level is still blocked when files 5-9 trigger another compaction.
  //
  // Files 6-9 are the longest span of available files for which
  // work-per-deleted-file decreases (see "score" row above).
  for (int i = 0; i < 10; ++i) {
    ASSERT_OK(Put(Key(0), ""));  // prevents trivial move
    if (i == 5) {
      ASSERT_OK(Put(KeyBig(i + 1,2*kValueSize), ValueBig(value + value)));
    } else {
      ASSERT_OK(Put(KeyBig(i + 1,kValueSize), ValueBig(value)));
    }
    ASSERT_OK(Flush());
  }
  dbfull()->TEST_WaitForCompact();
  rocksdb::SyncPoint::GetInstance()->DisableProcessing();

  std::vector<std::vector<FileMetaData>> level_to_files;
  dbfull()->TEST_GetFilesMetaData(dbfull()->DefaultColumnFamily(),
                                  &level_to_files);
  ASSERT_GE(level_to_files.size(), 2);  // at least L0 and L1
  // L0 has the 2MB file (not compacted) and 4MB file (output of L0->L0)
  ASSERT_EQ(2, level_to_files[0].size());
  ASSERT_GT(level_to_files[1].size(), 0);
  for (int i = 0; i < 2; ++i) {
    ASSERT_GE(level_to_files[0][i].fd.file_size, 1 << 21);
  }
}

TEST_P(DBCompactionTestWithParam, IntraL0CompactionDoesNotObsoleteDeletions) {
  // regression test for issue #2722: L0->L0 compaction can resurrect deleted
  // keys from older L0 files if L1+ files' key-ranges do not include the key.
  Options options = CurrentOptions();
  options.compression = kNoCompression;
  options.level0_file_num_compaction_trigger = 5;
  options.max_background_compactions = 2;
  options.max_subcompactions = max_subcompactions_;
#ifdef INDIRECT_VALUE_SUPPORT
  options.allow_trivial_move = true;
#endif
  DestroyAndReopen(options);

  const size_t kValueSize = 1 << 20;
  Random rnd(301);
  std::string value(RandomString(&rnd, kValueSize));

  rocksdb::SyncPoint::GetInstance()->LoadDependency(
      {{"LevelCompactionPicker::PickCompactionBySize:0",
        "CompactionJob::Run():Start"}});
  rocksdb::SyncPoint::GetInstance()->EnableProcessing();

  // index:   0   1   2   3   4    5    6   7   8   9
  // size:  1MB 1MB 1MB 1MB 1MB  1MB  1MB 1MB 1MB 1MB
  // score:                     1.25 1.33 1.5 2.0 inf
  //
  // Files 0-4 will be included in an L0->L1 compaction.
  //
  // L0->L0 will be triggered since the sync points guarantee compaction to base
  // level is still blocked when files 5-9 trigger another compaction. All files
  // 5-9 are included in the L0->L0 due to work-per-deleted file decreasing.
  //
  // Put a key-value in files 0-4. Delete that key in files 5-9. Verify the
  // L0->L0 preserves the deletion such that the key remains deleted.
  for (int i = 0; i < 10; ++i) {
    // key 0 serves both to prevent trivial move and as the key we want to
    // verify is not resurrected by L0->L0 compaction.
    if (i < 5) {
      ASSERT_OK(Put(Key(0), ""));
    } else {
      ASSERT_OK(Delete(Key(0)));
    }
    ASSERT_OK(Put(KeyBig(i + 1,kValueSize), ValueBig(value)));
    ASSERT_OK(Flush());
  }
  dbfull()->TEST_WaitForCompact();
  rocksdb::SyncPoint::GetInstance()->DisableProcessing();

  std::vector<std::vector<FileMetaData>> level_to_files;
  dbfull()->TEST_GetFilesMetaData(dbfull()->DefaultColumnFamily(),
                                  &level_to_files);
  ASSERT_GE(level_to_files.size(), 2);  // at least L0 and L1
  // L0 has a single output file from L0->L0
  ASSERT_EQ(1, level_to_files[0].size());
  ASSERT_GT(level_to_files[1].size(), 0);
  ASSERT_GE(level_to_files[0][0].fd.file_size, 1 << 22);

  ReadOptions roptions;
  std::string result;
  ASSERT_TRUE(db_->Get(roptions, Key(0), &result).IsNotFound());
}

TEST_P(DBCompactionTestWithParam, FullCompactionInBottomPriThreadPool) {
  const int kNumFilesTrigger = 3;
  Env::Default()->SetBackgroundThreads(1, Env::Priority::BOTTOM);
  for (bool use_universal_compaction : {false, true}) {
    Options options = CurrentOptions();
    if (use_universal_compaction) {
      options.compaction_style = kCompactionStyleUniversal;
    } else {
      options.compaction_style = kCompactionStyleLevel;
      options.level_compaction_dynamic_level_bytes = true;
    }
    options.num_levels = 4;
    options.write_buffer_size = 100 << 10;     // 100KB
    options.target_file_size_base = 32 << 10;  // 32KB
    options.level0_file_num_compaction_trigger = kNumFilesTrigger;
    // Trigger compaction if size amplification exceeds 110%
    options.compaction_options_universal.max_size_amplification_percent = 110;
    DestroyAndReopen(options);

    int num_bottom_pri_compactions = 0;
    SyncPoint::GetInstance()->SetCallBack(
        "DBImpl::BGWorkBottomCompaction",
        [&](void* /*arg*/) { ++num_bottom_pri_compactions; });
    SyncPoint::GetInstance()->EnableProcessing();

    Random rnd(301);
    for (int num = 0; num < kNumFilesTrigger; num++) {
      ASSERT_EQ(NumSortedRuns(), num);
      int key_idx = 0;
      GenerateNewFile(&rnd, &key_idx);
    }
    dbfull()->TEST_WaitForCompact();

    ASSERT_EQ(1, num_bottom_pri_compactions);

    // Verify that size amplification did occur
    ASSERT_EQ(NumSortedRuns(), 1);
    rocksdb::SyncPoint::GetInstance()->DisableProcessing();
  }
  Env::Default()->SetBackgroundThreads(0, Env::Priority::BOTTOM);
}

TEST_F(DBCompactionTest, OptimizedDeletionObsoleting) {
  // Deletions can be dropped when compacted to non-last level if they fall
  // outside the lower-level files' key-ranges.
  const int kNumL0Files = 4;
  Options options = CurrentOptions();
  options.level0_file_num_compaction_trigger = kNumL0Files;
  options.statistics = rocksdb::CreateDBStatistics();
#ifdef INDIRECT_VALUE_SUPPORT
  options.allow_trivial_move = true;
#endif
  DestroyAndReopen(options);

  // put key 1 and 3 in separate L1, L2 files.
  // So key 0, 2, and 4+ fall outside these levels' key-ranges.
  for (int level = 2; level >= 1; --level) {
    for (int i = 0; i < 2; ++i) {
      Put(Key(2 * i + 1), "val");
      Flush();
    }
    MoveFilesToLevel(level);
    ASSERT_EQ(2, NumTableFilesAtLevel(level));
  }

  // Delete keys in range [1, 4]. These L0 files will be compacted with L1:
  // - Tombstones for keys 2 and 4 can be dropped early.
  // - Tombstones for keys 1 and 3 must be kept due to L2 files' key-ranges.
  for (int i = 0; i < kNumL0Files; ++i) {
    Put(Key(0), "val");  // sentinel to prevent trivial move
    Delete(Key(i + 1));
    Flush();
  }
  dbfull()->TEST_WaitForCompact();

  for (int i = 0; i < kNumL0Files; ++i) {
    std::string value;
    ASSERT_TRUE(db_->Get(ReadOptions(), Key(i + 1), &value).IsNotFound());
  }
  ASSERT_EQ(2, options.statistics->getTickerCount(
                   COMPACTION_OPTIMIZED_DEL_DROP_OBSOLETE));
  ASSERT_EQ(2,
            options.statistics->getTickerCount(COMPACTION_KEY_DROP_OBSOLETE));
}

TEST_F(DBCompactionTest, CompactFilesPendingL0Bug) {
  // https://www.facebook.com/groups/rocksdb.dev/permalink/1389452781153232/
  // CompactFiles() had a bug where it failed to pick a compaction when an L0
  // compaction existed, but marked it as scheduled anyways. It'd never be
  // unmarked as scheduled, so future compactions or DB close could hang.
  const int kNumL0Files = 5;
  Options options = CurrentOptions();
  options.level0_file_num_compaction_trigger = kNumL0Files - 1;
  options.max_background_compactions = 2;
  DestroyAndReopen(options);

  rocksdb::SyncPoint::GetInstance()->LoadDependency(
      {{"LevelCompactionPicker::PickCompaction:Return",
        "DBCompactionTest::CompactFilesPendingL0Bug:Picked"},
       {"DBCompactionTest::CompactFilesPendingL0Bug:ManualCompacted",
        "DBImpl::BackgroundCompaction:NonTrivial:AfterRun"}});
  rocksdb::SyncPoint::GetInstance()->EnableProcessing();

  auto schedule_multi_compaction_token =
      dbfull()->TEST_write_controler().GetCompactionPressureToken();

  // Files 0-3 will be included in an L0->L1 compaction.
  //
  // File 4 will be included in a call to CompactFiles() while the first
  // compaction is running.
  for (int i = 0; i < kNumL0Files - 1; ++i) {
    ASSERT_OK(Put(Key(0), "val"));  // sentinel to prevent trivial move
    ASSERT_OK(Put(Key(i + 1), "val"));
    ASSERT_OK(Flush());
  }
  TEST_SYNC_POINT("DBCompactionTest::CompactFilesPendingL0Bug:Picked");
  // file 4 flushed after 0-3 picked
  ASSERT_OK(Put(Key(kNumL0Files), "val"));
  ASSERT_OK(Flush());

  // previously DB close would hang forever as this situation caused scheduled
  // compactions count to never decrement to zero.
  ColumnFamilyMetaData cf_meta;
  dbfull()->GetColumnFamilyMetaData(dbfull()->DefaultColumnFamily(), &cf_meta);
  ASSERT_EQ(kNumL0Files, cf_meta.levels[0].files.size());
  std::vector<std::string> input_filenames;
  input_filenames.push_back(cf_meta.levels[0].files.front().name);
  ASSERT_OK(dbfull()
                  ->CompactFiles(CompactionOptions(), input_filenames,
                                 0 /* output_level */));
  TEST_SYNC_POINT("DBCompactionTest::CompactFilesPendingL0Bug:ManualCompacted");
  rocksdb::SyncPoint::GetInstance()->DisableProcessing();
}

TEST_F(DBCompactionTest, CompactFilesOverlapInL0Bug) {
  // Regression test for bug of not pulling in L0 files that overlap the user-
  // specified input files in time- and key-ranges.
  Put(Key(0), "old_val");
  Flush();
  Put(Key(0), "new_val");
  Flush();

  ColumnFamilyMetaData cf_meta;
  dbfull()->GetColumnFamilyMetaData(dbfull()->DefaultColumnFamily(), &cf_meta);
  ASSERT_GE(cf_meta.levels.size(), 2);
  ASSERT_EQ(2, cf_meta.levels[0].files.size());

  // Compacting {new L0 file, L1 file} should pull in the old L0 file since it
  // overlaps in key-range and time-range.
  std::vector<std::string> input_filenames;
  input_filenames.push_back(cf_meta.levels[0].files.front().name);
  ASSERT_OK(dbfull()->CompactFiles(CompactionOptions(), input_filenames,
                                   1 /* output_level */));
  ASSERT_EQ("new_val", Get(Key(0)));
}

TEST_F(DBCompactionTest, CompactBottomLevelFilesWithDeletions) {
  // bottom-level files may contain deletions due to snapshots protecting the
  // deleted keys. Once the snapshot is released, we should see files with many
  // such deletions undergo single-file compactions.
  const int kNumKeysPerFile = 1024;
  const int kNumLevelFiles = 4;
  const int kValueSize = 128;
  Options options = CurrentOptions();
  options.compression = kNoCompression;
  options.level0_file_num_compaction_trigger = kNumLevelFiles;
  // inflate it a bit to account for key/metadata overhead
  options.target_file_size_base = 120 * kNumKeysPerFile * kValueSize / 100;
  Reopen(options);

  Random rnd(301);
  const Snapshot* snapshot = nullptr;
  for (int i = 0; i < kNumLevelFiles; ++i) {
    for (int j = 0; j < kNumKeysPerFile; ++j) {
      ASSERT_OK(
          Put(Key(i * kNumKeysPerFile + j), RandomString(&rnd, kValueSize)));
    }
    if (i == kNumLevelFiles - 1) {
      snapshot = db_->GetSnapshot();
      // delete every other key after grabbing a snapshot, so these deletions
      // and the keys they cover can't be dropped until after the snapshot is
      // released.
      for (int j = 0; j < kNumLevelFiles * kNumKeysPerFile; j += 2) {
        ASSERT_OK(Delete(Key(j)));
      }
    }
    Flush();
    if (i < kNumLevelFiles - 1) {
      ASSERT_EQ(i + 1, NumTableFilesAtLevel(0));
    }
  }
  dbfull()->TEST_WaitForCompact();
  ASSERT_EQ(kNumLevelFiles, NumTableFilesAtLevel(1));

  std::vector<LiveFileMetaData> pre_release_metadata, post_release_metadata;
  db_->GetLiveFilesMetaData(&pre_release_metadata);
  // just need to bump seqnum so ReleaseSnapshot knows the newest key in the SST
  // files does not need to be preserved in case of a future snapshot.
  ASSERT_OK(Put(Key(0), "val"));
  // release snapshot and wait for compactions to finish. Single-file
  // compactions should be triggered, which reduce the size of each bottom-level
  // file without changing file count.
  db_->ReleaseSnapshot(snapshot);
  rocksdb::SyncPoint::GetInstance()->SetCallBack(
      "LevelCompactionPicker::PickCompaction:Return", [&](void* arg) {
        Compaction* compaction = reinterpret_cast<Compaction*>(arg);
        ASSERT_TRUE(compaction->compaction_reason() ==
                    CompactionReason::kBottommostFiles);
      });
  rocksdb::SyncPoint::GetInstance()->EnableProcessing();
  dbfull()->TEST_WaitForCompact();
  db_->GetLiveFilesMetaData(&post_release_metadata);
  ASSERT_EQ(pre_release_metadata.size(), post_release_metadata.size());

  for (size_t i = 0; i < pre_release_metadata.size(); ++i) {
    const auto& pre_file = pre_release_metadata[i];
    const auto& post_file = post_release_metadata[i];
    ASSERT_EQ(1, pre_file.level);
    ASSERT_EQ(1, post_file.level);
    // each file is smaller than it was before as it was rewritten without
    // deletion markers/deleted keys.
    ASSERT_LT(post_file.size, pre_file.size);
  }
  rocksdb::SyncPoint::GetInstance()->DisableProcessing();
}

TEST_F(DBCompactionTest, LevelCompactExpiredTtlFiles) {
  const int kNumKeysPerFile = 32;
  const int kNumLevelFiles = 2;
  const int kValueSize = 1024;

  Options options = CurrentOptions();
  options.compression = kNoCompression;
  options.ttl = 24 * 60 * 60;  // 24 hours
  options.max_open_files = -1;
  env_->time_elapse_only_sleep_ = false;
  options.env = env_;

  env_->addon_time_.store(0);
  DestroyAndReopen(options);

  Random rnd(301);
  for (int i = 0; i < kNumLevelFiles; ++i) {
    for (int j = 0; j < kNumKeysPerFile; ++j) {
      ASSERT_OK(
          Put(Key(i * kNumKeysPerFile + j), RandomString(&rnd, kValueSize)));
    }
    Flush();
  }
  Flush();
  dbfull()->TEST_WaitForCompact();
  MoveFilesToLevel(3);
  ASSERT_EQ("0,0,0,2", FilesPerLevel());

  for (int i = 0; i < kNumLevelFiles; ++i) {
    for (int j = 0; j < kNumKeysPerFile; ++j) {
      // Overwrite previous keys with smaller, but predictable, values.
      ASSERT_OK(Delete(Key(i * kNumKeysPerFile + j)));
    }
    Flush();
  }
  dbfull()->TEST_WaitForCompact();
  ASSERT_EQ("2,0,0,2", FilesPerLevel());
  MoveFilesToLevel(1);
  ASSERT_EQ("0,2,0,2", FilesPerLevel());

  env_->addon_time_.fetch_add(36 * 60 * 60);  // 36 hours
  ASSERT_EQ("0,2,0,2", FilesPerLevel());

  // Just do a siimple write + flush so that the Ttl expired files get
  // compacted.
  ASSERT_OK(Put("a", "1"));
  Flush();
  rocksdb::SyncPoint::GetInstance()->SetCallBack(
      "LevelCompactionPicker::PickCompaction:Return", [&](void* arg) {
        Compaction* compaction = reinterpret_cast<Compaction*>(arg);
        ASSERT_TRUE(compaction->compaction_reason() == CompactionReason::kTtl);
      });
  rocksdb::SyncPoint::GetInstance()->EnableProcessing();
  dbfull()->TEST_WaitForCompact();
  // All non-L0 files are deleted, as they contained only deleted data.
  ASSERT_EQ("1", FilesPerLevel());
  rocksdb::SyncPoint::GetInstance()->DisableProcessing();
}

TEST_F(DBCompactionTest, CompactRangeDelayedByL0FileCount) {
  // Verify that, when `CompactRangeOptions::allow_write_stall == false`, manual
  // compaction only triggers flush after it's sure stall won't be triggered for
  // L0 file count going too high.
  const int kNumL0FilesTrigger = 4;
  const int kNumL0FilesLimit = 8;
  // i == 0: verifies normal case where stall is avoided by delay
  // i == 1: verifies no delay in edge case where stall trigger is same as
  //         compaction trigger, so stall can't be avoided
  for (int i = 0; i < 2; ++i) {
    Options options = CurrentOptions();
    options.level0_slowdown_writes_trigger = kNumL0FilesLimit;
    if (i == 0) {
      options.level0_file_num_compaction_trigger = kNumL0FilesTrigger;
    } else {
      options.level0_file_num_compaction_trigger = kNumL0FilesLimit;
    }
    Reopen(options);

    if (i == 0) {
      // ensure the auto compaction doesn't finish until manual compaction has
      // had a chance to be delayed.
      rocksdb::SyncPoint::GetInstance()->LoadDependency(
          {{"DBImpl::CompactRange:StallWait", "CompactionJob::Run():End"}});
    } else {
      // ensure the auto-compaction doesn't finish until manual compaction has
      // continued without delay.
      rocksdb::SyncPoint::GetInstance()->LoadDependency(
          {{"DBImpl::CompactRange:StallWaitDone", "CompactionJob::Run():End"}});
    }
    rocksdb::SyncPoint::GetInstance()->EnableProcessing();

    Random rnd(301);
    for (int j = 0; j < kNumL0FilesLimit - 1; ++j) {
      for (int k = 0; k < 2; ++k) {
        ASSERT_OK(Put(Key(k), RandomString(&rnd, 1024)));
      }
      Flush();
    }
    auto manual_compaction_thread = port::Thread([this]() {
      CompactRangeOptions cro;
      cro.allow_write_stall = false;
      db_->CompactRange(cro, nullptr, nullptr);
    });

    manual_compaction_thread.join();
    dbfull()->TEST_WaitForCompact();
    ASSERT_EQ(0, NumTableFilesAtLevel(0));
    ASSERT_GT(NumTableFilesAtLevel(1), 0);
    rocksdb::SyncPoint::GetInstance()->DisableProcessing();
  }
}

TEST_F(DBCompactionTest, CompactRangeDelayedByImmMemTableCount) {
  // Verify that, when `CompactRangeOptions::allow_write_stall == false`, manual
  // compaction only triggers flush after it's sure stall won't be triggered for
  // immutable memtable count going too high.
  const int kNumImmMemTableLimit = 8;
  // i == 0: verifies normal case where stall is avoided by delay
  // i == 1: verifies no delay in edge case where stall trigger is same as flush
  //         trigger, so stall can't be avoided
  for (int i = 0; i < 2; ++i) {
    Options options = CurrentOptions();
    options.disable_auto_compactions = true;
    // the delay limit is one less than the stop limit. This test focuses on
    // avoiding delay limit, but this option sets stop limit, so add one.
    options.max_write_buffer_number = kNumImmMemTableLimit + 1;
    if (i == 1) {
      options.min_write_buffer_number_to_merge = kNumImmMemTableLimit;
    }
    Reopen(options);

    if (i == 0) {
      // ensure the flush doesn't finish until manual compaction has had a
      // chance to be delayed.
      rocksdb::SyncPoint::GetInstance()->LoadDependency(
          {{"DBImpl::CompactRange:StallWait", "FlushJob::WriteLevel0Table"}});
    } else {
      // ensure the flush doesn't finish until manual compaction has continued
      // without delay.
      rocksdb::SyncPoint::GetInstance()->LoadDependency(
          {{"DBImpl::CompactRange:StallWaitDone",
            "FlushJob::WriteLevel0Table"}});
    }
    rocksdb::SyncPoint::GetInstance()->EnableProcessing();

    Random rnd(301);
    for (int j = 0; j < kNumImmMemTableLimit - 1; ++j) {
      ASSERT_OK(Put(Key(0), RandomString(&rnd, 1024)));
      FlushOptions flush_opts;
      flush_opts.wait = false;
      dbfull()->Flush(flush_opts);
    }

    auto manual_compaction_thread = port::Thread([this]() {
      CompactRangeOptions cro;
      cro.allow_write_stall = false;
      db_->CompactRange(cro, nullptr, nullptr);
    });

    manual_compaction_thread.join();
    dbfull()->TEST_WaitForFlushMemTable();
    ASSERT_EQ(0, NumTableFilesAtLevel(0));
    ASSERT_GT(NumTableFilesAtLevel(1), 0);
    rocksdb::SyncPoint::GetInstance()->DisableProcessing();
  }
}

TEST_F(DBCompactionTest, CompactRangeShutdownWhileDelayed) {
  // Verify that, when `CompactRangeOptions::allow_write_stall == false`, delay
  // does not hang if CF is dropped or DB is closed
  const int kNumL0FilesTrigger = 4;
  const int kNumL0FilesLimit = 8;
  Options options = CurrentOptions();
  options.level0_file_num_compaction_trigger = kNumL0FilesTrigger;
  options.level0_slowdown_writes_trigger = kNumL0FilesLimit;
  // i == 0: DB::DropColumnFamily() on CompactRange's target CF unblocks it
  // i == 1: DB::CancelAllBackgroundWork() unblocks CompactRange. This is to
  //         simulate what happens during Close as we can't call Close (it
  //         blocks on the auto-compaction, making a cycle).
  for (int i = 0; i < 2; ++i) {
    CreateAndReopenWithCF({"one"}, options);
    // The calls to close CF/DB wait until the manual compaction stalls.
    // The auto-compaction waits until the manual compaction finishes to ensure
    // the signal comes from closing CF/DB, not from compaction making progress.
    rocksdb::SyncPoint::GetInstance()->LoadDependency(
        {{"DBImpl::CompactRange:StallWait",
          "DBCompactionTest::CompactRangeShutdownWhileDelayed:PreShutdown"},
         {"DBCompactionTest::CompactRangeShutdownWhileDelayed:PostManual",
          "CompactionJob::Run():End"}});
    rocksdb::SyncPoint::GetInstance()->EnableProcessing();

    Random rnd(301);
    for (int j = 0; j < kNumL0FilesLimit - 1; ++j) {
      for (int k = 0; k < 2; ++k) {
        ASSERT_OK(Put(1, Key(k), RandomString(&rnd, 1024)));
      }
      Flush(1);
    }
    auto manual_compaction_thread = port::Thread([this]() {
      CompactRangeOptions cro;
      cro.allow_write_stall = false;
      ASSERT_TRUE(db_->CompactRange(cro, handles_[1], nullptr, nullptr)
                      .IsShutdownInProgress());
    });

    TEST_SYNC_POINT(
        "DBCompactionTest::CompactRangeShutdownWhileDelayed:PreShutdown");
    if (i == 0) {
      ASSERT_OK(db_->DropColumnFamily(handles_[1]));
    } else {
      dbfull()->CancelAllBackgroundWork(false /* wait */);
    }
    manual_compaction_thread.join();
    TEST_SYNC_POINT(
        "DBCompactionTest::CompactRangeShutdownWhileDelayed:PostManual");
    dbfull()->TEST_WaitForCompact();
    rocksdb::SyncPoint::GetInstance()->DisableProcessing();
  }
}

TEST_F(DBCompactionTest, CompactRangeSkipFlushAfterDelay) {
  // Verify that, when `CompactRangeOptions::allow_write_stall == false`,
  // CompactRange skips its flush if the delay is long enough that the memtables
  // existing at the beginning of the call have already been flushed.
  const int kNumL0FilesTrigger = 4;
  const int kNumL0FilesLimit = 8;
  Options options = CurrentOptions();
  options.level0_slowdown_writes_trigger = kNumL0FilesLimit;
  options.level0_file_num_compaction_trigger = kNumL0FilesTrigger;
  Reopen(options);

  Random rnd(301);
  // The manual flush includes the memtable that was active when CompactRange
  // began. So it unblocks CompactRange and precludes its flush. Throughout the
  // test, stall conditions are upheld via high L0 file count.
  rocksdb::SyncPoint::GetInstance()->LoadDependency(
      {{"DBImpl::CompactRange:StallWait",
        "DBCompactionTest::CompactRangeSkipFlushAfterDelay:PreFlush"},
       {"DBCompactionTest::CompactRangeSkipFlushAfterDelay:PostFlush",
        "DBImpl::CompactRange:StallWaitDone"},
       {"DBImpl::CompactRange:StallWaitDone", "CompactionJob::Run():End"}});
  rocksdb::SyncPoint::GetInstance()->EnableProcessing();

  for (int i = 0; i < kNumL0FilesLimit - 1; ++i) {
    for (int j = 0; j < 2; ++j) {
      ASSERT_OK(Put(Key(j), RandomString(&rnd, 1024)));
    }
    Flush();
  }
  auto manual_compaction_thread = port::Thread([this]() {
    CompactRangeOptions cro;
    cro.allow_write_stall = false;
    db_->CompactRange(cro, nullptr, nullptr);
  });

  TEST_SYNC_POINT("DBCompactionTest::CompactRangeSkipFlushAfterDelay:PreFlush");
  Put(ToString(0), RandomString(&rnd, 1024));
  Flush();
  Put(ToString(0), RandomString(&rnd, 1024));
  TEST_SYNC_POINT("DBCompactionTest::CompactRangeSkipFlushAfterDelay:PostFlush");
  manual_compaction_thread.join();

  // If CompactRange's flush was skipped, the final Put above will still be
  // in the active memtable.
  std::string num_keys_in_memtable;
  db_->GetProperty(DB::Properties::kNumEntriesActiveMemTable, &num_keys_in_memtable);
  ASSERT_EQ(ToString(1), num_keys_in_memtable);

  rocksdb::SyncPoint::GetInstance()->DisableProcessing();
}

TEST_F(DBCompactionTest, CompactRangeFlushOverlappingMemtable) {
  // Verify memtable only gets flushed if it contains data overlapping the range
  // provided to `CompactRange`. Tests all kinds of overlap/non-overlap.
  const int kNumEndpointKeys = 5;
  std::string keys[kNumEndpointKeys] = {"a", "b", "c", "d", "e"};
  Options options = CurrentOptions();
  options.disable_auto_compactions = true;
  Reopen(options);

  // One extra iteration for nullptr, which means left side of interval is
  // unbounded.
  for (int i = 0; i <= kNumEndpointKeys; ++i) {
    Slice begin;
    Slice* begin_ptr;
    if (i == 0) {
      begin_ptr = nullptr;
    } else {
      begin = keys[i - 1];
      begin_ptr = &begin;
    }
    // Start at `i` so right endpoint comes after left endpoint. One extra
    // iteration for nullptr, which means right side of interval is unbounded.
    for (int j = std::max(0, i - 1); j <= kNumEndpointKeys; ++j) {
      Slice end;
      Slice* end_ptr;
      if (j == kNumEndpointKeys) {
        end_ptr = nullptr;
      } else {
        end = keys[j];
        end_ptr = &end;
      }
      ASSERT_OK(Put("b", "val"));
      ASSERT_OK(Put("d", "val"));
      CompactRangeOptions compact_range_opts;
      ASSERT_OK(db_->CompactRange(compact_range_opts, begin_ptr, end_ptr));

      uint64_t get_prop_tmp, num_memtable_entries = 0;
      ASSERT_TRUE(db_->GetIntProperty(DB::Properties::kNumEntriesImmMemTables,
                                      &get_prop_tmp));
      num_memtable_entries += get_prop_tmp;
      ASSERT_TRUE(db_->GetIntProperty(DB::Properties::kNumEntriesActiveMemTable,
                                      &get_prop_tmp));
      num_memtable_entries += get_prop_tmp;
      if (begin_ptr == nullptr || end_ptr == nullptr ||
          (i <= 4 && j >= 1 && (begin != "c" || end != "c"))) {
        // In this case `CompactRange`'s range overlapped in some way with the
        // memtable's range, so flush should've happened. Then "b" and "d" won't
        // be in the memtable.
        ASSERT_EQ(0, num_memtable_entries);
      } else {
        ASSERT_EQ(2, num_memtable_entries);
        // flush anyways to prepare for next iteration
        db_->Flush(FlushOptions());
      }
    }
  }
}

TEST_F(DBCompactionTest, CompactionStatsTest) {
  Options options = CurrentOptions();
  options.level0_file_num_compaction_trigger = 2;
  CompactionStatsCollector* collector = new CompactionStatsCollector();
  options.listeners.emplace_back(collector);
  DestroyAndReopen(options);

  for (int i = 0; i < 32; i++) {
    for (int j = 0; j < 5000; j++) {
      Put(std::to_string(j), std::string(1, 'A'));
    }
    ASSERT_OK(Flush());
    ASSERT_OK(dbfull()->TEST_WaitForFlushMemTable());
  }
  dbfull()->TEST_WaitForCompact();
  ColumnFamilyHandleImpl* cfh =
      static_cast<ColumnFamilyHandleImpl*>(dbfull()->DefaultColumnFamily());
  ColumnFamilyData* cfd = cfh->cfd();

  VerifyCompactionStats(*cfd, *collector);
}

TEST_F(DBCompactionTest, CompactFilesOutputRangeConflict) {
  // LSM setup:
  // L1:      [ba bz]
  // L2: [a b]       [c d]
  // L3: [a b]       [c d]
  //
  // Thread 1:                        Thread 2:
  // Begin compacting all L2->L3
  //                                  Compact [ba bz] L1->L3
  // End compacting all L2->L3
  //
  // The compaction operation in thread 2 should be disallowed because the range
  // overlaps with the compaction in thread 1, which also covers that range in
  // L3.
  Options options = CurrentOptions();
  FlushedFileCollector* collector = new FlushedFileCollector();
  options.listeners.emplace_back(collector);
  Reopen(options);

  for (int level = 3; level >= 2; --level) {
    ASSERT_OK(Put("a", "val"));
    ASSERT_OK(Put("b", "val"));
    ASSERT_OK(Flush());
    ASSERT_OK(Put("c", "val"));
    ASSERT_OK(Put("d", "val"));
    ASSERT_OK(Flush());
    MoveFilesToLevel(level);
  }
  ASSERT_OK(Put("ba", "val"));
  ASSERT_OK(Put("bz", "val"));
  ASSERT_OK(Flush());
  MoveFilesToLevel(1);

  SyncPoint::GetInstance()->LoadDependency({
      {"CompactFilesImpl:0",
       "DBCompactionTest::CompactFilesOutputRangeConflict:Thread2Begin"},
      {"DBCompactionTest::CompactFilesOutputRangeConflict:Thread2End",
       "CompactFilesImpl:1"},
  });
  SyncPoint::GetInstance()->EnableProcessing();

  auto bg_thread = port::Thread([&]() {
    // Thread 1
    std::vector<std::string> filenames = collector->GetFlushedFiles();
    filenames.pop_back();
    ASSERT_OK(db_->CompactFiles(CompactionOptions(), filenames,
                                3 /* output_level */));
  });

  // Thread 2
  TEST_SYNC_POINT(
      "DBCompactionTest::CompactFilesOutputRangeConflict:Thread2Begin");
  std::string filename = collector->GetFlushedFiles().back();
  ASSERT_FALSE(
      db_->CompactFiles(CompactionOptions(), {filename}, 3 /* output_level */)
          .ok());
  TEST_SYNC_POINT(
      "DBCompactionTest::CompactFilesOutputRangeConflict:Thread2End");

  bg_thread.join();
}

INSTANTIATE_TEST_CASE_P(DBCompactionTestWithParam, DBCompactionTestWithParam,
                        ::testing::Values(std::make_tuple(1, true),
                                          std::make_tuple(1, false),
                                          std::make_tuple(4, true),
                                          std::make_tuple(4, false)));

TEST_P(DBCompactionDirectIOTest, DirectIO) {
  Options options = CurrentOptions();
  Destroy(options);
  options.create_if_missing = true;
  options.disable_auto_compactions = true;
  options.use_direct_io_for_flush_and_compaction = GetParam();
  options.env = new MockEnv(Env::Default());
  Reopen(options);
  bool readahead = false;
  SyncPoint::GetInstance()->SetCallBack(
      "TableCache::NewIterator:for_compaction", [&](void* arg) {
        bool* use_direct_reads = static_cast<bool*>(arg);
        ASSERT_EQ(*use_direct_reads,
                  options.use_direct_reads);
      });
  SyncPoint::GetInstance()->SetCallBack(
      "CompactionJob::OpenCompactionOutputFile", [&](void* arg) {
        bool* use_direct_writes = static_cast<bool*>(arg);
        ASSERT_EQ(*use_direct_writes,
                  options.use_direct_io_for_flush_and_compaction);
      });
  if (options.use_direct_io_for_flush_and_compaction) {
    SyncPoint::GetInstance()->SetCallBack(
        "SanitizeOptions:direct_io", [&](void* /*arg*/) {
          readahead = true;
        });
  }
  SyncPoint::GetInstance()->EnableProcessing();
  CreateAndReopenWithCF({"pikachu"}, options);
  MakeTables(3, "p", "q", 1);
  ASSERT_EQ("1,1,1", FilesPerLevel(1));
  Compact(1, "p1", "p9");
  ASSERT_EQ(readahead, options.use_direct_reads);
  ASSERT_EQ("0,0,1", FilesPerLevel(1));
  Destroy(options);
  delete options.env;
}

INSTANTIATE_TEST_CASE_P(DBCompactionDirectIOTest, DBCompactionDirectIOTest,
                        testing::Bool());

class CompactionPriTest : public DBTestBase,
                          public testing::WithParamInterface<uint32_t> {
 public:
  CompactionPriTest() : DBTestBase("/compaction_pri_test") {
    compaction_pri_ = GetParam();
  }

  // Required if inheriting from testing::WithParamInterface<>
  static void SetUpTestCase() {}
  static void TearDownTestCase() {}

  uint32_t compaction_pri_;
};

TEST_P(CompactionPriTest, Test) {
  Options options = CurrentOptions();
  options.write_buffer_size = 16 * 1024;
  options.compaction_pri = static_cast<CompactionPri>(compaction_pri_);
  options.hard_pending_compaction_bytes_limit = 256 * 1024;
  options.max_bytes_for_level_base = 64 * 1024;
  options.max_bytes_for_level_multiplier = 4;
  options.compression = kNoCompression;

  DestroyAndReopen(options);

  Random rnd(301);
  const int kNKeys = 5000;
  int keys[kNKeys];
  for (int i = 0; i < kNKeys; i++) {
    keys[i] = i;
  }
  std::random_shuffle(std::begin(keys), std::end(keys));

  for (int i = 0; i < kNKeys; i++) {
    ASSERT_OK(Put(KeyBig(keys[i],102), ValueBig(RandomString(&rnd, 102))));
  }

  dbfull()->TEST_WaitForCompact();
  for (int i = 0; i < kNKeys; i++) {
    ASSERT_NE("NOT_FOUND", Get(KeyBig(i,102)));
  }
}
INSTANTIATE_TEST_CASE_P(
    CompactionPriTest, CompactionPriTest,
    ::testing::Values(CompactionPri::kByCompensatedSize,
                      CompactionPri::kOldestLargestSeqFirst,
                      CompactionPri::kOldestSmallestSeqFirst,
                      CompactionPri::kMinOverlappingRatio));

#endif // !defined(ROCKSDB_LITE)
}  // namespace rocksdb

int main(int argc, char** argv) {
#if !defined(ROCKSDB_LITE)
  rocksdb::port::InstallStackTraceHandler();
  ::testing::InitGoogleTest(&argc, argv);
  return RUN_ALL_TESTS();
#else
  (void) argc;
  (void) argv;
  return 0;
#endif
}<|MERGE_RESOLUTION|>--- conflicted
+++ resolved
@@ -296,7 +296,7 @@
     ASSERT_GT(db_size[0] / 3, db_size[1]);
   }
 }
-<<<<<<< HEAD
+#endif  // ROCKSDB_VALGRIND_RUN
 #ifdef INDIRECT_VALUE_SUPPORT
 #if 0  // turn on for long r/w test.  This is the TRocks random-load test
 static std::string LongKey(int i, int len) { return DBTestBase::Key(i).append(len,' '); }
@@ -464,8 +464,6 @@
 }
 #endif
 #endif
-=======
-#endif  // ROCKSDB_VALGRIND_RUN
 
 TEST_P(DBCompactionTestWithParam, CompactionsPreserveDeletes) {
   //  For each options type we test following
@@ -544,7 +542,6 @@
     delete db_iter;
   }
 }
->>>>>>> 5e019aff
 
 TEST_F(DBCompactionTest, SkipStatsUpdateTest) {
   // This test verify UpdateAccumulatedStats is not on
