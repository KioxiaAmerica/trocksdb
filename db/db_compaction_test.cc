--- conflicted
+++ resolved
@@ -1775,11 +1775,7 @@
   ASSERT_EQ(1, GetSstFileCount(dbname_));
 
   for (int i = 0; i < key_idx; i++) {
-<<<<<<< HEAD
     auto v = Get(KeyBig(i,990));
-=======
-    auto v = Get(KeyBigNewFile(i,i%100));
->>>>>>> 0638fb67
     ASSERT_NE(v, "NOT_FOUND");
     ASSERT_TRUE(v.size() == 1 || v.size() == largevaluesize);
   }
@@ -2407,10 +2403,6 @@
 
 TEST_P(DBCompactionTestWithParam, DeleteMovedFileAfterCompaction) {
   const int value_size = 10*1024;
-<<<<<<< HEAD
-=======
-
->>>>>>> 0638fb67
   // iter 1 -- delete_obsolete_files_period_micros == 0
   for (int iter = 0; iter < 2; ++iter) {
     // This test triggers move compaction and verifies that the file is not
