--- conflicted
+++ resolved
@@ -940,11 +940,7 @@
   bool values_are_indirect = false;  // Set if we are using VLogging
 #ifdef INDIRECT_VALUE_SUPPORT
   values_are_indirect = options.vlogring_activation_level.size()!=0;
-<<<<<<< HEAD
 #endif
-=======
-#endif //INDIRECT_VALUE_SUPPORT
->>>>>>> df258755
   if(values_are_indirect){
     options.target_file_size_base = (uint64_t)(kValueBytes*1.7);  // allow 2 keys per file for both indirect and direct values
     options.allow_trivial_move = true;
