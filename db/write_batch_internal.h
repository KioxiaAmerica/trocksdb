//  Copyright (c) 2011-present, Facebook, Inc.  All rights reserved.
//  This source code is licensed under both the GPLv2 (found in the
//  COPYING file in the root directory) and Apache 2.0 License
//  (found in the LICENSE.Apache file in the root directory).
//
// Copyright (c) 2011 The LevelDB Authors. All rights reserved.
// Use of this source code is governed by a BSD-style license that can be
// found in the LICENSE file. See the AUTHORS file for names of contributors.

#pragma once
#include <vector>
#include "db/write_thread.h"
#include "rocksdb/types.h"
#include "rocksdb/write_batch.h"
#include "rocksdb/db.h"
#include "rocksdb/options.h"
#include "util/autovector.h"

namespace rocksdb {

class MemTable;
class FlushScheduler;
class ColumnFamilyData;

class ColumnFamilyMemTables {
 public:
  virtual ~ColumnFamilyMemTables() {}
  virtual bool Seek(uint32_t column_family_id) = 0;
  // returns true if the update to memtable should be ignored
  // (useful when recovering from log whose updates have already
  // been processed)
  virtual uint64_t GetLogNumber() const = 0;
  virtual MemTable* GetMemTable() const = 0;
  virtual ColumnFamilyHandle* GetColumnFamilyHandle() = 0;
  virtual ColumnFamilyData* current() { return nullptr; }
};

class ColumnFamilyMemTablesDefault : public ColumnFamilyMemTables {
 public:
  explicit ColumnFamilyMemTablesDefault(MemTable* mem)
      : ok_(false), mem_(mem) {}

  bool Seek(uint32_t column_family_id) override {
    ok_ = (column_family_id == 0);
    return ok_;
  }

  uint64_t GetLogNumber() const override { return 0; }

  MemTable* GetMemTable() const override {
    assert(ok_);
    return mem_;
  }

  ColumnFamilyHandle* GetColumnFamilyHandle() override { return nullptr; }

 private:
  bool ok_;
  MemTable* mem_;
};

// WriteBatchInternal provides static methods for manipulating a
// WriteBatch that we don't want in the public WriteBatch interface.
class WriteBatchInternal {
 public:

  // WriteBatch header has an 8-byte sequence number followed by a 4-byte count.
  static const size_t kHeader = 12;

  // WriteBatch methods with column_family_id instead of ColumnFamilyHandle*
  static Status Put(WriteBatch* batch, uint32_t column_family_id,
                    const Slice& key, const Slice& value);

  static Status Put(WriteBatch* batch, uint32_t column_family_id,
                    const SliceParts& key, const SliceParts& value);

  static Status Delete(WriteBatch* batch, uint32_t column_family_id,
                       const SliceParts& key);

  static Status Delete(WriteBatch* batch, uint32_t column_family_id,
                       const Slice& key);

  static Status SingleDelete(WriteBatch* batch, uint32_t column_family_id,
                             const SliceParts& key);

  static Status SingleDelete(WriteBatch* batch, uint32_t column_family_id,
                             const Slice& key);

  static Status DeleteRange(WriteBatch* b, uint32_t column_family_id,
                            const Slice& begin_key, const Slice& end_key);

  static Status DeleteRange(WriteBatch* b, uint32_t column_family_id,
                            const SliceParts& begin_key,
                            const SliceParts& end_key);

  static Status Merge(WriteBatch* batch, uint32_t column_family_id,
                      const Slice& key, const Slice& value);

  static Status Merge(WriteBatch* batch, uint32_t column_family_id,
                      const SliceParts& key, const SliceParts& value);

  static Status PutBlobIndex(WriteBatch* batch, uint32_t column_family_id,
                             const Slice& key, const Slice& value);

  static Status MarkEndPrepare(WriteBatch* batch, const Slice& xid,
                               const bool write_after_commit = true,
                               const bool unprepared_batch = false);

  static Status MarkRollback(WriteBatch* batch, const Slice& xid);

  static Status MarkCommit(WriteBatch* batch, const Slice& xid);

  static Status InsertNoop(WriteBatch* batch);

  // Return the number of entries in the batch.
  static int Count(const WriteBatch* batch);

  // Set the count for the number of entries in the batch.
  static void SetCount(WriteBatch* batch, int n);

  // Return the sequence number for the start of this batch.
  static SequenceNumber Sequence(const WriteBatch* batch);

  // Store the specified number as the sequence number for the start of
  // this batch.
  static void SetSequence(WriteBatch* batch, SequenceNumber seq);

  // Returns the offset of the first entry in the batch.
  // This offset is only valid if the batch is not empty.
  static size_t GetFirstOffset(WriteBatch* batch);

  static Slice Contents(const WriteBatch* batch) {
    return Slice(batch->rep_);
  }

  static size_t ByteSize(const WriteBatch* batch) {
    return batch->rep_.size();
  }

  static Status SetContents(WriteBatch* batch, const Slice& contents);

  static Status CheckSlicePartsLength(const SliceParts& key,
                                      const SliceParts& value);

  // Inserts batches[i] into memtable, for i in 0..num_batches-1 inclusive.
  //
  // If ignore_missing_column_families == true. WriteBatch
  // referencing non-existing column family will be ignored.
  // If ignore_missing_column_families == false, processing of the
  // batches will be stopped if a reference is found to a non-existing
  // column family and InvalidArgument() will be returned.  The writes
  // in batches may be only partially applied at that point.
  //
  // If log_number is non-zero, the memtable will be updated only if
  // memtables->GetLogNumber() >= log_number.
  //
  // If flush_scheduler is non-null, it will be invoked if the memtable
  // should be flushed.
  //
  // Under concurrent use, the caller is responsible for making sure that
  // the memtables object itself is thread-local.
  static Status InsertInto(
      WriteThread::WriteGroup& write_group, SequenceNumber sequence,
      ColumnFamilyMemTables* memtables, FlushScheduler* flush_scheduler,
      bool ignore_missing_column_families = false, uint64_t log_number = 0,
      DB* db = nullptr, bool concurrent_memtable_writes = false,
      bool seq_per_batch = false, bool batch_per_txn = true);

  // Convenience form of InsertInto when you have only one batch
  // next_seq returns the seq after last sequence number used in MemTable insert
<<<<<<< HEAD
  static Status InsertInto(const WriteBatch* batch,
                           ColumnFamilyMemTables* memtables,
                           FlushScheduler* flush_scheduler,
                           bool ignore_missing_column_families = false,
                           uint64_t log_number = 0, DB* db = nullptr,
                           bool concurrent_memtable_writes = false,
                           SequenceNumber* next_seq = nullptr,
                           bool* has_valid_writes = nullptr,
                           bool seq_per_batch = false);
=======
  static Status InsertInto(
      const WriteBatch* batch, ColumnFamilyMemTables* memtables,
      FlushScheduler* flush_scheduler,
      bool ignore_missing_column_families = false, uint64_t log_number = 0,
      DB* db = nullptr, bool concurrent_memtable_writes = false,
      SequenceNumber* next_seq = nullptr, bool* has_valid_writes = nullptr,
      bool seq_per_batch = false, bool batch_per_txn = true);
>>>>>>> 641fae60

  static Status InsertInto(WriteThread::Writer* writer, SequenceNumber sequence,
                           ColumnFamilyMemTables* memtables,
                           FlushScheduler* flush_scheduler,
                           bool ignore_missing_column_families = false,
                           uint64_t log_number = 0, DB* db = nullptr,
                           bool concurrent_memtable_writes = false,
<<<<<<< HEAD
                           bool seq_per_batch = false, size_t batch_cnt = 0);
=======
                           bool seq_per_batch = false, size_t batch_cnt = 0,
                           bool batch_per_txn = true);
>>>>>>> 641fae60

  static Status Append(WriteBatch* dst, const WriteBatch* src,
                       const bool WAL_only = false);

  // Returns the byte size of appending a WriteBatch with ByteSize
  // leftByteSize and a WriteBatch with ByteSize rightByteSize
  static size_t AppendedByteSize(size_t leftByteSize, size_t rightByteSize);

  // This write batch includes the latest state that should be persisted. Such
  // state meant to be used only during recovery.
  static void SetAsLastestPersistentState(WriteBatch* b);
  static bool IsLatestPersistentState(const WriteBatch* b);
};

// LocalSavePoint is similar to a scope guard
class LocalSavePoint {
 public:
  explicit LocalSavePoint(WriteBatch* batch)
      : batch_(batch),
        savepoint_(batch->GetDataSize(), batch->Count(),
                   batch->content_flags_.load(std::memory_order_relaxed))
#ifndef NDEBUG
        ,
        committed_(false)
#endif
  {
  }

#ifndef NDEBUG
  ~LocalSavePoint() { assert(committed_); }
#endif
  Status commit() {
#ifndef NDEBUG
    committed_ = true;
#endif
    if (batch_->max_bytes_ && batch_->rep_.size() > batch_->max_bytes_) {
      batch_->rep_.resize(savepoint_.size);
      WriteBatchInternal::SetCount(batch_, savepoint_.count);
      batch_->content_flags_.store(savepoint_.content_flags,
                                   std::memory_order_relaxed);
      return Status::MemoryLimit();
    }
    return Status::OK();
  }

 private:
  WriteBatch* batch_;
  SavePoint savepoint_;
#ifndef NDEBUG
  bool committed_;
#endif
};

}  // namespace rocksdb<|MERGE_RESOLUTION|>--- conflicted
+++ resolved
@@ -168,25 +168,13 @@
 
   // Convenience form of InsertInto when you have only one batch
   // next_seq returns the seq after last sequence number used in MemTable insert
-<<<<<<< HEAD
-  static Status InsertInto(const WriteBatch* batch,
-                           ColumnFamilyMemTables* memtables,
-                           FlushScheduler* flush_scheduler,
-                           bool ignore_missing_column_families = false,
-                           uint64_t log_number = 0, DB* db = nullptr,
-                           bool concurrent_memtable_writes = false,
-                           SequenceNumber* next_seq = nullptr,
-                           bool* has_valid_writes = nullptr,
-                           bool seq_per_batch = false);
-=======
   static Status InsertInto(
       const WriteBatch* batch, ColumnFamilyMemTables* memtables,
-      FlushScheduler* flush_scheduler,
+                           FlushScheduler* flush_scheduler,
       bool ignore_missing_column_families = false, uint64_t log_number = 0,
       DB* db = nullptr, bool concurrent_memtable_writes = false,
       SequenceNumber* next_seq = nullptr, bool* has_valid_writes = nullptr,
       bool seq_per_batch = false, bool batch_per_txn = true);
->>>>>>> 641fae60
 
   static Status InsertInto(WriteThread::Writer* writer, SequenceNumber sequence,
                            ColumnFamilyMemTables* memtables,
@@ -194,12 +182,8 @@
                            bool ignore_missing_column_families = false,
                            uint64_t log_number = 0, DB* db = nullptr,
                            bool concurrent_memtable_writes = false,
-<<<<<<< HEAD
-                           bool seq_per_batch = false, size_t batch_cnt = 0);
-=======
                            bool seq_per_batch = false, size_t batch_cnt = 0,
                            bool batch_per_txn = true);
->>>>>>> 641fae60
 
   static Status Append(WriteBatch* dst, const WriteBatch* src,
                        const bool WAL_only = false);
