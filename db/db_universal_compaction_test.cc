--- conflicted
+++ resolved
@@ -1711,53 +1711,6 @@
   Destroy(options);
 }
 
-<<<<<<< HEAD
-TEST_P(DBTestUniversalCompaction, FullCompactionInBottomPriThreadPool) {
-  const int kNumFilesTrigger = 3;
-  Env::Default()->SetBackgroundThreads(1, Env::Priority::BOTTOM);
-  for (bool allow_ingest_behind : {false, true}) {
-    Options options = CurrentOptions();
-    options.allow_ingest_behind = allow_ingest_behind;
-    options.compaction_style = kCompactionStyleUniversal;
-    options.num_levels = num_levels_;
-    options.write_buffer_size = 100 << 10;     // 100KB
-    options.target_file_size_base = 32 << 10;  // 32KB
-    options.level0_file_num_compaction_trigger = kNumFilesTrigger;
-    // Trigger compaction if size amplification exceeds 110%
-    options.compaction_options_universal.max_size_amplification_percent = 110;
-    DestroyAndReopen(options);
-
-    int num_bottom_pri_compactions = 0;
-    SyncPoint::GetInstance()->SetCallBack(
-        "DBImpl::BGWorkBottomCompaction",
-        [&](void* arg) { ++num_bottom_pri_compactions; });
-    SyncPoint::GetInstance()->EnableProcessing();
-
-    Random rnd(301);
-    for (int num = 0; num < kNumFilesTrigger; num++) {
-      ASSERT_EQ(NumSortedRuns(), num);
-      int key_idx = 0;
-      GenerateNewFileBig(&rnd, &key_idx);
-    }
-    dbfull()->TEST_WaitForCompact();
-
-    if (allow_ingest_behind || num_levels_ > 1) {
-      // allow_ingest_behind increases number of levels while sanitizing.
-      ASSERT_EQ(1, num_bottom_pri_compactions);
-    } else {
-      // for single-level universal, everything's bottom level so nothing should
-      // be executed in bottom-pri thread pool.
-      ASSERT_EQ(0, num_bottom_pri_compactions);
-    }
-    // Verify that size amplification did occur
-    ASSERT_EQ(NumSortedRuns(), 1);
-    rocksdb::SyncPoint::GetInstance()->DisableProcessing();
-  }
-  Env::Default()->SetBackgroundThreads(0, Env::Priority::BOTTOM);
-}
-
-=======
->>>>>>> 5e019aff
 TEST_P(DBTestUniversalCompaction, ConcurrentBottomPriLowPriCompactions) {
   if (num_levels_ == 1) {
     // for single-level universal, everything's bottom level so nothing should
