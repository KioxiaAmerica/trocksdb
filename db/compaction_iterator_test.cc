//  Copyright (c) 2011-present, Facebook, Inc.  All rights reserved.
//  This source code is licensed under both the GPLv2 (found in the
//  COPYING file in the root directory) and Apache 2.0 License
//  (found in the LICENSE.Apache file in the root directory).

#include "db/compaction_iterator.h"

#include <string>
#include <vector>

#include "port/port.h"
#include "util/string_util.h"
#include "util/testharness.h"
#include "util/testutil.h"
#include "utilities/merge_operators.h"

namespace rocksdb {

// Expects no merging attempts.
class NoMergingMergeOp : public MergeOperator {
 public:
  bool FullMergeV2(const MergeOperationInput& /*merge_in*/,
                   MergeOperationOutput* /*merge_out*/) const override {
    ADD_FAILURE();
    return false;
  }
  bool PartialMergeMulti(const Slice& /*key*/,
                         const std::deque<Slice>& /*operand_list*/,
                         std::string* /*new_value*/,
                         Logger* /*logger*/) const override {
    ADD_FAILURE();
    return false;
  }
  const char* Name() const override {
    return "CompactionIteratorTest NoMergingMergeOp";
  }
};

// Compaction filter that gets stuck when it sees a particular key,
// then gets unstuck when told to.
// Always returns Decition::kRemove.
class StallingFilter : public CompactionFilter {
 public:
  Decision FilterV2(int /*level*/, const Slice& key, ValueType /*type*/,
                    const Slice& /*existing_value*/, std::string* /*new_value*/,
                    std::string* /*skip_until*/) const override {
    int k = std::atoi(key.ToString().c_str());
    last_seen.store(k);
    while (k >= stall_at.load()) {
      std::this_thread::yield();
    }
    return Decision::kRemove;
  }

  const char* Name() const override {
    return "CompactionIteratorTest StallingFilter";
  }

  // Wait until the filter sees a key >= k and stalls at that key.
  // If `exact`, asserts that the seen key is equal to k.
  void WaitForStall(int k, bool exact = true) {
    stall_at.store(k);
    while (last_seen.load() < k) {
      std::this_thread::yield();
    }
    if (exact) {
      EXPECT_EQ(k, last_seen.load());
    }
  }

  // Filter will stall on key >= stall_at. Advance stall_at to unstall.
  mutable std::atomic<int> stall_at{0};
  // Last key the filter was called with.
  mutable std::atomic<int> last_seen{0};
};

// Compaction filter that filter out all keys.
class FilterAllKeysCompactionFilter : public CompactionFilter {
 public:
  Decision FilterV2(int /*level*/, const Slice& /*key*/, ValueType /*type*/,
                    const Slice& /*existing_value*/, std::string* /*new_value*/,
                    std::string* /*skip_until*/) const override {
    return Decision::kRemove;
  }

  const char* Name() const override { return "AllKeysCompactionFilter"; }
};

class LoggingForwardVectorIterator : public InternalIterator {
 public:
  struct Action {
    enum class Type {
      SEEK_TO_FIRST,
      SEEK,
      NEXT,
    };

    Type type;
    std::string arg;

    explicit Action(Type _type, std::string _arg = "")
        : type(_type), arg(_arg) {}

    bool operator==(const Action& rhs) const {
      return std::tie(type, arg) == std::tie(rhs.type, rhs.arg);
    }
  };

  LoggingForwardVectorIterator(const std::vector<std::string>& keys,
                               const std::vector<std::string>& values)
      : keys_(keys), values_(values), current_(keys.size()) {
    assert(keys_.size() == values_.size());
  }

  virtual bool Valid() const override { return current_ < keys_.size(); }

  virtual void SeekToFirst() override {
    log.emplace_back(Action::Type::SEEK_TO_FIRST);
    current_ = 0;
  }
  virtual void SeekToLast() override { assert(false); }

  virtual void Seek(const Slice& target) override {
    log.emplace_back(Action::Type::SEEK, target.ToString());
    current_ = std::lower_bound(keys_.begin(), keys_.end(), target.ToString()) -
               keys_.begin();
  }

  virtual void SeekForPrev(const Slice& /*target*/) override { assert(false); }

  virtual void Next() override {
    assert(Valid());
    log.emplace_back(Action::Type::NEXT);
    current_++;
  }
  virtual void Prev() override { assert(false); }

  virtual Slice key() const override {
    assert(Valid());
    return Slice(keys_[current_]);
  }
  virtual Slice value() const override {
    assert(Valid());
    return Slice(values_[current_]);
  }

  virtual Status status() const override { return Status::OK(); }

  std::vector<Action> log;

 private:
  std::vector<std::string> keys_;
  std::vector<std::string> values_;
  size_t current_;
};

class FakeCompaction : public CompactionIterator::CompactionProxy {
 public:
  FakeCompaction() = default;

  virtual int level(size_t /*compaction_input_level*/) const override {
    return 0;
  }
  virtual bool KeyNotExistsBeyondOutputLevel(
      const Slice& /*user_key*/,
      std::vector<size_t>* /*level_ptrs*/) const override {
    return is_bottommost_level || key_not_exists_beyond_output_level;
  }
  virtual bool bottommost_level() const override { return is_bottommost_level; }
  virtual int number_levels() const override { return 1; }
  virtual Slice GetLargestUserKey() const override {
    return "\xff\xff\xff\xff\xff\xff\xff\xff\xff";
  }
<<<<<<< HEAD
  virtual bool allow_ingest_behind() const { return false; }
#ifdef INDIRECT_VALUE_SUPPORT
    virtual CompactionReason compaction_reason() { return CompactionReason::kLevelMaxLevelSize; }
#endif
=======
  virtual bool allow_ingest_behind() const override { return false; }

  virtual bool preserve_deletes() const override { return false; }
>>>>>>> 5e019aff

  bool key_not_exists_beyond_output_level = false;

  bool is_bottommost_level = false;
};

// A simplifed snapshot checker which assumes each snapshot has a global
// last visible sequence.
class TestSnapshotChecker : public SnapshotChecker {
 public:
  explicit TestSnapshotChecker(
      SequenceNumber last_committed_sequence,
      const std::unordered_map<SequenceNumber, SequenceNumber>& snapshots = {})
      : last_committed_sequence_(last_committed_sequence),
        snapshots_(snapshots) {}

  bool IsInSnapshot(SequenceNumber seq,
                    SequenceNumber snapshot_seq) const override {
    if (snapshot_seq == kMaxSequenceNumber) {
      return seq <= last_committed_sequence_;
    }
    assert(snapshots_.count(snapshot_seq) > 0);
    return seq <= snapshots_.at(snapshot_seq);
  }

 private:
  SequenceNumber last_committed_sequence_;
  // A map of valid snapshot to last visible sequence to the snapshot.
  std::unordered_map<SequenceNumber, SequenceNumber> snapshots_;
};

// Test param:
//   bool: whether to pass snapshot_checker to compaction iterator.
class CompactionIteratorTest : public testing::TestWithParam<bool> {
 public:
  CompactionIteratorTest()
      : cmp_(BytewiseComparator()), icmp_(cmp_), snapshots_({}) {}

  void InitIterators(
      const std::vector<std::string>& ks, const std::vector<std::string>& vs,
      const std::vector<std::string>& range_del_ks,
      const std::vector<std::string>& range_del_vs,
      SequenceNumber last_sequence,
      SequenceNumber last_committed_sequence = kMaxSequenceNumber,
      MergeOperator* merge_op = nullptr, CompactionFilter* filter = nullptr,
      bool bottommost_level = false,
      SequenceNumber earliest_write_conflict_snapshot = kMaxSequenceNumber) {
    std::unique_ptr<InternalIterator> range_del_iter(
        new test::VectorIterator(range_del_ks, range_del_vs));
    range_del_agg_.reset(new RangeDelAggregator(icmp_, snapshots_));
    ASSERT_OK(range_del_agg_->AddTombstones(std::move(range_del_iter)));

    std::unique_ptr<CompactionIterator::CompactionProxy> compaction;
    if (filter || bottommost_level) {
      compaction_proxy_ = new FakeCompaction();
      compaction_proxy_->is_bottommost_level = bottommost_level;
      compaction.reset(compaction_proxy_);
    }
    bool use_snapshot_checker = UseSnapshotChecker() || GetParam();
    if (use_snapshot_checker || last_committed_sequence < kMaxSequenceNumber) {
      snapshot_checker_.reset(
          new TestSnapshotChecker(last_committed_sequence, snapshot_map_));
    }
    merge_helper_.reset(
        new MergeHelper(Env::Default(), cmp_, merge_op, filter, nullptr, false,
                        0 /*latest_snapshot*/, snapshot_checker_.get(),
                        0 /*level*/, nullptr /*statistics*/, &shutting_down_));

    iter_.reset(new LoggingForwardVectorIterator(ks, vs));
    iter_->SeekToFirst();
    c_iter_.reset(new CompactionIterator(
        iter_.get(), cmp_, merge_helper_.get(), last_sequence, &snapshots_,
        earliest_write_conflict_snapshot, snapshot_checker_.get(),
        Env::Default(), false, range_del_agg_.get(), std::move(compaction),
        filter, &shutting_down_));
  }

  void AddSnapshot(SequenceNumber snapshot,
                   SequenceNumber last_visible_seq = kMaxSequenceNumber) {
    snapshots_.push_back(snapshot);
    snapshot_map_[snapshot] = last_visible_seq;
  }

  virtual bool UseSnapshotChecker() const { return false; }

  void RunTest(
      const std::vector<std::string>& input_keys,
      const std::vector<std::string>& input_values,
      const std::vector<std::string>& expected_keys,
      const std::vector<std::string>& expected_values,
      SequenceNumber last_committed_seq = kMaxSequenceNumber,
      MergeOperator* merge_operator = nullptr,
      CompactionFilter* compaction_filter = nullptr,
      bool bottommost_level = false,
      SequenceNumber earliest_write_conflict_snapshot = kMaxSequenceNumber) {
    InitIterators(input_keys, input_values, {}, {}, kMaxSequenceNumber,
                  last_committed_seq, merge_operator, compaction_filter,
                  bottommost_level, earliest_write_conflict_snapshot);
    c_iter_->SeekToFirst();
    for (size_t i = 0; i < expected_keys.size(); i++) {
      std::string info = "i = " + ToString(i);
      ASSERT_TRUE(c_iter_->Valid()) << info;
      ASSERT_OK(c_iter_->status()) << info;
      ASSERT_EQ(expected_keys[i], c_iter_->key().ToString()) << info;
      ASSERT_EQ(expected_values[i], c_iter_->value().ToString()) << info;
      c_iter_->Next();
    }
    ASSERT_FALSE(c_iter_->Valid());
  }

  const Comparator* cmp_;
  const InternalKeyComparator icmp_;
  std::vector<SequenceNumber> snapshots_;
  // A map of valid snapshot to last visible sequence to the snapshot.
  std::unordered_map<SequenceNumber, SequenceNumber> snapshot_map_;
  std::unique_ptr<MergeHelper> merge_helper_;
  std::unique_ptr<LoggingForwardVectorIterator> iter_;
  std::unique_ptr<CompactionIterator> c_iter_;
  std::unique_ptr<RangeDelAggregator> range_del_agg_;
  std::unique_ptr<SnapshotChecker> snapshot_checker_;
  std::atomic<bool> shutting_down_{false};
  FakeCompaction* compaction_proxy_;
};

// It is possible that the output of the compaction iterator is empty even if
// the input is not.
TEST_P(CompactionIteratorTest, EmptyResult) {
  InitIterators({test::KeyStr("a", 5, kTypeSingleDeletion),
                 test::KeyStr("a", 3, kTypeValue)},
                {"", "val"}, {}, {}, 5);
  c_iter_->SeekToFirst();
  ASSERT_FALSE(c_iter_->Valid());
}

// If there is a corruption after a single deletion, the corrupted key should
// be preserved.
TEST_P(CompactionIteratorTest, CorruptionAfterSingleDeletion) {
  InitIterators({test::KeyStr("a", 5, kTypeSingleDeletion),
                 test::KeyStr("a", 3, kTypeValue, true),
                 test::KeyStr("b", 10, kTypeValue)},
                {"", "val", "val2"}, {}, {}, 10);
  c_iter_->SeekToFirst();
  ASSERT_TRUE(c_iter_->Valid());
  ASSERT_EQ(test::KeyStr("a", 5, kTypeSingleDeletion),
            c_iter_->key().ToString());
  c_iter_->Next();
  ASSERT_TRUE(c_iter_->Valid());
  ASSERT_EQ(test::KeyStr("a", 3, kTypeValue, true), c_iter_->key().ToString());
  c_iter_->Next();
  ASSERT_TRUE(c_iter_->Valid());
  ASSERT_EQ(test::KeyStr("b", 10, kTypeValue), c_iter_->key().ToString());
  c_iter_->Next();
  ASSERT_FALSE(c_iter_->Valid());
}

TEST_P(CompactionIteratorTest, SimpleRangeDeletion) {
  InitIterators({test::KeyStr("morning", 5, kTypeValue),
                 test::KeyStr("morning", 2, kTypeValue),
                 test::KeyStr("night", 3, kTypeValue)},
                {"zao", "zao", "wan"},
                {test::KeyStr("ma", 4, kTypeRangeDeletion)}, {"mz"}, 5);
  c_iter_->SeekToFirst();
  ASSERT_TRUE(c_iter_->Valid());
  ASSERT_EQ(test::KeyStr("morning", 5, kTypeValue), c_iter_->key().ToString());
  c_iter_->Next();
  ASSERT_TRUE(c_iter_->Valid());
  ASSERT_EQ(test::KeyStr("night", 3, kTypeValue), c_iter_->key().ToString());
  c_iter_->Next();
  ASSERT_FALSE(c_iter_->Valid());
}

TEST_P(CompactionIteratorTest, RangeDeletionWithSnapshots) {
  AddSnapshot(10);
  std::vector<std::string> ks1;
  ks1.push_back(test::KeyStr("ma", 28, kTypeRangeDeletion));
  std::vector<std::string> vs1{"mz"};
  std::vector<std::string> ks2{test::KeyStr("morning", 15, kTypeValue),
                               test::KeyStr("morning", 5, kTypeValue),
                               test::KeyStr("night", 40, kTypeValue),
                               test::KeyStr("night", 20, kTypeValue)};
  std::vector<std::string> vs2{"zao 15", "zao 5", "wan 40", "wan 20"};
  InitIterators(ks2, vs2, ks1, vs1, 40);
  c_iter_->SeekToFirst();
  ASSERT_TRUE(c_iter_->Valid());
  ASSERT_EQ(test::KeyStr("morning", 5, kTypeValue), c_iter_->key().ToString());
  c_iter_->Next();
  ASSERT_TRUE(c_iter_->Valid());
  ASSERT_EQ(test::KeyStr("night", 40, kTypeValue), c_iter_->key().ToString());
  c_iter_->Next();
  ASSERT_FALSE(c_iter_->Valid());
}

TEST_P(CompactionIteratorTest, CompactionFilterSkipUntil) {
  class Filter : public CompactionFilter {
    virtual Decision FilterV2(int /*level*/, const Slice& key, ValueType t,
                              const Slice& existing_value,
                              std::string* /*new_value*/,
                              std::string* skip_until) const override {
      std::string k = key.ToString();
      std::string v = existing_value.ToString();
      // See InitIterators() call below for the sequence of keys and their
      // filtering decisions. Here we closely assert that compaction filter is
      // called with the expected keys and only them, and with the right values.
      if (k == "a") {
        EXPECT_EQ(ValueType::kValue, t);
        EXPECT_EQ("av50", v);
        return Decision::kKeep;
      }
      if (k == "b") {
        EXPECT_EQ(ValueType::kValue, t);
        EXPECT_EQ("bv60", v);
        *skip_until = "d+";
        return Decision::kRemoveAndSkipUntil;
      }
      if (k == "e") {
        EXPECT_EQ(ValueType::kMergeOperand, t);
        EXPECT_EQ("em71", v);
        return Decision::kKeep;
      }
      if (k == "f") {
        if (v == "fm65") {
          EXPECT_EQ(ValueType::kMergeOperand, t);
          *skip_until = "f";
        } else {
          EXPECT_EQ("fm30", v);
          EXPECT_EQ(ValueType::kMergeOperand, t);
          *skip_until = "g+";
        }
        return Decision::kRemoveAndSkipUntil;
      }
      if (k == "h") {
        EXPECT_EQ(ValueType::kValue, t);
        EXPECT_EQ("hv91", v);
        return Decision::kKeep;
      }
      if (k == "i") {
        EXPECT_EQ(ValueType::kMergeOperand, t);
        EXPECT_EQ("im95", v);
        *skip_until = "z";
        return Decision::kRemoveAndSkipUntil;
      }
      ADD_FAILURE();
      return Decision::kKeep;
    }

    const char* Name() const override {
      return "CompactionIteratorTest.CompactionFilterSkipUntil::Filter";
    }
  };

  NoMergingMergeOp merge_op;
  Filter filter;
  InitIterators(
      {test::KeyStr("a", 50, kTypeValue),  // keep
       test::KeyStr("a", 45, kTypeMerge),
       test::KeyStr("b", 60, kTypeValue),  // skip to "d+"
       test::KeyStr("b", 40, kTypeValue), test::KeyStr("c", 35, kTypeValue),
       test::KeyStr("d", 70, kTypeMerge),
       test::KeyStr("e", 71, kTypeMerge),  // keep
       test::KeyStr("f", 65, kTypeMerge),  // skip to "f", aka keep
       test::KeyStr("f", 30, kTypeMerge),  // skip to "g+"
       test::KeyStr("f", 25, kTypeValue), test::KeyStr("g", 90, kTypeValue),
       test::KeyStr("h", 91, kTypeValue),  // keep
       test::KeyStr("i", 95, kTypeMerge),  // skip to "z"
       test::KeyStr("j", 99, kTypeValue)},
      {"av50", "am45", "bv60", "bv40", "cv35", "dm70", "em71", "fm65", "fm30",
       "fv25", "gv90", "hv91", "im95", "jv99"},
      {}, {}, kMaxSequenceNumber, kMaxSequenceNumber, &merge_op, &filter);

  // Compaction should output just "a", "e" and "h" keys.
  c_iter_->SeekToFirst();
  ASSERT_TRUE(c_iter_->Valid());
  ASSERT_EQ(test::KeyStr("a", 50, kTypeValue), c_iter_->key().ToString());
  ASSERT_EQ("av50", c_iter_->value().ToString());
  c_iter_->Next();
  ASSERT_TRUE(c_iter_->Valid());
  ASSERT_EQ(test::KeyStr("e", 71, kTypeMerge), c_iter_->key().ToString());
  ASSERT_EQ("em71", c_iter_->value().ToString());
  c_iter_->Next();
  ASSERT_TRUE(c_iter_->Valid());
  ASSERT_EQ(test::KeyStr("h", 91, kTypeValue), c_iter_->key().ToString());
  ASSERT_EQ("hv91", c_iter_->value().ToString());
  c_iter_->Next();
  ASSERT_FALSE(c_iter_->Valid());

  // Check that the compaction iterator did the correct sequence of calls on
  // the underlying iterator.
  using A = LoggingForwardVectorIterator::Action;
  using T = A::Type;
  std::vector<A> expected_actions = {
      A(T::SEEK_TO_FIRST),
      A(T::NEXT),
      A(T::NEXT),
      A(T::SEEK, test::KeyStr("d+", kMaxSequenceNumber, kValueTypeForSeek)),
      A(T::NEXT),
      A(T::NEXT),
      A(T::SEEK, test::KeyStr("g+", kMaxSequenceNumber, kValueTypeForSeek)),
      A(T::NEXT),
      A(T::SEEK, test::KeyStr("z", kMaxSequenceNumber, kValueTypeForSeek))};
  ASSERT_EQ(expected_actions, iter_->log);
}

TEST_P(CompactionIteratorTest, ShuttingDownInFilter) {
  NoMergingMergeOp merge_op;
  StallingFilter filter;
  InitIterators(
      {test::KeyStr("1", 1, kTypeValue), test::KeyStr("2", 2, kTypeValue),
       test::KeyStr("3", 3, kTypeValue), test::KeyStr("4", 4, kTypeValue)},
      {"v1", "v2", "v3", "v4"}, {}, {}, kMaxSequenceNumber, kMaxSequenceNumber,
      &merge_op, &filter);
  // Don't leave tombstones (kTypeDeletion) for filtered keys.
  compaction_proxy_->key_not_exists_beyond_output_level = true;

  std::atomic<bool> seek_done{false};
  rocksdb::port::Thread compaction_thread([&] {
    c_iter_->SeekToFirst();
    EXPECT_FALSE(c_iter_->Valid());
    EXPECT_TRUE(c_iter_->status().IsShutdownInProgress());
    seek_done.store(true);
  });

  // Let key 1 through.
  filter.WaitForStall(1);

  // Shutdown during compaction filter call for key 2.
  filter.WaitForStall(2);
  shutting_down_.store(true);
  EXPECT_FALSE(seek_done.load());

  // Unstall filter and wait for SeekToFirst() to return.
  filter.stall_at.store(3);
  compaction_thread.join();
  assert(seek_done.load());

  // Check that filter was never called again.
  EXPECT_EQ(2, filter.last_seen.load());
}

// Same as ShuttingDownInFilter, but shutdown happens during filter call for
// a merge operand, not for a value.
TEST_P(CompactionIteratorTest, ShuttingDownInMerge) {
  NoMergingMergeOp merge_op;
  StallingFilter filter;
  InitIterators(
      {test::KeyStr("1", 1, kTypeValue), test::KeyStr("2", 2, kTypeMerge),
       test::KeyStr("3", 3, kTypeMerge), test::KeyStr("4", 4, kTypeValue)},
      {"v1", "v2", "v3", "v4"}, {}, {}, kMaxSequenceNumber, kMaxSequenceNumber,
      &merge_op, &filter);
  compaction_proxy_->key_not_exists_beyond_output_level = true;

  std::atomic<bool> seek_done{false};
  rocksdb::port::Thread compaction_thread([&] {
    c_iter_->SeekToFirst();
    ASSERT_FALSE(c_iter_->Valid());
    ASSERT_TRUE(c_iter_->status().IsShutdownInProgress());
    seek_done.store(true);
  });

  // Let key 1 through.
  filter.WaitForStall(1);

  // Shutdown during compaction filter call for key 2.
  filter.WaitForStall(2);
  shutting_down_.store(true);
  EXPECT_FALSE(seek_done.load());

  // Unstall filter and wait for SeekToFirst() to return.
  filter.stall_at.store(3);
  compaction_thread.join();
  assert(seek_done.load());

  // Check that filter was never called again.
  EXPECT_EQ(2, filter.last_seen.load());
}

TEST_P(CompactionIteratorTest, SingleMergeOperand) {
  class Filter : public CompactionFilter {
    virtual Decision FilterV2(int /*level*/, const Slice& key, ValueType t,
                              const Slice& existing_value,
                              std::string* /*new_value*/,
                              std::string* /*skip_until*/) const override {
      std::string k = key.ToString();
      std::string v = existing_value.ToString();

      // See InitIterators() call below for the sequence of keys and their
      // filtering decisions. Here we closely assert that compaction filter is
      // called with the expected keys and only them, and with the right values.
      if (k == "a") {
        EXPECT_EQ(ValueType::kMergeOperand, t);
        EXPECT_EQ("av1", v);
        return Decision::kKeep;
      } else if (k == "b") {
        EXPECT_EQ(ValueType::kMergeOperand, t);
        return Decision::kKeep;
      } else if (k == "c") {
        return Decision::kKeep;
      }

      ADD_FAILURE();
      return Decision::kKeep;
    }

    const char* Name() const override {
      return "CompactionIteratorTest.SingleMergeOperand::Filter";
    }
  };

  class SingleMergeOp : public MergeOperator {
   public:
    bool FullMergeV2(const MergeOperationInput& merge_in,
                     MergeOperationOutput* merge_out) const override {
      // See InitIterators() call below for why "c" is the only key for which
      // FullMergeV2 should be called.
      EXPECT_EQ("c", merge_in.key.ToString());

      std::string temp_value;
      if (merge_in.existing_value != nullptr) {
        temp_value = merge_in.existing_value->ToString();
      }

      for (auto& operand : merge_in.operand_list) {
        temp_value.append(operand.ToString());
      }
      merge_out->new_value = temp_value;

      return true;
    }

    bool PartialMergeMulti(const Slice& key,
                           const std::deque<Slice>& operand_list,
                           std::string* new_value,
                           Logger* /*logger*/) const override {
      std::string string_key = key.ToString();
      EXPECT_TRUE(string_key == "a" || string_key == "b");

      if (string_key == "a") {
        EXPECT_EQ(1, operand_list.size());
      } else if (string_key == "b") {
        EXPECT_EQ(2, operand_list.size());
      }

      std::string temp_value;
      for (auto& operand : operand_list) {
        temp_value.append(operand.ToString());
      }
      swap(temp_value, *new_value);

      return true;
    }

    const char* Name() const override {
      return "CompactionIteratorTest SingleMergeOp";
    }

    bool AllowSingleOperand() const override { return true; }
  };

  SingleMergeOp merge_op;
  Filter filter;
  InitIterators(
      // a should invoke PartialMergeMulti with a single merge operand.
      {test::KeyStr("a", 50, kTypeMerge),
       // b should invoke PartialMergeMulti with two operands.
       test::KeyStr("b", 70, kTypeMerge), test::KeyStr("b", 60, kTypeMerge),
       // c should invoke FullMerge due to kTypeValue at the beginning.
       test::KeyStr("c", 90, kTypeMerge), test::KeyStr("c", 80, kTypeValue)},
      {"av1", "bv2", "bv1", "cv2", "cv1"}, {}, {}, kMaxSequenceNumber,
      kMaxSequenceNumber, &merge_op, &filter);

  c_iter_->SeekToFirst();
  ASSERT_TRUE(c_iter_->Valid());
  ASSERT_EQ(test::KeyStr("a", 50, kTypeMerge), c_iter_->key().ToString());
  ASSERT_EQ("av1", c_iter_->value().ToString());
  c_iter_->Next();
  ASSERT_TRUE(c_iter_->Valid());
  ASSERT_EQ("bv1bv2", c_iter_->value().ToString());
  c_iter_->Next();
  ASSERT_EQ("cv1cv2", c_iter_->value().ToString());
}

// In bottommost level, values earlier than earliest snapshot can be output
// with sequence = 0.
TEST_P(CompactionIteratorTest, ZeroOutSequenceAtBottomLevel) {
  AddSnapshot(1);
  RunTest({test::KeyStr("a", 1, kTypeValue), test::KeyStr("b", 2, kTypeValue)},
          {"v1", "v2"},
          {test::KeyStr("a", 0, kTypeValue), test::KeyStr("b", 2, kTypeValue)},
          {"v1", "v2"}, kMaxSequenceNumber /*last_commited_seq*/,
          nullptr /*merge_operator*/, nullptr /*compaction_filter*/,
          true /*bottommost_level*/);
}

// In bottommost level, deletions earlier than earliest snapshot can be removed
// permanently.
TEST_P(CompactionIteratorTest, RemoveDeletionAtBottomLevel) {
  AddSnapshot(1);
  RunTest({test::KeyStr("a", 1, kTypeDeletion),
           test::KeyStr("b", 2, kTypeDeletion)},
          {"", ""}, {test::KeyStr("b", 2, kTypeDeletion)}, {""},
          kMaxSequenceNumber /*last_commited_seq*/, nullptr /*merge_operator*/,
          nullptr /*compaction_filter*/, true /*bottommost_level*/);
}

// In bottommost level, single deletions earlier than earliest snapshot can be
// removed permanently.
TEST_P(CompactionIteratorTest, RemoveSingleDeletionAtBottomLevel) {
  AddSnapshot(1);
  RunTest({test::KeyStr("a", 1, kTypeSingleDeletion),
           test::KeyStr("b", 2, kTypeSingleDeletion)},
          {"", ""}, {test::KeyStr("b", 2, kTypeSingleDeletion)}, {""},
          kMaxSequenceNumber /*last_commited_seq*/, nullptr /*merge_operator*/,
          nullptr /*compaction_filter*/, true /*bottommost_level*/);
}

INSTANTIATE_TEST_CASE_P(CompactionIteratorTestInstance, CompactionIteratorTest,
                        testing::Values(true, false));

// Tests how CompactionIterator work together with SnapshotChecker.
class CompactionIteratorWithSnapshotCheckerTest
    : public CompactionIteratorTest {
 public:
  bool UseSnapshotChecker() const override { return true; }
};

// Uncommitted keys (keys with seq > last_committed_seq) should be output as-is
// while committed version of these keys should get compacted as usual.

TEST_F(CompactionIteratorWithSnapshotCheckerTest,
       PreserveUncommittedKeys_Value) {
  RunTest(
      {test::KeyStr("foo", 3, kTypeValue), test::KeyStr("foo", 2, kTypeValue),
       test::KeyStr("foo", 1, kTypeValue)},
      {"v3", "v2", "v1"},
      {test::KeyStr("foo", 3, kTypeValue), test::KeyStr("foo", 2, kTypeValue)},
      {"v3", "v2"}, 2 /*last_committed_seq*/);
}

TEST_F(CompactionIteratorWithSnapshotCheckerTest,
       PreserveUncommittedKeys_Deletion) {
  RunTest({test::KeyStr("foo", 2, kTypeDeletion),
           test::KeyStr("foo", 1, kTypeValue)},
          {"", "v1"},
          {test::KeyStr("foo", 2, kTypeDeletion),
           test::KeyStr("foo", 1, kTypeValue)},
          {"", "v1"}, 1 /*last_committed_seq*/);
}

TEST_F(CompactionIteratorWithSnapshotCheckerTest,
       PreserveUncommittedKeys_Merge) {
  auto merge_op = MergeOperators::CreateStringAppendOperator();
  RunTest(
      {test::KeyStr("foo", 3, kTypeMerge), test::KeyStr("foo", 2, kTypeMerge),
       test::KeyStr("foo", 1, kTypeValue)},
      {"v3", "v2", "v1"},
      {test::KeyStr("foo", 3, kTypeMerge), test::KeyStr("foo", 2, kTypeValue)},
      {"v3", "v1,v2"}, 2 /*last_committed_seq*/, merge_op.get());
}

TEST_F(CompactionIteratorWithSnapshotCheckerTest,
       PreserveUncommittedKeys_SingleDelete) {
  RunTest({test::KeyStr("foo", 2, kTypeSingleDeletion),
           test::KeyStr("foo", 1, kTypeValue)},
          {"", "v1"},
          {test::KeyStr("foo", 2, kTypeSingleDeletion),
           test::KeyStr("foo", 1, kTypeValue)},
          {"", "v1"}, 1 /*last_committed_seq*/);
}

TEST_F(CompactionIteratorWithSnapshotCheckerTest,
       PreserveUncommittedKeys_BlobIndex) {
  RunTest({test::KeyStr("foo", 3, kTypeBlobIndex),
           test::KeyStr("foo", 2, kTypeBlobIndex),
           test::KeyStr("foo", 1, kTypeBlobIndex)},
          {"v3", "v2", "v1"},
          {test::KeyStr("foo", 3, kTypeBlobIndex),
           test::KeyStr("foo", 2, kTypeBlobIndex)},
          {"v3", "v2"}, 2 /*last_committed_seq*/);
}

// Test compaction iterator dedup keys visible to the same snapshot.

TEST_F(CompactionIteratorWithSnapshotCheckerTest, DedupSameSnapshot_Value) {
  AddSnapshot(2, 1);
  RunTest(
      {test::KeyStr("foo", 4, kTypeValue), test::KeyStr("foo", 3, kTypeValue),
       test::KeyStr("foo", 2, kTypeValue), test::KeyStr("foo", 1, kTypeValue)},
      {"v4", "v3", "v2", "v1"},
      {test::KeyStr("foo", 4, kTypeValue), test::KeyStr("foo", 3, kTypeValue),
       test::KeyStr("foo", 1, kTypeValue)},
      {"v4", "v3", "v1"}, 3 /*last_committed_seq*/);
}

TEST_F(CompactionIteratorWithSnapshotCheckerTest, DedupSameSnapshot_Deletion) {
  AddSnapshot(2, 1);
  RunTest(
      {test::KeyStr("foo", 4, kTypeValue),
       test::KeyStr("foo", 3, kTypeDeletion),
       test::KeyStr("foo", 2, kTypeValue), test::KeyStr("foo", 1, kTypeValue)},
      {"v4", "", "v2", "v1"},
      {test::KeyStr("foo", 4, kTypeValue),
       test::KeyStr("foo", 3, kTypeDeletion),
       test::KeyStr("foo", 1, kTypeValue)},
      {"v4", "", "v1"}, 3 /*last_committed_seq*/);
}

TEST_F(CompactionIteratorWithSnapshotCheckerTest, DedupSameSnapshot_Merge) {
  AddSnapshot(2, 1);
  AddSnapshot(4, 3);
  auto merge_op = MergeOperators::CreateStringAppendOperator();
  RunTest(
      {test::KeyStr("foo", 5, kTypeMerge), test::KeyStr("foo", 4, kTypeMerge),
       test::KeyStr("foo", 3, kTypeMerge), test::KeyStr("foo", 2, kTypeMerge),
       test::KeyStr("foo", 1, kTypeValue)},
      {"v5", "v4", "v3", "v2", "v1"},
      {test::KeyStr("foo", 5, kTypeMerge), test::KeyStr("foo", 4, kTypeMerge),
       test::KeyStr("foo", 3, kTypeMerge), test::KeyStr("foo", 1, kTypeValue)},
      {"v5", "v4", "v2,v3", "v1"}, 4 /*last_committed_seq*/, merge_op.get());
}

TEST_F(CompactionIteratorWithSnapshotCheckerTest,
       DedupSameSnapshot_SingleDeletion) {
  AddSnapshot(2, 1);
  RunTest(
      {test::KeyStr("foo", 4, kTypeValue),
       test::KeyStr("foo", 3, kTypeSingleDeletion),
       test::KeyStr("foo", 2, kTypeValue), test::KeyStr("foo", 1, kTypeValue)},
      {"v4", "", "v2", "v1"},
      {test::KeyStr("foo", 4, kTypeValue), test::KeyStr("foo", 1, kTypeValue)},
      {"v4", "v1"}, 3 /*last_committed_seq*/);
}

TEST_F(CompactionIteratorWithSnapshotCheckerTest, DedupSameSnapshot_BlobIndex) {
  AddSnapshot(2, 1);
  RunTest({test::KeyStr("foo", 4, kTypeBlobIndex),
           test::KeyStr("foo", 3, kTypeBlobIndex),
           test::KeyStr("foo", 2, kTypeBlobIndex),
           test::KeyStr("foo", 1, kTypeBlobIndex)},
          {"v4", "v3", "v2", "v1"},
          {test::KeyStr("foo", 4, kTypeBlobIndex),
           test::KeyStr("foo", 3, kTypeBlobIndex),
           test::KeyStr("foo", 1, kTypeBlobIndex)},
          {"v4", "v3", "v1"}, 3 /*last_committed_seq*/);
}

// At bottom level, sequence numbers can be zero out, and deletions can be
// removed, but only when they are visible to earliest snapshot.

TEST_F(CompactionIteratorWithSnapshotCheckerTest,
       NotZeroOutSequenceIfNotVisibleToEarliestSnapshot) {
  AddSnapshot(2, 1);
  RunTest({test::KeyStr("a", 1, kTypeValue), test::KeyStr("b", 2, kTypeValue),
           test::KeyStr("c", 3, kTypeValue)},
          {"v1", "v2", "v3"},
          {test::KeyStr("a", 0, kTypeValue), test::KeyStr("b", 2, kTypeValue),
           test::KeyStr("c", 3, kTypeValue)},
          {"v1", "v2", "v3"}, kMaxSequenceNumber /*last_commited_seq*/,
          nullptr /*merge_operator*/, nullptr /*compaction_filter*/,
          true /*bottommost_level*/);
}

TEST_F(CompactionIteratorWithSnapshotCheckerTest,
       NotRemoveDeletionIfNotVisibleToEarliestSnapshot) {
  AddSnapshot(2, 1);
  RunTest(
      {test::KeyStr("a", 1, kTypeDeletion), test::KeyStr("b", 2, kTypeDeletion),
       test::KeyStr("c", 3, kTypeDeletion)},
      {"", "", ""},
      {test::KeyStr("b", 2, kTypeDeletion),
       test::KeyStr("c", 3, kTypeDeletion)},
      {"", ""}, kMaxSequenceNumber /*last_commited_seq*/,
      nullptr /*merge_operator*/, nullptr /*compaction_filter*/,
      true /*bottommost_level*/);
}

TEST_F(CompactionIteratorWithSnapshotCheckerTest,
       NotRemoveSingleDeletionIfNotVisibleToEarliestSnapshot) {
  AddSnapshot(2, 1);
  RunTest({test::KeyStr("a", 1, kTypeSingleDeletion),
           test::KeyStr("b", 2, kTypeSingleDeletion),
           test::KeyStr("c", 3, kTypeSingleDeletion)},
          {"", "", ""},
          {test::KeyStr("b", 2, kTypeSingleDeletion),
           test::KeyStr("c", 3, kTypeSingleDeletion)},
          {"", ""}, kMaxSequenceNumber /*last_commited_seq*/,
          nullptr /*merge_operator*/, nullptr /*compaction_filter*/,
          true /*bottommost_level*/);
}

// Single delete should not cancel out values that not visible to the
// same set of snapshots
TEST_F(CompactionIteratorWithSnapshotCheckerTest,
       SingleDeleteAcrossSnapshotBoundary) {
  AddSnapshot(2, 1);
  RunTest({test::KeyStr("a", 2, kTypeSingleDeletion),
           test::KeyStr("a", 1, kTypeValue)},
          {"", "v1"},
          {test::KeyStr("a", 2, kTypeSingleDeletion),
           test::KeyStr("a", 1, kTypeValue)},
          {"", "v1"}, 2 /*last_committed_seq*/);
}

// Single delete should be kept in case it is not visible to the
// earliest write conflict snapshot. If a single delete is kept for this reason,
// corresponding value can be trimmed to save space.
TEST_F(CompactionIteratorWithSnapshotCheckerTest,
       KeepSingleDeletionForWriteConflictChecking) {
  AddSnapshot(2, 0);
  RunTest({test::KeyStr("a", 2, kTypeSingleDeletion),
           test::KeyStr("a", 1, kTypeValue)},
          {"", "v1"},
          {test::KeyStr("a", 2, kTypeSingleDeletion),
           test::KeyStr("a", 1, kTypeValue)},
          {"", ""}, 2 /*last_committed_seq*/, nullptr /*merge_operator*/,
          nullptr /*compaction_filter*/, false /*bottommost_level*/,
          2 /*earliest_write_conflict_snapshot*/);
}

// Compaction filter should keep uncommitted key as-is, and
//   * Convert the latest velue to deletion, and/or
//   * if latest value is a merge, apply filter to all suequent merges.

TEST_F(CompactionIteratorWithSnapshotCheckerTest, CompactionFilter_Value) {
  std::unique_ptr<CompactionFilter> compaction_filter(
      new FilterAllKeysCompactionFilter());
  RunTest(
      {test::KeyStr("a", 2, kTypeValue), test::KeyStr("a", 1, kTypeValue),
       test::KeyStr("b", 3, kTypeValue), test::KeyStr("c", 1, kTypeValue)},
      {"v2", "v1", "v3", "v4"},
      {test::KeyStr("a", 2, kTypeValue), test::KeyStr("a", 1, kTypeDeletion),
       test::KeyStr("b", 3, kTypeValue), test::KeyStr("c", 1, kTypeDeletion)},
      {"v2", "", "v3", ""}, 1 /*last_committed_seq*/,
      nullptr /*merge_operator*/, compaction_filter.get());
}

TEST_F(CompactionIteratorWithSnapshotCheckerTest, CompactionFilter_Deletion) {
  std::unique_ptr<CompactionFilter> compaction_filter(
      new FilterAllKeysCompactionFilter());
  RunTest(
      {test::KeyStr("a", 2, kTypeDeletion), test::KeyStr("a", 1, kTypeValue)},
      {"", "v1"},
      {test::KeyStr("a", 2, kTypeDeletion),
       test::KeyStr("a", 1, kTypeDeletion)},
      {"", ""}, 1 /*last_committed_seq*/, nullptr /*merge_operator*/,
      compaction_filter.get());
}

TEST_F(CompactionIteratorWithSnapshotCheckerTest,
       CompactionFilter_PartialMerge) {
  std::shared_ptr<MergeOperator> merge_op =
      MergeOperators::CreateStringAppendOperator();
  std::unique_ptr<CompactionFilter> compaction_filter(
      new FilterAllKeysCompactionFilter());
  RunTest({test::KeyStr("a", 3, kTypeMerge), test::KeyStr("a", 2, kTypeMerge),
           test::KeyStr("a", 1, kTypeMerge)},
          {"v3", "v2", "v1"}, {test::KeyStr("a", 3, kTypeMerge)}, {"v3"},
          2 /*last_committed_seq*/, merge_op.get(), compaction_filter.get());
}

TEST_F(CompactionIteratorWithSnapshotCheckerTest, CompactionFilter_FullMerge) {
  std::shared_ptr<MergeOperator> merge_op =
      MergeOperators::CreateStringAppendOperator();
  std::unique_ptr<CompactionFilter> compaction_filter(
      new FilterAllKeysCompactionFilter());
  RunTest(
      {test::KeyStr("a", 3, kTypeMerge), test::KeyStr("a", 2, kTypeMerge),
       test::KeyStr("a", 1, kTypeValue)},
      {"v3", "v2", "v1"},
      {test::KeyStr("a", 3, kTypeMerge), test::KeyStr("a", 1, kTypeDeletion)},
      {"v3", ""}, 2 /*last_committed_seq*/, merge_op.get(),
      compaction_filter.get());
}

}  // namespace rocksdb

int main(int argc, char** argv) {
  ::testing::InitGoogleTest(&argc, argv);
  return RUN_ALL_TESTS();
}<|MERGE_RESOLUTION|>--- conflicted
+++ resolved
@@ -171,16 +171,12 @@
   virtual Slice GetLargestUserKey() const override {
     return "\xff\xff\xff\xff\xff\xff\xff\xff\xff";
   }
-<<<<<<< HEAD
-  virtual bool allow_ingest_behind() const { return false; }
+  virtual bool allow_ingest_behind() const override { return false; }
 #ifdef INDIRECT_VALUE_SUPPORT
     virtual CompactionReason compaction_reason() { return CompactionReason::kLevelMaxLevelSize; }
 #endif
-=======
-  virtual bool allow_ingest_behind() const override { return false; }
 
   virtual bool preserve_deletes() const override { return false; }
->>>>>>> 5e019aff
 
   bool key_not_exists_beyond_output_level = false;
 
