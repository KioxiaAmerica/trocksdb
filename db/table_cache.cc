--- conflicted
+++ resolved
@@ -94,20 +94,12 @@
     const EnvOptions& env_options,
     const InternalKeyComparator& internal_comparator, const FileDescriptor& fd,
     bool sequential_mode, size_t readahead, bool record_read_stats,
-<<<<<<< HEAD
-    HistogramImpl* file_read_hist, unique_ptr<TableReader>* table_reader,
-=======
     HistogramImpl* file_read_hist, std::unique_ptr<TableReader>* table_reader,
->>>>>>> 641fae60
     const SliceTransform* prefix_extractor, bool skip_filters, int level,
     bool prefetch_index_and_filter_in_cache, bool for_compaction) {
   std::string fname =
       TableFileName(ioptions_.cf_paths, fd.GetNumber(), fd.GetPathId());
-<<<<<<< HEAD
-  unique_ptr<RandomAccessFile> file;
-=======
   std::unique_ptr<RandomAccessFile> file;
->>>>>>> 641fae60
   Status s = ioptions_.env->NewRandomAccessFile(fname, &file, env_options);
 
   RecordTick(ioptions_.statistics, NO_FILE_OPENS);
@@ -131,12 +123,8 @@
             ioptions_.listeners));
     s = ioptions_.table_factory->NewTableReader(
         TableReaderOptions(ioptions_, prefix_extractor, env_options,
-<<<<<<< HEAD
-                           internal_comparator, skip_filters, level),
-=======
                            internal_comparator, skip_filters, immortal_tables_,
                            level, fd.largest_seqno),
->>>>>>> 641fae60
         std::move(file_reader), fd.GetFileSize(), table_reader,
         prefetch_index_and_filter_in_cache);
     TEST_SYNC_POINT("TableCache::GetTableReader:0");
@@ -196,19 +184,12 @@
 
 InternalIterator* TableCache::NewIterator(
     const ReadOptions& options, const EnvOptions& env_options,
-<<<<<<< HEAD
-    const InternalKeyComparator& icomparator, const FileDescriptor& fd,
-    RangeDelAggregator* range_del_agg, const SliceTransform* prefix_extractor,
-    TableReader** table_reader_ptr, HistogramImpl* file_read_hist,
-    bool for_compaction, Arena* arena, bool skip_filters, int level) {
-=======
     const InternalKeyComparator& icomparator, const FileMetaData& file_meta,
     RangeDelAggregator* range_del_agg, const SliceTransform* prefix_extractor,
     TableReader** table_reader_ptr, HistogramImpl* file_read_hist,
     bool for_compaction, Arena* arena, bool skip_filters, int level,
     const InternalKey* smallest_compaction_key,
     const InternalKey* largest_compaction_key) {
->>>>>>> 641fae60
   PERF_TIMER_GUARD(new_table_iterator_nanos);
 
   Status s;
@@ -266,11 +247,7 @@
       result = NewEmptyInternalIterator<Slice>(arena);
     } else {
       result = table_reader->NewIterator(options, prefix_extractor, arena,
-<<<<<<< HEAD
-                                         skip_filters);
-=======
                                          skip_filters, for_compaction);
->>>>>>> 641fae60
     }
     if (create_new_table_reader) {
       assert(handle == nullptr);
@@ -290,21 +267,13 @@
   }
   if (s.ok() && range_del_agg != nullptr && !options.ignore_range_deletions) {
     if (range_del_agg->AddFile(fd.GetNumber())) {
-<<<<<<< HEAD
-      std::unique_ptr<InternalIterator> range_del_iter(
-          table_reader->NewRangeTombstoneIterator(options));
-=======
       std::unique_ptr<FragmentedRangeTombstoneIterator> range_del_iter(
           static_cast<FragmentedRangeTombstoneIterator*>(
               table_reader->NewRangeTombstoneIterator(options)));
->>>>>>> 641fae60
       if (range_del_iter != nullptr) {
         s = range_del_iter->status();
       }
       if (s.ok()) {
-<<<<<<< HEAD
-        s = range_del_agg->AddTombstones(std::move(range_del_iter));
-=======
         const InternalKey* smallest = &file_meta.smallest;
         const InternalKey* largest = &file_meta.largest;
         if (smallest_compaction_key != nullptr) {
@@ -315,78 +284,28 @@
         }
         range_del_agg->AddTombstones(std::move(range_del_iter), smallest,
                                      largest);
->>>>>>> 641fae60
-      }
-    }
-  }
-
-  if (handle != nullptr) {
+  }
+  }
+}
+
+      if (handle != nullptr) {
     ReleaseHandle(handle);
   }
   if (!s.ok()) {
     assert(result == nullptr);
-<<<<<<< HEAD
-    result = NewErrorInternalIterator(s, arena);
-  }
-  return result;
-}
-
-InternalIterator* TableCache::NewRangeTombstoneIterator(
-    const ReadOptions& options, const EnvOptions& env_options,
-    const InternalKeyComparator& icomparator, const FileDescriptor& fd,
-    HistogramImpl* file_read_hist, bool skip_filters, int level,
-    const SliceTransform* prefix_extractor) {
-  Status s;
-  Cache::Handle* handle = nullptr;
-  TableReader* table_reader = fd.table_reader;
-  if (table_reader == nullptr) {
-    s = FindTable(env_options, icomparator, fd, &handle, prefix_extractor,
-                  options.read_tier == kBlockCacheTier /* no_io */,
-                  true /* record read_stats */, file_read_hist, skip_filters,
-                  level);
-    if (s.ok()) {
-      table_reader = GetTableReaderFromHandle(handle);
-    }
-  }
-  InternalIterator* result = nullptr;
-  if (s.ok()) {
-    result = table_reader->NewRangeTombstoneIterator(options);
-    if (result != nullptr) {
-      if (handle != nullptr) {
-        result->RegisterCleanup(&UnrefEntry, cache_, handle);
-      }
-    }
-  }
-  if (result == nullptr && handle != nullptr) {
-    // the range deletion block didn't exist, or there was a failure between
-    // getting handle and getting iterator.
-    ReleaseHandle(handle);
-  }
-  if (!s.ok()) {
-    assert(result == nullptr);
-    result = NewErrorInternalIterator(s);
-=======
     result = NewErrorInternalIterator<Slice>(s, arena);
->>>>>>> 641fae60
   }
   return result;
 }
 
 Status TableCache::Get(const ReadOptions& options,
                        const InternalKeyComparator& internal_comparator,
-<<<<<<< HEAD
-                       const FileDescriptor& fd, const Slice& k,
-=======
                        const FileMetaData& file_meta, const Slice& k,
->>>>>>> 641fae60
                        GetContext* get_context,
                        const SliceTransform* prefix_extractor,
                        HistogramImpl* file_read_hist, bool skip_filters,
                        int level) {
-<<<<<<< HEAD
-=======
   auto& fd = file_meta.fd;
->>>>>>> 641fae60
   std::string* row_cache_entry = nullptr;
   bool done = false;
 #ifndef ROCKSDB_LITE
@@ -469,7 +388,7 @@
             *max_covering_tombstone_seq,
             range_del_iter->MaxCoveringTombstoneSeqnum(ExtractUserKey(k)));
       }
-    }
+      }
     if (s.ok()) {
       get_context->SetReplayLog(row_cache_entry);  // nullptr if no cache.
       s = t->Get(options, k, get_context, prefix_extractor, skip_filters);
