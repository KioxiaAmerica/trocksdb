//  Copyright (c) 2011-present, Facebook, Inc.  All rights reserved.
//  This source code is licensed under both the GPLv2 (found in the
//  COPYING file in the root directory) and Apache 2.0 License
//  (found in the LICENSE.Apache file in the root directory).
//
// Copyright (c) 2011 The LevelDB Authors. All rights reserved.
// Use of this source code is governed by a BSD-style license that can be
// found in the LICENSE file. See the AUTHORS file for names of contributors.
#include "db/db_impl.h"

#ifndef __STDC_FORMAT_MACROS
#define __STDC_FORMAT_MACROS
#endif
#include <inttypes.h>
#include <set>
#include <unordered_set>
#include "db/event_helpers.h"
#include "db/memtable_list.h"
#include "util/file_util.h"
#include "util/sst_file_manager_impl.h"

namespace rocksdb {
uint64_t DBImpl::MinLogNumberToKeep() {
  if (allow_2pc()) {
    return versions_->min_log_number_to_keep_2pc();
  } else {
    return versions_->MinLogNumberWithUnflushedData();
  }
}

// * Returns the list of live files in 'sst_live'
// If it's doing full scan:
// * Returns the list of all files in the filesystem in
// 'full_scan_candidate_files'.
// Otherwise, gets obsolete files from VersionSet.
// no_full_scan = true -- never do the full scan using GetChildren()
// force = false -- don't force the full scan, except every
//  mutable_db_options_.delete_obsolete_files_period_micros
// force = true -- force the full scan
void DBImpl::FindObsoleteFiles(JobContext* job_context, bool force,
                               bool no_full_scan) {
  mutex_.AssertHeld();

  // if deletion is disabled, do nothing
  if (disable_delete_obsolete_files_ > 0) {
    return;
  }

  bool doing_the_full_scan = false;

  // logic for figuring out if we're doing the full scan
  if (no_full_scan) {
    doing_the_full_scan = false;
  } else if (force ||
             mutable_db_options_.delete_obsolete_files_period_micros == 0) {
    doing_the_full_scan = true;
  } else {
    const uint64_t now_micros = env_->NowMicros();
    if ((delete_obsolete_files_last_run_ +
         mutable_db_options_.delete_obsolete_files_period_micros) <
        now_micros) {
      doing_the_full_scan = true;
      delete_obsolete_files_last_run_ = now_micros;
    }
  }

  // don't delete files that might be currently written to from compaction
  // threads
  // Since job_context->min_pending_output is set, until file scan finishes,
  // mutex_ cannot be released. Otherwise, we might see no min_pending_output
  // here but later find newer generated unfinalized files while scanning.
  if (!pending_outputs_.empty()) {
    job_context->min_pending_output = *pending_outputs_.begin();
  } else {
    // delete all of them
    job_context->min_pending_output = std::numeric_limits<uint64_t>::max();
  }

  // Get obsolete files.  This function will also update the list of
  // pending files in VersionSet().
  versions_->GetObsoleteFiles(&job_context->sst_delete_files,
                              &job_context->manifest_delete_files,
                              job_context->min_pending_output);

  // Mark the elements in job_context->sst_delete_files as grabbedForPurge
  // so that other threads calling FindObsoleteFiles with full_scan=true
  // will not add these files to candidate list for purge.
  for (const auto& sst_to_del : job_context->sst_delete_files) {
    MarkAsGrabbedForPurge(sst_to_del.metadata->fd.GetNumber());
  }

  // store the current filenum, lognum, etc
  job_context->manifest_file_number = versions_->manifest_file_number();
  job_context->pending_manifest_file_number =
      versions_->pending_manifest_file_number();
  job_context->log_number = MinLogNumberToKeep();
  job_context->prev_log_number = versions_->prev_log_number();

  versions_->AddLiveFiles(&job_context->sst_live);
  if (doing_the_full_scan) {
    InfoLogPrefix info_log_prefix(!immutable_db_options_.db_log_dir.empty(),
        dbname_);
    std::set<std::string> paths;
    for (size_t path_id = 0; path_id < immutable_db_options_.db_paths.size();
         path_id++) {
      paths.insert(immutable_db_options_.db_paths[path_id].path);
    }

    // Note that if cf_paths is not specified in the ColumnFamilyOptions
    // of a particular column family, we use db_paths as the cf_paths
    // setting. Hence, there can be multiple duplicates of files from db_paths
    // in the following code. The duplicate are removed while identifying
    // unique files in PurgeObsoleteFiles.
    for (auto cfd : *versions_->GetColumnFamilySet()) {
      for (size_t path_id = 0; path_id < cfd->ioptions()->cf_paths.size();
           path_id++) {
        auto& path = cfd->ioptions()->cf_paths[path_id].path;

        if (paths.find(path) == paths.end()) {
          paths.insert(path);
        }
      }
    }

    for (auto& path : paths) {
      // set of all files in the directory. We'll exclude files that are still
      // alive in the subsequent processings.
      std::vector<std::string> files;
      env_->GetChildren(path, &files);  // Ignore errors
      for (const std::string& file : files) {
        uint64_t number;
        FileType type;
        // 1. If we cannot parse the file name, we skip;
        // 2. If the file with file_number equals number has already been
        // grabbed for purge by another compaction job, or it has already been
        // schedule for purge, we also skip it if we
        // are doing full scan in order to avoid double deletion of the same
        // file under race conditions. See
        // https://github.com/facebook/rocksdb/issues/3573
        if (!ParseFileName(file, &number, info_log_prefix.prefix, &type) ||
            !ShouldPurge(number)) {
          continue;
        }

        // TODO(icanadi) clean up this mess to avoid having one-off "/" prefixes
        job_context->full_scan_candidate_files.emplace_back(
            "/" + file, path);
      }
    }

    // Add log files in wal_dir
    if (immutable_db_options_.wal_dir != dbname_) {
      std::vector<std::string> log_files;
      env_->GetChildren(immutable_db_options_.wal_dir,
                        &log_files);  // Ignore errors
      for (const std::string& log_file : log_files) {
        job_context->full_scan_candidate_files.emplace_back(log_file,
            immutable_db_options_.wal_dir);
      }
    }
    // Add info log files in db_log_dir
    if (!immutable_db_options_.db_log_dir.empty() &&
        immutable_db_options_.db_log_dir != dbname_) {
      std::vector<std::string> info_log_files;
      // Ignore errors
      env_->GetChildren(immutable_db_options_.db_log_dir, &info_log_files);
      for (std::string& log_file : info_log_files) {
        job_context->full_scan_candidate_files.emplace_back(log_file,
            immutable_db_options_.db_log_dir);
      }
    }
  }

  // logs_ is empty when called during recovery, in which case there can't yet
  // be any tracked obsolete logs
  if (!alive_log_files_.empty() && !logs_.empty()) {
    uint64_t min_log_number = job_context->log_number;
    size_t num_alive_log_files = alive_log_files_.size();
    // find newly obsoleted log files
    while (alive_log_files_.begin()->number < min_log_number) {
      auto& earliest = *alive_log_files_.begin();
      if (immutable_db_options_.recycle_log_file_num >
          log_recycle_files_.size()) {
        ROCKS_LOG_INFO(immutable_db_options_.info_log,
                       "adding log %" PRIu64 " to recycle list\n",
                       earliest.number);
        log_recycle_files_.push_back(earliest.number);
      } else {
        job_context->log_delete_files.push_back(earliest.number);
      }
      if (job_context->size_log_to_delete == 0) {
        job_context->prev_total_log_size = total_log_size_;
        job_context->num_alive_log_files = num_alive_log_files;
      }
      job_context->size_log_to_delete += earliest.size;
      total_log_size_ -= earliest.size;
      if (two_write_queues_) {
        log_write_mutex_.Lock();
      }
      alive_log_files_.pop_front();
      if (two_write_queues_) {
        log_write_mutex_.Unlock();
      }
      // Current log should always stay alive since it can't have
      // number < MinLogNumber().
      assert(alive_log_files_.size());
    }
    while (!logs_.empty() && logs_.front().number < min_log_number) {
      auto& log = logs_.front();
      if (log.getting_synced) {
        log_sync_cv_.Wait();
        // logs_ could have changed while we were waiting.
        continue;
      }
      logs_to_free_.push_back(log.ReleaseWriter());
      {
        InstrumentedMutexLock wl(&log_write_mutex_);
        logs_.pop_front();
      }
    }
    // Current log cannot be obsolete.
    assert(!logs_.empty());
  }

  // We're just cleaning up for DB::Write().
  assert(job_context->logs_to_free.empty());
  job_context->logs_to_free = logs_to_free_;
  job_context->log_recycle_files.assign(log_recycle_files_.begin(),
                                        log_recycle_files_.end());
  if (job_context->HaveSomethingToDelete()) {
    ++pending_purge_obsolete_files_;
  }
  logs_to_free_.clear();
}

namespace {
bool CompareCandidateFile(const JobContext::CandidateFileInfo& first,
                          const JobContext::CandidateFileInfo& second) {
  if (first.file_name > second.file_name) {
    return true;
  } else if (first.file_name < second.file_name) {
    return false;
  } else {
    return (first.file_path > second.file_path);
  }
}
};  // namespace

// Delete obsolete files and log status and information of file deletion
void DBImpl::DeleteObsoleteFileImpl(int job_id, const std::string& fname,
                                    const std::string& path_to_sync,
                                    FileType type, uint64_t number) {
  Status file_deletion_status;
  if (type == kTableFile) {
    file_deletion_status =
        DeleteSSTFile(&immutable_db_options_, fname, path_to_sync);
  } else {
    file_deletion_status = env_->DeleteFile(fname);
  }
  TEST_SYNC_POINT_CALLBACK("DBImpl::DeleteObsoleteFileImpl:AfterDeletion",
      &file_deletion_status);
  if (file_deletion_status.ok()) {
    ROCKS_LOG_DEBUG(immutable_db_options_.info_log,
                    "[JOB %d] Delete %s type=%d #%" PRIu64 " -- %s\n", job_id,
                    fname.c_str(), type, number,
                    file_deletion_status.ToString().c_str());
  } else if (env_->FileExists(fname).IsNotFound()) {
    ROCKS_LOG_INFO(
        immutable_db_options_.info_log,
        "[JOB %d] Tried to delete a non-existing file %s type=%d #%" PRIu64
        " -- %s\n",
        job_id, fname.c_str(), type, number,
        file_deletion_status.ToString().c_str());
  } else {
    ROCKS_LOG_ERROR(immutable_db_options_.info_log,
                    "[JOB %d] Failed to delete %s type=%d #%" PRIu64 " -- %s\n",
                    job_id, fname.c_str(), type, number,
                    file_deletion_status.ToString().c_str());
  }
  if (type == kTableFile) {
    EventHelpers::LogAndNotifyTableFileDeletion(
        &event_logger_, job_id, number, fname, file_deletion_status, GetName(),
        immutable_db_options_.listeners);
  }
}

// Diffs the files listed in filenames and those that do not
// belong to live files are possibly removed. Also, removes all the
// files in sst_delete_files and log_delete_files.
// It is not necessary to hold the mutex when invoking this method.
void DBImpl::PurgeObsoleteFiles(JobContext& state, bool schedule_only) {
  TEST_SYNC_POINT("DBImpl::PurgeObsoleteFiles:Begin");
  // we'd better have sth to delete
  assert(state.HaveSomethingToDelete());

  // FindObsoleteFiles() should've populated this so nonzero
  assert(state.manifest_file_number != 0);

  // Now, convert live list to an unordered map, WITHOUT mutex held;
  // set is slow.
  std::unordered_map<uint64_t, const FileDescriptor*> sst_live_map;
  for (const FileDescriptor& fd : state.sst_live) {
    sst_live_map[fd.GetNumber()] = &fd;
  }
  std::unordered_set<uint64_t> log_recycle_files_set(
      state.log_recycle_files.begin(), state.log_recycle_files.end());

  auto candidate_files = state.full_scan_candidate_files;
  candidate_files.reserve(
      candidate_files.size() + state.sst_delete_files.size() +
      state.log_delete_files.size() + state.manifest_delete_files.size());
  // We may ignore the dbname when generating the file names.
  const char* kDumbDbName = "";
  for (auto& file : state.sst_delete_files) {
    candidate_files.emplace_back(
        MakeTableFileName(kDumbDbName, file.metadata->fd.GetNumber()), file.path);
    if (file.metadata->table_reader_handle) {
      table_cache_->Release(file.metadata->table_reader_handle);
    }
<<<<<<< HEAD
#ifdef INDIRECT_VALUE_SUPPORT
    // The SST is about to be deleted.  Remove it from any VLog queues it is attached to.
    // We have to do this explicitly rather than in a destructor because FileMetaData blocks get copied & put on queues
    // with no regard for ownership.  Rather than try to enforce no-copy semantics everywhere we root out all the delete calls and put this there
    if(file->vlog)file->vlog->VLogSstDelete(*file);
    // it is possible that files on the added list were never actually added to the rings.  Those files will
    // not have a vlog pointer so we won't try to take them off the rings.
#endif
    delete file;
=======
    file.DeleteMetadata();
>>>>>>> 5e019aff
  }

  for (auto file_num : state.log_delete_files) {
    if (file_num > 0) {
      candidate_files.emplace_back(LogFileName(kDumbDbName, file_num),
          immutable_db_options_.wal_dir);
    }
  }
  for (const auto& filename : state.manifest_delete_files) {
    candidate_files.emplace_back(filename, dbname_);
  }

  // dedup state.candidate_files so we don't try to delete the same
  // file twice
  std::sort(candidate_files.begin(), candidate_files.end(),
            CompareCandidateFile);
  candidate_files.erase(
      std::unique(candidate_files.begin(), candidate_files.end()),
      candidate_files.end());

  if (state.prev_total_log_size > 0) {
    ROCKS_LOG_INFO(immutable_db_options_.info_log,
                   "[JOB %d] Try to delete WAL files size %" PRIu64
                   ", prev total WAL file size %" PRIu64
                   ", number of live WAL files %" ROCKSDB_PRIszt ".\n",
                   state.job_id, state.size_log_to_delete,
                   state.prev_total_log_size, state.num_alive_log_files);
  }

  std::vector<std::string> old_info_log_files;
  InfoLogPrefix info_log_prefix(!immutable_db_options_.db_log_dir.empty(),
                                dbname_);
  std::unordered_set<uint64_t> files_to_del;
  for (const auto& candidate_file : candidate_files) {
    std::string to_delete = candidate_file.file_name;
    uint64_t number;
    FileType type;
    // Ignore file if we cannot recognize it.
    if (!ParseFileName(to_delete, &number, info_log_prefix.prefix, &type)) {
      continue;
    }

    bool keep = true;
    switch (type) {
      case kLogFile:
        keep = ((number >= state.log_number) ||
                (number == state.prev_log_number) ||
                (log_recycle_files_set.find(number) !=
                 log_recycle_files_set.end()));
        break;
      case kDescriptorFile:
        // Keep my manifest file, and any newer incarnations'
        // (can happen during manifest roll)
        keep = (number >= state.manifest_file_number);
        break;
      case kTableFile:
        // If the second condition is not there, this makes
        // DontDeletePendingOutputs fail
        keep = (sst_live_map.find(number) != sst_live_map.end()) ||
               number >= state.min_pending_output;
        if (!keep) {
          files_to_del.insert(number);
        }
        break;
      case kTempFile:
        // Any temp files that are currently being written to must
        // be recorded in pending_outputs_, which is inserted into "live".
        // Also, SetCurrentFile creates a temp file when writing out new
        // manifest, which is equal to state.pending_manifest_file_number. We
        // should not delete that file
        //
        // TODO(yhchiang): carefully modify the third condition to safely
        //                 remove the temp options files.
        keep = (sst_live_map.find(number) != sst_live_map.end()) ||
               (number == state.pending_manifest_file_number) ||
               (to_delete.find(kOptionsFileNamePrefix) != std::string::npos);
        break;
      case kInfoLogFile:
        keep = true;
        if (number != 0) {
          old_info_log_files.push_back(to_delete);
        }
        break;
      case kCurrentFile:
      case kDBLockFile:
      case kIdentityFile:
      case kMetaDatabase:
      case kOptionsFile:
      case kBlobFile:
        keep = true;
        break;
      default:
        break;
    }

    if (keep) {
      continue;
    }

    std::string fname;
    std::string dir_to_sync;
    if (type == kTableFile) {
      // evict from cache
      TableCache::Evict(table_cache_.get(), number);
      fname = MakeTableFileName(candidate_file.file_path, number);
      dir_to_sync = candidate_file.file_path;
    } else {
      dir_to_sync =
          (type == kLogFile) ? immutable_db_options_.wal_dir : dbname_;
      fname = dir_to_sync + "/" + to_delete;
    }

#ifndef ROCKSDB_LITE
    if (type == kLogFile && (immutable_db_options_.wal_ttl_seconds > 0 ||
                             immutable_db_options_.wal_size_limit_mb > 0)) {
      wal_manager_.ArchiveWALFile(fname, number);
      continue;
    }
#endif  // !ROCKSDB_LITE

    Status file_deletion_status;
    if (schedule_only) {
      InstrumentedMutexLock guard_lock(&mutex_);
      SchedulePendingPurge(fname, dir_to_sync, type, number, state.job_id);
    } else {
      DeleteObsoleteFileImpl(state.job_id, fname, dir_to_sync, type, number);
    }
  }

  {
    // After purging obsolete files, remove them from files_grabbed_for_purge_.
    // Use a temporary vector to perform bulk deletion via swap.
    InstrumentedMutexLock guard_lock(&mutex_);
    std::vector<uint64_t> tmp;
    for (auto fn : files_grabbed_for_purge_) {
      if (files_to_del.count(fn) == 0) {
        tmp.emplace_back(fn);
      }
    }
    files_grabbed_for_purge_.swap(tmp);
  }

  // Delete old info log files.
  size_t old_info_log_file_count = old_info_log_files.size();
  if (old_info_log_file_count != 0 &&
      old_info_log_file_count >= immutable_db_options_.keep_log_file_num) {
    std::sort(old_info_log_files.begin(), old_info_log_files.end());
    size_t end =
        old_info_log_file_count - immutable_db_options_.keep_log_file_num;
    for (unsigned int i = 0; i <= end; i++) {
      std::string& to_delete = old_info_log_files.at(i);
      std::string full_path_to_delete =
          (immutable_db_options_.db_log_dir.empty()
               ? dbname_
               : immutable_db_options_.db_log_dir) +
          "/" + to_delete;
      ROCKS_LOG_INFO(immutable_db_options_.info_log,
                     "[JOB %d] Delete info log file %s\n", state.job_id,
                     full_path_to_delete.c_str());
      Status s = env_->DeleteFile(full_path_to_delete);
      if (!s.ok()) {
        if (env_->FileExists(full_path_to_delete).IsNotFound()) {
          ROCKS_LOG_INFO(
              immutable_db_options_.info_log,
              "[JOB %d] Tried to delete non-existing info log file %s FAILED "
              "-- %s\n",
              state.job_id, to_delete.c_str(), s.ToString().c_str());
        } else {
          ROCKS_LOG_ERROR(immutable_db_options_.info_log,
                          "[JOB %d] Delete info log file %s FAILED -- %s\n",
                          state.job_id, to_delete.c_str(),
                          s.ToString().c_str());
        }
      }
    }
  }
#ifndef ROCKSDB_LITE
  wal_manager_.PurgeObsoleteWALFiles();
#endif  // ROCKSDB_LITE
  LogFlush(immutable_db_options_.info_log);
  InstrumentedMutexLock l(&mutex_);
  --pending_purge_obsolete_files_;
  assert(pending_purge_obsolete_files_ >= 0);
  if (pending_purge_obsolete_files_ == 0) {
    bg_cv_.SignalAll();
  }
  TEST_SYNC_POINT("DBImpl::PurgeObsoleteFiles:End");
}

void DBImpl::DeleteObsoleteFiles() {
  mutex_.AssertHeld();
  JobContext job_context(next_job_id_.fetch_add(1));
  FindObsoleteFiles(&job_context, true);

  mutex_.Unlock();
  if (job_context.HaveSomethingToDelete()) {
    PurgeObsoleteFiles(job_context);
  }
  job_context.Clean();
  mutex_.Lock();
}

uint64_t FindMinPrepLogReferencedByMemTable(
    VersionSet* vset, const ColumnFamilyData* cfd_to_flush,
    const autovector<MemTable*>& memtables_to_flush) {
  uint64_t min_log = 0;

  // we must look through the memtables for two phase transactions
  // that have been committed but not yet flushed
  for (auto loop_cfd : *vset->GetColumnFamilySet()) {
    if (loop_cfd->IsDropped() || loop_cfd == cfd_to_flush) {
      continue;
    }

    auto log = loop_cfd->imm()->PrecomputeMinLogContainingPrepSection(
        memtables_to_flush);

    if (log > 0 && (min_log == 0 || log < min_log)) {
      min_log = log;
    }

    log = loop_cfd->mem()->GetMinLogContainingPrepSection();

    if (log > 0 && (min_log == 0 || log < min_log)) {
      min_log = log;
    }
  }

  return min_log;
}

uint64_t PrecomputeMinLogNumberToKeep(
    VersionSet* vset, const ColumnFamilyData& cfd_to_flush,
    autovector<VersionEdit*> edit_list,
    const autovector<MemTable*>& memtables_to_flush,
    LogsWithPrepTracker* prep_tracker) {
  assert(vset != nullptr);
  assert(prep_tracker != nullptr);
  // Calculate updated min_log_number_to_keep
  // Since the function should only be called in 2pc mode, log number in
  // the version edit should be sufficient.

  // Precompute the min log number containing unflushed data for the column
  // family being flushed (`cfd_to_flush`).
  uint64_t cf_min_log_number_to_keep = 0;
  for (auto& e : edit_list) {
    if (e->has_log_number()) {
      cf_min_log_number_to_keep =
          std::max(cf_min_log_number_to_keep, e->log_number());
    }
  }
  if (cf_min_log_number_to_keep == 0) {
    // No version edit contains information on log number. The log number
    // for this column family should stay the same as it is.
    cf_min_log_number_to_keep = cfd_to_flush.GetLogNumber();
  }

  // Get min log number containing unflushed data for other column families.
  uint64_t min_log_number_to_keep =
      vset->PreComputeMinLogNumberWithUnflushedData(&cfd_to_flush);
  if (cf_min_log_number_to_keep != 0) {
    min_log_number_to_keep =
        std::min(cf_min_log_number_to_keep, min_log_number_to_keep);
  }

  // if are 2pc we must consider logs containing prepared
  // sections of outstanding transactions.
  //
  // We must check min logs with outstanding prep before we check
  // logs references by memtables because a log referenced by the
  // first data structure could transition to the second under us.
  //
  // TODO: iterating over all column families under db mutex.
  // should find more optimal solution
  auto min_log_in_prep_heap =
      prep_tracker->FindMinLogContainingOutstandingPrep();

  if (min_log_in_prep_heap != 0 &&
      min_log_in_prep_heap < min_log_number_to_keep) {
    min_log_number_to_keep = min_log_in_prep_heap;
  }

  uint64_t min_log_refed_by_mem = FindMinPrepLogReferencedByMemTable(
      vset, &cfd_to_flush, memtables_to_flush);

  if (min_log_refed_by_mem != 0 &&
      min_log_refed_by_mem < min_log_number_to_keep) {
    min_log_number_to_keep = min_log_refed_by_mem;
  }
  return min_log_number_to_keep;
}

}  // namespace rocksdb<|MERGE_RESOLUTION|>--- conflicted
+++ resolved
@@ -317,7 +317,6 @@
     if (file.metadata->table_reader_handle) {
       table_cache_->Release(file.metadata->table_reader_handle);
     }
-<<<<<<< HEAD
 #ifdef INDIRECT_VALUE_SUPPORT
     // The SST is about to be deleted.  Remove it from any VLog queues it is attached to.
     // We have to do this explicitly rather than in a destructor because FileMetaData blocks get copied & put on queues
@@ -327,9 +326,7 @@
     // not have a vlog pointer so we won't try to take them off the rings.
 #endif
     delete file;
-=======
     file.DeleteMetadata();
->>>>>>> 5e019aff
   }
 
   for (auto file_num : state.log_delete_files) {
