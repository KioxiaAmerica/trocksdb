//  Copyright (c) 2011-present, Facebook, Inc.  All rights reserved.
//  This source code is licensed under both the GPLv2 (found in the
//  COPYING file in the root directory) and Apache 2.0 License
//  (found in the LICENSE.Apache file in the root directory).
//
// Copyright (c) 2011 The LevelDB Authors. All rights reserved.
// Use of this source code is governed by a BSD-style license that can be
// found in the LICENSE file. See the AUTHORS file for names of contributors.

#include <functional>

#include "db/db_iter.h"
#include "db/db_test_util.h"
#include "port/port.h"
#include "port/stack_trace.h"
#include "rocksdb/iostats_context.h"
#include "rocksdb/perf_context.h"
#include "table/block_based/flush_block_policy.h"

namespace rocksdb {

// A dumb ReadCallback which saying every key is committed.
class DummyReadCallback : public ReadCallback {
 public:
  DummyReadCallback() : ReadCallback(kMaxSequenceNumber) {}
  bool IsVisibleFullCheck(SequenceNumber /*seq*/) override { return true; }
  void SetSnapshot(SequenceNumber seq) { max_visible_seq_ = seq; }
};

// Test param:
//   bool: whether to pass read_callback to NewIterator().
class DBIteratorTest : public DBTestBase,
                       public testing::WithParamInterface<bool> {
 public:
  DBIteratorTest() : DBTestBase("/db_iterator_test") {}

  Iterator* NewIterator(const ReadOptions& read_options,
                        ColumnFamilyHandle* column_family = nullptr) {
    if (column_family == nullptr) {
      column_family = db_->DefaultColumnFamily();
    }
    auto* cfd = reinterpret_cast<ColumnFamilyHandleImpl*>(column_family)->cfd();
    SequenceNumber seq = read_options.snapshot != nullptr
                             ? read_options.snapshot->GetSequenceNumber()
                             : db_->GetLatestSequenceNumber();
    bool use_read_callback = GetParam();
    DummyReadCallback* read_callback = nullptr;
    if (use_read_callback) {
      read_callback = new DummyReadCallback();
      read_callback->SetSnapshot(seq);
      InstrumentedMutexLock lock(&mutex_);
      read_callbacks_.push_back(
          std::unique_ptr<DummyReadCallback>(read_callback));
    }
    return dbfull()->NewIteratorImpl(read_options, cfd, seq, read_callback);
  }

 private:
  InstrumentedMutex mutex_;
  std::vector<std::unique_ptr<DummyReadCallback>> read_callbacks_;
};

<<<<<<< HEAD
class FlushBlockEveryKeyPolicy : public FlushBlockPolicy {
 public:
  bool Update(const Slice& /*key*/, const Slice& /*value*/) override {
    if (!start_) {
      start_ = true;
      return false;
    }
    return true;
  }

 private:
  bool start_ = false;
};
class FlushBlockEveryKeyPolicyFactory : public FlushBlockPolicyFactory {
 public:
  explicit FlushBlockEveryKeyPolicyFactory() {}

  const char* Name() const override {
    return "FlushBlockEveryKeyPolicyFactory";
  }

  FlushBlockPolicy* NewFlushBlockPolicy(
      const BlockBasedTableOptions& /*table_options*/,
      const BlockBuilder& /*data_block_builder*/) const override {
    return new FlushBlockEveryKeyPolicy;
  }
};

=======
>>>>>>> e69ce104
TEST_P(DBIteratorTest, IteratorProperty) {
  // The test needs to be changed if kPersistedTier is supported in iterator.
  Options options = CurrentOptions();
  CreateAndReopenWithCF({"pikachu"}, options);
  Put(1, "1", "2");
  Delete(1, "2");
  ReadOptions ropt;
  ropt.pin_data = false;
  {
    std::unique_ptr<Iterator> iter(NewIterator(ropt, handles_[1]));
    iter->SeekToFirst();
    std::string prop_value;
    ASSERT_NOK(iter->GetProperty("non_existing.value", &prop_value));
    ASSERT_OK(iter->GetProperty("rocksdb.iterator.is-key-pinned", &prop_value));
    ASSERT_EQ("0", prop_value);
    ASSERT_OK(iter->GetProperty("rocksdb.iterator.internal-key", &prop_value));
    ASSERT_EQ("1", prop_value);
    iter->Next();
    ASSERT_OK(iter->GetProperty("rocksdb.iterator.is-key-pinned", &prop_value));
    ASSERT_EQ("Iterator is not valid.", prop_value);

    // Get internal key at which the iteration stopped (tombstone in this case).
    ASSERT_OK(iter->GetProperty("rocksdb.iterator.internal-key", &prop_value));
    ASSERT_EQ("2", prop_value);
  }
  Close();
}

TEST_P(DBIteratorTest, PersistedTierOnIterator) {
  // The test needs to be changed if kPersistedTier is supported in iterator.
  Options options = CurrentOptions();
  CreateAndReopenWithCF({"pikachu"}, options);
  ReadOptions ropt;
  ropt.read_tier = kPersistedTier;

  auto* iter = db_->NewIterator(ropt, handles_[1]);
  ASSERT_TRUE(iter->status().IsNotSupported());
  delete iter;

  std::vector<Iterator*> iters;
  ASSERT_TRUE(db_->NewIterators(ropt, {handles_[1]}, &iters).IsNotSupported());
  Close();
}

TEST_P(DBIteratorTest, NonBlockingIteration) {
  do {
    ReadOptions non_blocking_opts, regular_opts;
    Options options = CurrentOptions();
    options.statistics = rocksdb::CreateDBStatistics();
    non_blocking_opts.read_tier = kBlockCacheTier;
    CreateAndReopenWithCF({"pikachu"}, options);
    // write one kv to the database.
    ASSERT_OK(Put(1, "a", "b"));

    // scan using non-blocking iterator. We should find it because
    // it is in memtable.
    Iterator* iter = NewIterator(non_blocking_opts, handles_[1]);
    int count = 0;
    for (iter->SeekToFirst(); iter->Valid(); iter->Next()) {
      ASSERT_OK(iter->status());
      count++;
    }
    ASSERT_EQ(count, 1);
    delete iter;

    // flush memtable to storage. Now, the key should not be in the
    // memtable neither in the block cache.
    ASSERT_OK(Flush(1));

    // verify that a non-blocking iterator does not find any
    // kvs. Neither does it do any IOs to storage.
    uint64_t numopen = TestGetTickerCount(options, NO_FILE_OPENS);
    uint64_t cache_added = TestGetTickerCount(options, BLOCK_CACHE_ADD);
    iter = NewIterator(non_blocking_opts, handles_[1]);
    count = 0;
    for (iter->SeekToFirst(); iter->Valid(); iter->Next()) {
      count++;
    }
    ASSERT_EQ(count, 0);
    ASSERT_TRUE(iter->status().IsIncomplete());
    ASSERT_EQ(numopen, TestGetTickerCount(options, NO_FILE_OPENS));
    ASSERT_EQ(cache_added, TestGetTickerCount(options, BLOCK_CACHE_ADD));
    delete iter;

    // read in the specified block via a regular get
    ASSERT_EQ(Get(1, "a"), "b");

    // verify that we can find it via a non-blocking scan
    numopen = TestGetTickerCount(options, NO_FILE_OPENS);
    cache_added = TestGetTickerCount(options, BLOCK_CACHE_ADD);
    iter = NewIterator(non_blocking_opts, handles_[1]);
    count = 0;
    for (iter->SeekToFirst(); iter->Valid(); iter->Next()) {
      ASSERT_OK(iter->status());
      count++;
    }
    ASSERT_EQ(count, 1);
    ASSERT_EQ(numopen, TestGetTickerCount(options, NO_FILE_OPENS));
    ASSERT_EQ(cache_added, TestGetTickerCount(options, BLOCK_CACHE_ADD));
    delete iter;

    // This test verifies block cache behaviors, which is not used by plain
    // table format.
  } while (ChangeOptions(kSkipPlainTable | kSkipNoSeekToLast | kSkipMmapReads));
}

TEST_P(DBIteratorTest, IterSeekBeforePrev) {
  ASSERT_OK(Put("a", "b"));
  ASSERT_OK(Put("c", "d"));
  dbfull()->Flush(FlushOptions());
  ASSERT_OK(Put("0", "f"));
  ASSERT_OK(Put("1", "h"));
  dbfull()->Flush(FlushOptions());
  ASSERT_OK(Put("2", "j"));
  auto iter = NewIterator(ReadOptions());
  iter->Seek(Slice("c"));
  iter->Prev();
  iter->Seek(Slice("a"));
  iter->Prev();
  delete iter;
}

TEST_P(DBIteratorTest, IterReseekNewUpperBound) {
  Random rnd(301);
  Options options = CurrentOptions();
  BlockBasedTableOptions table_options;
  table_options.block_size = 1024;
  table_options.block_size_deviation = 50;
  options.table_factory.reset(NewBlockBasedTableFactory(table_options));
  options.compression = kNoCompression;
  Reopen(options);

  ASSERT_OK(Put("a", RandomString(&rnd, 400)));
  ASSERT_OK(Put("aabb", RandomString(&rnd, 400)));
  ASSERT_OK(Put("aaef", RandomString(&rnd, 400)));
  ASSERT_OK(Put("b", RandomString(&rnd, 400)));
  dbfull()->Flush(FlushOptions());
  ReadOptions opts;
  Slice ub = Slice("aa");
  opts.iterate_upper_bound = &ub;
  auto iter = NewIterator(opts);
  iter->Seek(Slice("a"));
  ub = Slice("b");
  iter->Seek(Slice("aabc"));
  ASSERT_TRUE(iter->Valid());
  ASSERT_EQ(iter->key().ToString(), "aaef");
  delete iter;
}

TEST_P(DBIteratorTest, IterSeekForPrevBeforeNext) {
  ASSERT_OK(Put("a", "b"));
  ASSERT_OK(Put("c", "d"));
  dbfull()->Flush(FlushOptions());
  ASSERT_OK(Put("0", "f"));
  ASSERT_OK(Put("1", "h"));
  dbfull()->Flush(FlushOptions());
  ASSERT_OK(Put("2", "j"));
  auto iter = NewIterator(ReadOptions());
  iter->SeekForPrev(Slice("0"));
  iter->Next();
  iter->SeekForPrev(Slice("1"));
  iter->Next();
  delete iter;
}

namespace {
std::string MakeLongKey(size_t length, char c) {
  return std::string(length, c);
}
}  // namespace

TEST_P(DBIteratorTest, IterLongKeys) {
  ASSERT_OK(Put(MakeLongKey(20, 0), "0"));
  ASSERT_OK(Put(MakeLongKey(32, 2), "2"));
  ASSERT_OK(Put("a", "b"));
  dbfull()->Flush(FlushOptions());
  ASSERT_OK(Put(MakeLongKey(50, 1), "1"));
  ASSERT_OK(Put(MakeLongKey(127, 3), "3"));
  ASSERT_OK(Put(MakeLongKey(64, 4), "4"));
  auto iter = NewIterator(ReadOptions());

  // Create a key that needs to be skipped for Seq too new
  iter->Seek(MakeLongKey(20, 0));
  ASSERT_EQ(IterStatus(iter), MakeLongKey(20, 0) + "->0");
  iter->Next();
  ASSERT_EQ(IterStatus(iter), MakeLongKey(50, 1) + "->1");
  iter->Next();
  ASSERT_EQ(IterStatus(iter), MakeLongKey(32, 2) + "->2");
  iter->Next();
  ASSERT_EQ(IterStatus(iter), MakeLongKey(127, 3) + "->3");
  iter->Next();
  ASSERT_EQ(IterStatus(iter), MakeLongKey(64, 4) + "->4");

  iter->SeekForPrev(MakeLongKey(127, 3));
  ASSERT_EQ(IterStatus(iter), MakeLongKey(127, 3) + "->3");
  iter->Prev();
  ASSERT_EQ(IterStatus(iter), MakeLongKey(32, 2) + "->2");
  iter->Prev();
  ASSERT_EQ(IterStatus(iter), MakeLongKey(50, 1) + "->1");
  delete iter;

  iter = NewIterator(ReadOptions());
  iter->Seek(MakeLongKey(50, 1));
  ASSERT_EQ(IterStatus(iter), MakeLongKey(50, 1) + "->1");
  iter->Next();
  ASSERT_EQ(IterStatus(iter), MakeLongKey(32, 2) + "->2");
  iter->Next();
  ASSERT_EQ(IterStatus(iter), MakeLongKey(127, 3) + "->3");
  delete iter;
}

TEST_P(DBIteratorTest, IterNextWithNewerSeq) {
  ASSERT_OK(Put("0", "0"));
  dbfull()->Flush(FlushOptions());
  ASSERT_OK(Put("a", "b"));
  ASSERT_OK(Put("c", "d"));
  ASSERT_OK(Put("d", "e"));
  auto iter = NewIterator(ReadOptions());

  // Create a key that needs to be skipped for Seq too new
  for (uint64_t i = 0; i < last_options_.max_sequential_skip_in_iterations + 1;
       i++) {
    ASSERT_OK(Put("b", "f"));
  }

  iter->Seek(Slice("a"));
  ASSERT_EQ(IterStatus(iter), "a->b");
  iter->Next();
  ASSERT_EQ(IterStatus(iter), "c->d");
  iter->SeekForPrev(Slice("b"));
  ASSERT_EQ(IterStatus(iter), "a->b");
  iter->Next();
  ASSERT_EQ(IterStatus(iter), "c->d");

  delete iter;
}

TEST_P(DBIteratorTest, IterPrevWithNewerSeq) {
  ASSERT_OK(Put("0", "0"));
  dbfull()->Flush(FlushOptions());
  ASSERT_OK(Put("a", "b"));
  ASSERT_OK(Put("c", "d"));
  ASSERT_OK(Put("d", "e"));
  auto iter = NewIterator(ReadOptions());

  // Create a key that needs to be skipped for Seq too new
  for (uint64_t i = 0; i < last_options_.max_sequential_skip_in_iterations + 1;
       i++) {
    ASSERT_OK(Put("b", "f"));
  }

  iter->Seek(Slice("d"));
  ASSERT_EQ(IterStatus(iter), "d->e");
  iter->Prev();
  ASSERT_EQ(IterStatus(iter), "c->d");
  iter->Prev();
  ASSERT_EQ(IterStatus(iter), "a->b");
  iter->Prev();
  iter->SeekForPrev(Slice("d"));
  ASSERT_EQ(IterStatus(iter), "d->e");
  iter->Prev();
  ASSERT_EQ(IterStatus(iter), "c->d");
  iter->Prev();
  ASSERT_EQ(IterStatus(iter), "a->b");
  iter->Prev();
  delete iter;
}

TEST_P(DBIteratorTest, IterPrevWithNewerSeq2) {
  ASSERT_OK(Put("0", "0"));
  dbfull()->Flush(FlushOptions());
  ASSERT_OK(Put("a", "b"));
  ASSERT_OK(Put("c", "d"));
  ASSERT_OK(Put("e", "f"));
  auto iter = NewIterator(ReadOptions());
  auto iter2 = NewIterator(ReadOptions());
  iter->Seek(Slice("c"));
  iter2->SeekForPrev(Slice("d"));
  ASSERT_EQ(IterStatus(iter), "c->d");
  ASSERT_EQ(IterStatus(iter2), "c->d");

  // Create a key that needs to be skipped for Seq too new
  for (uint64_t i = 0; i < last_options_.max_sequential_skip_in_iterations + 1;
       i++) {
    ASSERT_OK(Put("b", "f"));
  }

  iter->Prev();
  ASSERT_EQ(IterStatus(iter), "a->b");
  iter->Prev();
  iter2->Prev();
  ASSERT_EQ(IterStatus(iter2), "a->b");
  iter2->Prev();
  delete iter;
  delete iter2;
}

TEST_P(DBIteratorTest, IterEmpty) {
  do {
    CreateAndReopenWithCF({"pikachu"}, CurrentOptions());
    Iterator* iter = NewIterator(ReadOptions(), handles_[1]);

    iter->SeekToFirst();
    ASSERT_EQ(IterStatus(iter), "(invalid)");

    iter->SeekToLast();
    ASSERT_EQ(IterStatus(iter), "(invalid)");

    iter->Seek("foo");
    ASSERT_EQ(IterStatus(iter), "(invalid)");

    iter->SeekForPrev("foo");
    ASSERT_EQ(IterStatus(iter), "(invalid)");

    delete iter;
  } while (ChangeCompactOptions());
}

TEST_P(DBIteratorTest, IterSingle) {
  do {
    CreateAndReopenWithCF({"pikachu"}, CurrentOptions());
    ASSERT_OK(Put(1, "a", "va"));
    Iterator* iter = NewIterator(ReadOptions(), handles_[1]);

    iter->SeekToFirst();
    ASSERT_EQ(IterStatus(iter), "a->va");
    iter->Next();
    ASSERT_EQ(IterStatus(iter), "(invalid)");
    iter->SeekToFirst();
    ASSERT_EQ(IterStatus(iter), "a->va");
    iter->Prev();
    ASSERT_EQ(IterStatus(iter), "(invalid)");

    iter->SeekToLast();
    ASSERT_EQ(IterStatus(iter), "a->va");
    iter->Next();
    ASSERT_EQ(IterStatus(iter), "(invalid)");
    iter->SeekToLast();
    ASSERT_EQ(IterStatus(iter), "a->va");
    iter->Prev();
    ASSERT_EQ(IterStatus(iter), "(invalid)");

    iter->Seek("");
    ASSERT_EQ(IterStatus(iter), "a->va");
    iter->Next();
    ASSERT_EQ(IterStatus(iter), "(invalid)");
    iter->SeekForPrev("");
    ASSERT_EQ(IterStatus(iter), "(invalid)");

    iter->Seek("a");
    ASSERT_EQ(IterStatus(iter), "a->va");
    iter->Next();
    ASSERT_EQ(IterStatus(iter), "(invalid)");
    iter->SeekForPrev("a");
    ASSERT_EQ(IterStatus(iter), "a->va");
    iter->Prev();
    ASSERT_EQ(IterStatus(iter), "(invalid)");

    iter->Seek("b");
    ASSERT_EQ(IterStatus(iter), "(invalid)");
    iter->SeekForPrev("b");
    ASSERT_EQ(IterStatus(iter), "a->va");
    iter->Prev();
    ASSERT_EQ(IterStatus(iter), "(invalid)");

    delete iter;
  } while (ChangeCompactOptions());
}

TEST_P(DBIteratorTest, IterMulti) {
  do {
    CreateAndReopenWithCF({"pikachu"}, CurrentOptions());
    ASSERT_OK(Put(1, "a", "va"));
    ASSERT_OK(Put(1, "b", "vb"));
    ASSERT_OK(Put(1, "c", "vc"));
    Iterator* iter = NewIterator(ReadOptions(), handles_[1]);

    iter->SeekToFirst();
    ASSERT_EQ(IterStatus(iter), "a->va");
    iter->Next();
    ASSERT_EQ(IterStatus(iter), "b->vb");
    iter->Next();
    ASSERT_EQ(IterStatus(iter), "c->vc");
    iter->Next();
    ASSERT_EQ(IterStatus(iter), "(invalid)");
    iter->SeekToFirst();
    ASSERT_EQ(IterStatus(iter), "a->va");
    iter->Prev();
    ASSERT_EQ(IterStatus(iter), "(invalid)");

    iter->SeekToLast();
    ASSERT_EQ(IterStatus(iter), "c->vc");
    iter->Prev();
    ASSERT_EQ(IterStatus(iter), "b->vb");
    iter->Prev();
    ASSERT_EQ(IterStatus(iter), "a->va");
    iter->Prev();
    ASSERT_EQ(IterStatus(iter), "(invalid)");
    iter->SeekToLast();
    ASSERT_EQ(IterStatus(iter), "c->vc");
    iter->Next();
    ASSERT_EQ(IterStatus(iter), "(invalid)");

    iter->Seek("");
    ASSERT_EQ(IterStatus(iter), "a->va");
    iter->Seek("a");
    ASSERT_EQ(IterStatus(iter), "a->va");
    iter->Seek("ax");
    ASSERT_EQ(IterStatus(iter), "b->vb");
    iter->SeekForPrev("d");
    ASSERT_EQ(IterStatus(iter), "c->vc");
    iter->SeekForPrev("c");
    ASSERT_EQ(IterStatus(iter), "c->vc");
    iter->SeekForPrev("bx");
    ASSERT_EQ(IterStatus(iter), "b->vb");

    iter->Seek("b");
    ASSERT_EQ(IterStatus(iter), "b->vb");
    iter->Seek("z");
    ASSERT_EQ(IterStatus(iter), "(invalid)");
    iter->SeekForPrev("b");
    ASSERT_EQ(IterStatus(iter), "b->vb");
    iter->SeekForPrev("");
    ASSERT_EQ(IterStatus(iter), "(invalid)");

    // Switch from reverse to forward
    iter->SeekToLast();
    iter->Prev();
    iter->Prev();
    iter->Next();
    ASSERT_EQ(IterStatus(iter), "b->vb");

    // Switch from forward to reverse
    iter->SeekToFirst();
    iter->Next();
    iter->Next();
    iter->Prev();
    ASSERT_EQ(IterStatus(iter), "b->vb");

    // Make sure iter stays at snapshot
    ASSERT_OK(Put(1, "a", "va2"));
    ASSERT_OK(Put(1, "a2", "va3"));
    ASSERT_OK(Put(1, "b", "vb2"));
    ASSERT_OK(Put(1, "c", "vc2"));
    ASSERT_OK(Delete(1, "b"));
    iter->SeekToFirst();
    ASSERT_EQ(IterStatus(iter), "a->va");
    iter->Next();
    ASSERT_EQ(IterStatus(iter), "b->vb");
    iter->Next();
    ASSERT_EQ(IterStatus(iter), "c->vc");
    iter->Next();
    ASSERT_EQ(IterStatus(iter), "(invalid)");
    iter->SeekToLast();
    ASSERT_EQ(IterStatus(iter), "c->vc");
    iter->Prev();
    ASSERT_EQ(IterStatus(iter), "b->vb");
    iter->Prev();
    ASSERT_EQ(IterStatus(iter), "a->va");
    iter->Prev();
    ASSERT_EQ(IterStatus(iter), "(invalid)");

    delete iter;
  } while (ChangeCompactOptions());
}

// Check that we can skip over a run of user keys
// by using reseek rather than sequential scan
TEST_P(DBIteratorTest, IterReseek) {
  anon::OptionsOverride options_override;
  options_override.skip_policy = kSkipNoSnapshot;
  Options options = CurrentOptions(options_override);
  options.max_sequential_skip_in_iterations = 3;
  options.create_if_missing = true;
  options.statistics = rocksdb::CreateDBStatistics();
  DestroyAndReopen(options);
  CreateAndReopenWithCF({"pikachu"}, options);

  // insert three keys with same userkey and verify that
  // reseek is not invoked. For each of these test cases,
  // verify that we can find the next key "b".
  ASSERT_OK(Put(1, "a", "zero"));
  ASSERT_OK(Put(1, "a", "one"));
  ASSERT_OK(Put(1, "a", "two"));
  ASSERT_OK(Put(1, "b", "bone"));
  Iterator* iter = NewIterator(ReadOptions(), handles_[1]);
  iter->SeekToFirst();
  ASSERT_EQ(TestGetTickerCount(options, NUMBER_OF_RESEEKS_IN_ITERATION), 0);
  ASSERT_EQ(IterStatus(iter), "a->two");
  iter->Next();
  ASSERT_EQ(TestGetTickerCount(options, NUMBER_OF_RESEEKS_IN_ITERATION), 0);
  ASSERT_EQ(IterStatus(iter), "b->bone");
  delete iter;

  // insert a total of three keys with same userkey and verify
  // that reseek is still not invoked.
  ASSERT_OK(Put(1, "a", "three"));
  iter = NewIterator(ReadOptions(), handles_[1]);
  iter->SeekToFirst();
  ASSERT_EQ(IterStatus(iter), "a->three");
  iter->Next();
  ASSERT_EQ(TestGetTickerCount(options, NUMBER_OF_RESEEKS_IN_ITERATION), 0);
  ASSERT_EQ(IterStatus(iter), "b->bone");
  delete iter;

  // insert a total of four keys with same userkey and verify
  // that reseek is invoked.
  ASSERT_OK(Put(1, "a", "four"));
  iter = NewIterator(ReadOptions(), handles_[1]);
  iter->SeekToFirst();
  ASSERT_EQ(IterStatus(iter), "a->four");
  ASSERT_EQ(TestGetTickerCount(options, NUMBER_OF_RESEEKS_IN_ITERATION), 0);
  iter->Next();
  ASSERT_EQ(TestGetTickerCount(options, NUMBER_OF_RESEEKS_IN_ITERATION), 1);
  ASSERT_EQ(IterStatus(iter), "b->bone");
  delete iter;

  // Testing reverse iterator
  // At this point, we have three versions of "a" and one version of "b".
  // The reseek statistics is already at 1.
  int num_reseeks = static_cast<int>(
      TestGetTickerCount(options, NUMBER_OF_RESEEKS_IN_ITERATION));

  // Insert another version of b and assert that reseek is not invoked
  ASSERT_OK(Put(1, "b", "btwo"));
  iter = NewIterator(ReadOptions(), handles_[1]);
  iter->SeekToLast();
  ASSERT_EQ(IterStatus(iter), "b->btwo");
  ASSERT_EQ(TestGetTickerCount(options, NUMBER_OF_RESEEKS_IN_ITERATION),
            num_reseeks);
  iter->Prev();
  ASSERT_EQ(TestGetTickerCount(options, NUMBER_OF_RESEEKS_IN_ITERATION),
            num_reseeks + 1);
  ASSERT_EQ(IterStatus(iter), "a->four");
  delete iter;

  // insert two more versions of b. This makes a total of 4 versions
  // of b and 4 versions of a.
  ASSERT_OK(Put(1, "b", "bthree"));
  ASSERT_OK(Put(1, "b", "bfour"));
  iter = NewIterator(ReadOptions(), handles_[1]);
  iter->SeekToLast();
  ASSERT_EQ(IterStatus(iter), "b->bfour");
  ASSERT_EQ(TestGetTickerCount(options, NUMBER_OF_RESEEKS_IN_ITERATION),
            num_reseeks + 2);
  iter->Prev();

  // the previous Prev call should have invoked reseek
  ASSERT_EQ(TestGetTickerCount(options, NUMBER_OF_RESEEKS_IN_ITERATION),
            num_reseeks + 3);
  ASSERT_EQ(IterStatus(iter), "a->four");
  delete iter;
}

TEST_P(DBIteratorTest, IterSmallAndLargeMix) {
  do {
    CreateAndReopenWithCF({"pikachu"}, CurrentOptions());
    ASSERT_OK(Put(1, "a", "va"));
    ASSERT_OK(Put(1, "b", std::string(100000, 'b')));
    ASSERT_OK(Put(1, "c", "vc"));
    ASSERT_OK(Put(1, "d", std::string(100000, 'd')));
    ASSERT_OK(Put(1, "e", std::string(100000, 'e')));

    Iterator* iter = NewIterator(ReadOptions(), handles_[1]);

    iter->SeekToFirst();
    ASSERT_EQ(IterStatus(iter), "a->va");
    iter->Next();
    ASSERT_EQ(IterStatus(iter), "b->" + std::string(100000, 'b'));
    iter->Next();
    ASSERT_EQ(IterStatus(iter), "c->vc");
    iter->Next();
    ASSERT_EQ(IterStatus(iter), "d->" + std::string(100000, 'd'));
    iter->Next();
    ASSERT_EQ(IterStatus(iter), "e->" + std::string(100000, 'e'));
    iter->Next();
    ASSERT_EQ(IterStatus(iter), "(invalid)");

    iter->SeekToLast();
    ASSERT_EQ(IterStatus(iter), "e->" + std::string(100000, 'e'));
    iter->Prev();
    ASSERT_EQ(IterStatus(iter), "d->" + std::string(100000, 'd'));
    iter->Prev();
    ASSERT_EQ(IterStatus(iter), "c->vc");
    iter->Prev();
    ASSERT_EQ(IterStatus(iter), "b->" + std::string(100000, 'b'));
    iter->Prev();
    ASSERT_EQ(IterStatus(iter), "a->va");
    iter->Prev();
    ASSERT_EQ(IterStatus(iter), "(invalid)");

    delete iter;
  } while (ChangeCompactOptions());
}

TEST_P(DBIteratorTest, IterMultiWithDelete) {
  do {
    CreateAndReopenWithCF({"pikachu"}, CurrentOptions());
    ASSERT_OK(Put(1, "ka", "va"));
    ASSERT_OK(Put(1, "kb", "vb"));
    ASSERT_OK(Put(1, "kc", "vc"));
    ASSERT_OK(Delete(1, "kb"));
    ASSERT_EQ("NOT_FOUND", Get(1, "kb"));

    Iterator* iter = NewIterator(ReadOptions(), handles_[1]);
    iter->Seek("kc");
    ASSERT_EQ(IterStatus(iter), "kc->vc");
    if (!CurrentOptions().merge_operator) {
      // TODO: merge operator does not support backward iteration yet
      if (kPlainTableAllBytesPrefix != option_config_ &&
          kBlockBasedTableWithWholeKeyHashIndex != option_config_ &&
#ifndef NO_INDIRECT_VALUE
          kBlockBasedTableWithWholeKeyHashIndexInd != option_config_ &&
#endif
          kHashLinkList != option_config_ &&
          kHashSkipList != option_config_) {  // doesn't support SeekToLast
        iter->Prev();
        ASSERT_EQ(IterStatus(iter), "ka->va");
      }
    }
    delete iter;
  } while (ChangeOptions());
}

TEST_P(DBIteratorTest, IterPrevMaxSkip) {
  do {
    CreateAndReopenWithCF({"pikachu"}, CurrentOptions());
    for (int i = 0; i < 2; i++) {
      ASSERT_OK(Put(1, "key1", "v1"));
      ASSERT_OK(Put(1, "key2", "v2"));
      ASSERT_OK(Put(1, "key3", "v3"));
      ASSERT_OK(Put(1, "key4", "v4"));
      ASSERT_OK(Put(1, "key5", "v5"));
    }

    VerifyIterLast("key5->v5", 1);

    ASSERT_OK(Delete(1, "key5"));
    VerifyIterLast("key4->v4", 1);

    ASSERT_OK(Delete(1, "key4"));
    VerifyIterLast("key3->v3", 1);

    ASSERT_OK(Delete(1, "key3"));
    VerifyIterLast("key2->v2", 1);

    ASSERT_OK(Delete(1, "key2"));
    VerifyIterLast("key1->v1", 1);

    ASSERT_OK(Delete(1, "key1"));
    VerifyIterLast("(invalid)", 1);
  } while (ChangeOptions(kSkipMergePut | kSkipNoSeekToLast));
}

TEST_P(DBIteratorTest, IterWithSnapshot) {
  anon::OptionsOverride options_override;
  options_override.skip_policy = kSkipNoSnapshot;
  do {
    CreateAndReopenWithCF({"pikachu"}, CurrentOptions(options_override));
    ASSERT_OK(Put(1, "key1", "val1"));
    ASSERT_OK(Put(1, "key2", "val2"));
    ASSERT_OK(Put(1, "key3", "val3"));
    ASSERT_OK(Put(1, "key4", "val4"));
    ASSERT_OK(Put(1, "key5", "val5"));

    const Snapshot* snapshot = db_->GetSnapshot();
    ReadOptions options;
    options.snapshot = snapshot;
    Iterator* iter = NewIterator(options, handles_[1]);

    ASSERT_OK(Put(1, "key0", "val0"));
    // Put more values after the snapshot
    ASSERT_OK(Put(1, "key100", "val100"));
    ASSERT_OK(Put(1, "key101", "val101"));

    iter->Seek("key5");
    ASSERT_EQ(IterStatus(iter), "key5->val5");
    if (!CurrentOptions().merge_operator) {
      // TODO: merge operator does not support backward iteration yet
      if (kPlainTableAllBytesPrefix != option_config_ &&
          kBlockBasedTableWithWholeKeyHashIndex != option_config_ &&
#ifndef NO_INDIRECT_VALUE
          kBlockBasedTableWithWholeKeyHashIndexInd != option_config_ &&
#endif
          kHashLinkList != option_config_ && kHashSkipList != option_config_) {
        iter->Prev();
        ASSERT_EQ(IterStatus(iter), "key4->val4");
        iter->Prev();
        ASSERT_EQ(IterStatus(iter), "key3->val3");

        iter->Next();
        ASSERT_EQ(IterStatus(iter), "key4->val4");
        iter->Next();
        ASSERT_EQ(IterStatus(iter), "key5->val5");
      }
      iter->Next();
      ASSERT_TRUE(!iter->Valid());
    }

    if (!CurrentOptions().merge_operator) {
      // TODO(gzh): merge operator does not support backward iteration yet
      if (kPlainTableAllBytesPrefix != option_config_ &&
          kBlockBasedTableWithWholeKeyHashIndex != option_config_ &&
#ifndef NO_INDIRECT_VALUE
          kBlockBasedTableWithWholeKeyHashIndexInd != option_config_ &&
#endif
          kHashLinkList != option_config_ && kHashSkipList != option_config_) {
        iter->SeekForPrev("key1");
        ASSERT_EQ(IterStatus(iter), "key1->val1");
        iter->Next();
        ASSERT_EQ(IterStatus(iter), "key2->val2");
        iter->Next();
        ASSERT_EQ(IterStatus(iter), "key3->val3");
        iter->Prev();
        ASSERT_EQ(IterStatus(iter), "key2->val2");
        iter->Prev();
        ASSERT_EQ(IterStatus(iter), "key1->val1");
        iter->Prev();
        ASSERT_TRUE(!iter->Valid());
      }
    }
    db_->ReleaseSnapshot(snapshot);
    delete iter;
  } while (ChangeOptions());
}

TEST_P(DBIteratorTest, IteratorPinsRef) {
  do {
    CreateAndReopenWithCF({"pikachu"}, CurrentOptions());
    Put(1, "foo", "hello");

    // Get iterator that will yield the current contents of the DB.
    Iterator* iter = NewIterator(ReadOptions(), handles_[1]);

    // Write to force compactions
    Put(1, "foo", "newvalue1");
    for (int i = 0; i < 100; i++) {
      // 100K values
      ASSERT_OK(Put(1, Key(i), Key(i) + std::string(100000, 'v')));
    }
    Put(1, "foo", "newvalue2");

    iter->SeekToFirst();
    ASSERT_TRUE(iter->Valid());
    ASSERT_EQ("foo", iter->key().ToString());
    ASSERT_EQ("hello", iter->value().ToString());
    iter->Next();
    ASSERT_TRUE(!iter->Valid());
    delete iter;
  } while (ChangeCompactOptions());
}

// SetOptions not defined in ROCKSDB LITE
#ifndef ROCKSDB_LITE
TEST_P(DBIteratorTest, DBIteratorBoundTest) {
  Options options = CurrentOptions();
  options.env = env_;
  options.create_if_missing = true;

  options.prefix_extractor = nullptr;
  DestroyAndReopen(options);
  ASSERT_OK(Put("a", "0"));
  ASSERT_OK(Put("foo", "bar"));
  ASSERT_OK(Put("foo1", "bar1"));
  ASSERT_OK(Put("g1", "0"));

  // testing basic case with no iterate_upper_bound and no prefix_extractor
  {
    ReadOptions ro;
    ro.iterate_upper_bound = nullptr;

    std::unique_ptr<Iterator> iter(NewIterator(ro));

    iter->Seek("foo");

    ASSERT_TRUE(iter->Valid());
    ASSERT_EQ(iter->key().compare(Slice("foo")), 0);

    iter->Next();
    ASSERT_TRUE(iter->Valid());
    ASSERT_EQ(iter->key().compare(Slice("foo1")), 0);

    iter->Next();
    ASSERT_TRUE(iter->Valid());
    ASSERT_EQ(iter->key().compare(Slice("g1")), 0);

    iter->SeekForPrev("g1");

    ASSERT_TRUE(iter->Valid());
    ASSERT_EQ(iter->key().compare(Slice("g1")), 0);

    iter->Prev();
    ASSERT_TRUE(iter->Valid());
    ASSERT_EQ(iter->key().compare(Slice("foo1")), 0);

    iter->Prev();
    ASSERT_TRUE(iter->Valid());
    ASSERT_EQ(iter->key().compare(Slice("foo")), 0);
  }

  // testing iterate_upper_bound and forward iterator
  // to make sure it stops at bound
  {
    ReadOptions ro;
    // iterate_upper_bound points beyond the last expected entry
    Slice prefix("foo2");
    ro.iterate_upper_bound = &prefix;

    std::unique_ptr<Iterator> iter(NewIterator(ro));

    iter->Seek("foo");

    ASSERT_TRUE(iter->Valid());
    ASSERT_EQ(iter->key().compare(Slice("foo")), 0);

    iter->Next();
    ASSERT_TRUE(iter->Valid());
    ASSERT_EQ(iter->key().compare(("foo1")), 0);

    iter->Next();
    // should stop here...
    ASSERT_TRUE(!iter->Valid());
  }
  // Testing SeekToLast with iterate_upper_bound set
  {
    ReadOptions ro;

    Slice prefix("foo");
    ro.iterate_upper_bound = &prefix;

    std::unique_ptr<Iterator> iter(NewIterator(ro));

    iter->SeekToLast();
    ASSERT_TRUE(iter->Valid());
    ASSERT_EQ(iter->key().compare(Slice("a")), 0);
  }

  // prefix is the first letter of the key
  ASSERT_OK(dbfull()->SetOptions({{"prefix_extractor", "fixed:1"}}));
  ASSERT_OK(Put("a", "0"));
  ASSERT_OK(Put("foo", "bar"));
  ASSERT_OK(Put("foo1", "bar1"));
  ASSERT_OK(Put("g1", "0"));

  // testing with iterate_upper_bound and prefix_extractor
  // Seek target and iterate_upper_bound are not is same prefix
  // This should be an error
  {
    ReadOptions ro;
    Slice upper_bound("g");
    ro.iterate_upper_bound = &upper_bound;

    std::unique_ptr<Iterator> iter(NewIterator(ro));

    iter->Seek("foo");

    ASSERT_TRUE(iter->Valid());
    ASSERT_EQ("foo", iter->key().ToString());

    iter->Next();
    ASSERT_TRUE(iter->Valid());
    ASSERT_EQ("foo1", iter->key().ToString());

    iter->Next();
    ASSERT_TRUE(!iter->Valid());
  }

  // testing that iterate_upper_bound prevents iterating over deleted items
  // if the bound has already reached
  {
    options.prefix_extractor = nullptr;
    DestroyAndReopen(options);
    ASSERT_OK(Put("a", "0"));
    ASSERT_OK(Put("b", "0"));
    ASSERT_OK(Put("b1", "0"));
    ASSERT_OK(Put("c", "0"));
    ASSERT_OK(Put("d", "0"));
    ASSERT_OK(Put("e", "0"));
    ASSERT_OK(Delete("c"));
    ASSERT_OK(Delete("d"));

    // base case with no bound
    ReadOptions ro;
    ro.iterate_upper_bound = nullptr;

    std::unique_ptr<Iterator> iter(NewIterator(ro));

    iter->Seek("b");
    ASSERT_TRUE(iter->Valid());
    ASSERT_EQ(iter->key().compare(Slice("b")), 0);

    iter->Next();
    ASSERT_TRUE(iter->Valid());
    ASSERT_EQ(iter->key().compare(("b1")), 0);

    get_perf_context()->Reset();
    iter->Next();

    ASSERT_TRUE(iter->Valid());
    ASSERT_EQ(static_cast<int>(get_perf_context()->internal_delete_skipped_count), 2);

    // now testing with iterate_bound
    Slice prefix("c");
    ro.iterate_upper_bound = &prefix;

    iter.reset(NewIterator(ro));

    get_perf_context()->Reset();

    iter->Seek("b");
    ASSERT_TRUE(iter->Valid());
    ASSERT_EQ(iter->key().compare(Slice("b")), 0);

    iter->Next();
    ASSERT_TRUE(iter->Valid());
    ASSERT_EQ(iter->key().compare(("b1")), 0);

    iter->Next();
    // the iteration should stop as soon as the bound key is reached
    // even though the key is deleted
    // hence internal_delete_skipped_count should be 0
    ASSERT_TRUE(!iter->Valid());
    ASSERT_EQ(static_cast<int>(get_perf_context()->internal_delete_skipped_count), 0);
  }
}

TEST_P(DBIteratorTest, DBIteratorBoundMultiSeek) {
  Options options = CurrentOptions();
  options.env = env_;
  options.create_if_missing = true;
  options.statistics = rocksdb::CreateDBStatistics();
  options.prefix_extractor = nullptr;
  DestroyAndReopen(options);
  ASSERT_OK(Put("a", "0"));
  ASSERT_OK(Put("z", "0"));
  ASSERT_OK(Flush());
  ASSERT_OK(Put("foo1", "bar1"));
  ASSERT_OK(Put("foo2", "bar2"));
  ASSERT_OK(Put("foo3", "bar3"));
  ASSERT_OK(Put("foo4", "bar4"));

  {
    std::string up_str = "foo5";
    Slice up(up_str);
    ReadOptions ro;
    ro.iterate_upper_bound = &up;
    std::unique_ptr<Iterator> iter(NewIterator(ro));

    iter->Seek("foo1");
    ASSERT_TRUE(iter->Valid());
    ASSERT_EQ(iter->key().compare(Slice("foo1")), 0);

    uint64_t prev_block_cache_hit =
        TestGetTickerCount(options, BLOCK_CACHE_HIT);
    uint64_t prev_block_cache_miss =
        TestGetTickerCount(options, BLOCK_CACHE_MISS);

    ASSERT_GT(prev_block_cache_hit + prev_block_cache_miss, 0);

    iter->Seek("foo4");
    ASSERT_TRUE(iter->Valid());
    ASSERT_EQ(iter->key().compare(Slice("foo4")), 0);
    ASSERT_EQ(prev_block_cache_hit,
              TestGetTickerCount(options, BLOCK_CACHE_HIT));
    ASSERT_EQ(prev_block_cache_miss,
              TestGetTickerCount(options, BLOCK_CACHE_MISS));

    iter->Seek("foo2");
    ASSERT_TRUE(iter->Valid());
    ASSERT_EQ(iter->key().compare(Slice("foo2")), 0);
    iter->Next();
    ASSERT_TRUE(iter->Valid());
    ASSERT_EQ(iter->key().compare(Slice("foo3")), 0);
    ASSERT_EQ(prev_block_cache_hit,
              TestGetTickerCount(options, BLOCK_CACHE_HIT));
    ASSERT_EQ(prev_block_cache_miss,
              TestGetTickerCount(options, BLOCK_CACHE_MISS));
  }
}
#endif

TEST_P(DBIteratorTest, DBIteratorBoundOptimizationTest) {
  for (auto format_version : {2, 3, 4}) {
    int upper_bound_hits = 0;
    Options options = CurrentOptions();
    rocksdb::SyncPoint::GetInstance()->SetCallBack(
        "BlockBasedTableIterator:out_of_bound",
        [&upper_bound_hits](void*) { upper_bound_hits++; });
    rocksdb::SyncPoint::GetInstance()->EnableProcessing();
    options.env = env_;
    options.create_if_missing = true;
    options.prefix_extractor = nullptr;
    BlockBasedTableOptions table_options;
    table_options.format_version = format_version;
    table_options.flush_block_policy_factory =
        std::make_shared<FlushBlockEveryKeyPolicyFactory>();
    options.table_factory.reset(NewBlockBasedTableFactory(table_options));

    DestroyAndReopen(options);
    ASSERT_OK(Put("foo1", "bar1"));
    ASSERT_OK(Put("foo2", "bar2"));
    ASSERT_OK(Put("foo4", "bar4"));
    ASSERT_OK(Flush());

    Slice ub("foo3");
    ReadOptions ro;
    ro.iterate_upper_bound = &ub;

    std::unique_ptr<Iterator> iter(NewIterator(ro));

    iter->Seek("foo");
    ASSERT_TRUE(iter->Valid());
    ASSERT_EQ(iter->key().compare(Slice("foo1")), 0);
    ASSERT_EQ(upper_bound_hits, 0);

    iter->Next();
    ASSERT_TRUE(iter->Valid());
    ASSERT_EQ(iter->key().compare(Slice("foo2")), 0);
    ASSERT_EQ(upper_bound_hits, 0);

    iter->Next();
    ASSERT_FALSE(iter->Valid());
    ASSERT_EQ(upper_bound_hits, 1);
  }
}

// Enable kBinarySearchWithFirstKey, do some iterator operations and check that
// they don't do unnecessary block reads.
TEST_P(DBIteratorTest, IndexWithFirstKey) {
  for (int tailing = 0; tailing < 2; ++tailing) {
    SCOPED_TRACE("tailing = " + std::to_string(tailing));
    Options options = CurrentOptions();
    options.env = env_;
    options.create_if_missing = true;
    options.prefix_extractor = nullptr;
    options.merge_operator = MergeOperators::CreateStringAppendOperator();
    options.statistics = rocksdb::CreateDBStatistics();
    Statistics* stats = options.statistics.get();
    BlockBasedTableOptions table_options;
    table_options.index_type =
        BlockBasedTableOptions::IndexType::kBinarySearchWithFirstKey;
    table_options.index_shortening =
        BlockBasedTableOptions::IndexShorteningMode::kNoShortening;
    table_options.flush_block_policy_factory =
        std::make_shared<FlushBlockEveryKeyPolicyFactory>();
    table_options.block_cache = NewLRUCache(1000);  // fits all blocks
    options.table_factory.reset(NewBlockBasedTableFactory(table_options));

    DestroyAndReopen(options);
    ASSERT_OK(Merge("a1", "x1"));
    ASSERT_OK(Merge("b1", "y1"));
    ASSERT_OK(Merge("c0", "z1"));
    ASSERT_OK(Flush());
    ASSERT_OK(Merge("a2", "x2"));
    ASSERT_OK(Merge("b2", "y2"));
    ASSERT_OK(Merge("c0", "z2"));
    ASSERT_OK(Flush());
    ASSERT_OK(Merge("a3", "x3"));
    ASSERT_OK(Merge("b3", "y3"));
    ASSERT_OK(Merge("c3", "z3"));
    ASSERT_OK(Flush());

    // Block cache is not important for this test.
    // We use BLOCK_CACHE_DATA_* counters just because they're the most readily
    // available way of counting block accesses.

    ReadOptions ropt;
    ropt.tailing = tailing;
    std::unique_ptr<Iterator> iter(NewIterator(ropt));

    iter->Seek("b10");
    ASSERT_TRUE(iter->Valid());
    EXPECT_EQ("b2", iter->key().ToString());
    EXPECT_EQ("y2", iter->value().ToString());
    EXPECT_EQ(1, stats->getTickerCount(BLOCK_CACHE_DATA_MISS));

    iter->Next();
    ASSERT_TRUE(iter->Valid());
    EXPECT_EQ("b3", iter->key().ToString());
    EXPECT_EQ("y3", iter->value().ToString());
    EXPECT_EQ(2, stats->getTickerCount(BLOCK_CACHE_DATA_MISS));
    EXPECT_EQ(0, stats->getTickerCount(BLOCK_CACHE_DATA_HIT));

    iter->Seek("c0");
    ASSERT_TRUE(iter->Valid());
    EXPECT_EQ("c0", iter->key().ToString());
    EXPECT_EQ("z1,z2", iter->value().ToString());
    EXPECT_EQ(0, stats->getTickerCount(BLOCK_CACHE_DATA_HIT));
    EXPECT_EQ(4, stats->getTickerCount(BLOCK_CACHE_DATA_MISS));

    iter->Next();
    ASSERT_TRUE(iter->Valid());
    EXPECT_EQ("c3", iter->key().ToString());
    EXPECT_EQ("z3", iter->value().ToString());
    EXPECT_EQ(0, stats->getTickerCount(BLOCK_CACHE_DATA_HIT));
    EXPECT_EQ(5, stats->getTickerCount(BLOCK_CACHE_DATA_MISS));

    iter.reset();

    // Enable iterate_upper_bound and check that iterator is not trying to read
    // blocks that are fully above upper bound.
    std::string ub = "b3";
    Slice ub_slice(ub);
    ropt.iterate_upper_bound = &ub_slice;
    iter.reset(NewIterator(ropt));

    iter->Seek("b2");
    ASSERT_TRUE(iter->Valid());
    EXPECT_EQ("b2", iter->key().ToString());
    EXPECT_EQ("y2", iter->value().ToString());
    EXPECT_EQ(1, stats->getTickerCount(BLOCK_CACHE_DATA_HIT));
    EXPECT_EQ(5, stats->getTickerCount(BLOCK_CACHE_DATA_MISS));

    iter->Next();
    ASSERT_FALSE(iter->Valid());
    EXPECT_EQ(1, stats->getTickerCount(BLOCK_CACHE_DATA_HIT));
    EXPECT_EQ(5, stats->getTickerCount(BLOCK_CACHE_DATA_MISS));
  }
}

TEST_P(DBIteratorTest, IndexWithFirstKeyGet) {
  Options options = CurrentOptions();
  options.env = env_;
  options.create_if_missing = true;
  options.prefix_extractor = nullptr;
  options.merge_operator = MergeOperators::CreateStringAppendOperator();
  options.statistics = rocksdb::CreateDBStatistics();
  Statistics* stats = options.statistics.get();
  BlockBasedTableOptions table_options;
  table_options.index_type =
      BlockBasedTableOptions::IndexType::kBinarySearchWithFirstKey;
  table_options.index_shortening =
      BlockBasedTableOptions::IndexShorteningMode::kNoShortening;
  table_options.flush_block_policy_factory =
      std::make_shared<FlushBlockEveryKeyPolicyFactory>();
  table_options.block_cache = NewLRUCache(1000);  // fits all blocks
  options.table_factory.reset(NewBlockBasedTableFactory(table_options));

  DestroyAndReopen(options);
  ASSERT_OK(Merge("a", "x1"));
  ASSERT_OK(Merge("c", "y1"));
  ASSERT_OK(Merge("e", "z1"));
  ASSERT_OK(Flush());
  ASSERT_OK(Merge("c", "y2"));
  ASSERT_OK(Merge("e", "z2"));
  ASSERT_OK(Flush());

  // Get() between blocks shouldn't read any blocks.
  ASSERT_EQ("NOT_FOUND", Get("b"));
  EXPECT_EQ(0, stats->getTickerCount(BLOCK_CACHE_DATA_MISS));
  EXPECT_EQ(0, stats->getTickerCount(BLOCK_CACHE_DATA_HIT));

  // Get() of an existing key shouldn't read any unnecessary blocks when there's
  // only one key per block.

  ASSERT_EQ("y1,y2", Get("c"));
  EXPECT_EQ(2, stats->getTickerCount(BLOCK_CACHE_DATA_MISS));
  EXPECT_EQ(0, stats->getTickerCount(BLOCK_CACHE_DATA_HIT));

  ASSERT_EQ("x1", Get("a"));
  EXPECT_EQ(3, stats->getTickerCount(BLOCK_CACHE_DATA_MISS));
  EXPECT_EQ(0, stats->getTickerCount(BLOCK_CACHE_DATA_HIT));

  EXPECT_EQ(std::vector<std::string>({"NOT_FOUND", "z1,z2"}),
            MultiGet({"b", "e"}));
}

// TODO(3.13): fix the issue of Seek() + Prev() which might not necessary
//             return the biggest key which is smaller than the seek key.
TEST_P(DBIteratorTest, PrevAfterAndNextAfterMerge) {
  Options options;
  options.create_if_missing = true;
  options.merge_operator = MergeOperators::CreatePutOperator();
  options.env = env_;
  DestroyAndReopen(options);

  // write three entries with different keys using Merge()
  WriteOptions wopts;
  db_->Merge(wopts, "1", "data1");
  db_->Merge(wopts, "2", "data2");
  db_->Merge(wopts, "3", "data3");

  std::unique_ptr<Iterator> it(NewIterator(ReadOptions()));

  it->Seek("2");
  ASSERT_TRUE(it->Valid());
  ASSERT_EQ("2", it->key().ToString());

  it->Prev();
  ASSERT_TRUE(it->Valid());
  ASSERT_EQ("1", it->key().ToString());

  it->SeekForPrev("1");
  ASSERT_TRUE(it->Valid());
  ASSERT_EQ("1", it->key().ToString());

  it->Next();
  ASSERT_TRUE(it->Valid());
  ASSERT_EQ("2", it->key().ToString());
}

class DBIteratorTestForPinnedData : public DBIteratorTest {
 public:
  enum TestConfig {
    NORMAL,
    CLOSE_AND_OPEN,
    COMPACT_BEFORE_READ,
    FLUSH_EVERY_1000,
    MAX
  };
  DBIteratorTestForPinnedData() : DBIteratorTest() {}
  void PinnedDataIteratorRandomized(TestConfig run_config) {
    // Generate Random data
    Random rnd(301);

    int puts = 100000;
    int key_pool = static_cast<int>(puts * 0.7);
    int key_size = 100;
    int val_size = 1000;
    int seeks_percentage = 20;   // 20% of keys will be used to test seek()
    int delete_percentage = 20;  // 20% of keys will be deleted
    int merge_percentage = 20;   // 20% of keys will be added using Merge()

    Options options = CurrentOptions();
    BlockBasedTableOptions table_options;
    table_options.use_delta_encoding = false;
    options.table_factory.reset(NewBlockBasedTableFactory(table_options));
    options.merge_operator = MergeOperators::CreatePutOperator();
    DestroyAndReopen(options);

    std::vector<std::string> generated_keys(key_pool);
    for (int i = 0; i < key_pool; i++) {
      generated_keys[i] = RandomString(&rnd, key_size);
    }

    std::map<std::string, std::string> true_data;
    std::vector<std::string> random_keys;
    std::vector<std::string> deleted_keys;
    for (int i = 0; i < puts; i++) {
      auto& k = generated_keys[rnd.Next() % key_pool];
      auto v = RandomString(&rnd, val_size);

      // Insert data to true_data map and to DB
      true_data[k] = v;
      if (rnd.OneIn(static_cast<int>(100.0 / merge_percentage))) {
        ASSERT_OK(db_->Merge(WriteOptions(), k, v));
      } else {
        ASSERT_OK(Put(k, v));
      }

      // Pick random keys to be used to test Seek()
      if (rnd.OneIn(static_cast<int>(100.0 / seeks_percentage))) {
        random_keys.push_back(k);
      }

      // Delete some random keys
      if (rnd.OneIn(static_cast<int>(100.0 / delete_percentage))) {
        deleted_keys.push_back(k);
        true_data.erase(k);
        ASSERT_OK(Delete(k));
      }

      if (run_config == TestConfig::FLUSH_EVERY_1000) {
        if (i && i % 1000 == 0) {
          Flush();
        }
      }
    }

    if (run_config == TestConfig::CLOSE_AND_OPEN) {
      Close();
      Reopen(options);
    } else if (run_config == TestConfig::COMPACT_BEFORE_READ) {
      db_->CompactRange(CompactRangeOptions(), nullptr, nullptr);
    }

    ReadOptions ro;
    ro.pin_data = true;
    auto iter = NewIterator(ro);

    {
      // Test Seek to random keys
      std::vector<Slice> keys_slices;
      std::vector<std::string> true_keys;
      for (auto& k : random_keys) {
        iter->Seek(k);
        if (!iter->Valid()) {
          ASSERT_EQ(true_data.lower_bound(k), true_data.end());
          continue;
        }
        std::string prop_value;
        ASSERT_OK(
            iter->GetProperty("rocksdb.iterator.is-key-pinned", &prop_value));
        ASSERT_EQ("1", prop_value);
        keys_slices.push_back(iter->key());
        true_keys.push_back(true_data.lower_bound(k)->first);
      }

      for (size_t i = 0; i < keys_slices.size(); i++) {
        ASSERT_EQ(keys_slices[i].ToString(), true_keys[i]);
      }
    }

    {
      // Test SeekForPrev to random keys
      std::vector<Slice> keys_slices;
      std::vector<std::string> true_keys;
      for (auto& k : random_keys) {
        iter->SeekForPrev(k);
        if (!iter->Valid()) {
          ASSERT_EQ(true_data.upper_bound(k), true_data.begin());
          continue;
        }
        std::string prop_value;
        ASSERT_OK(
            iter->GetProperty("rocksdb.iterator.is-key-pinned", &prop_value));
        ASSERT_EQ("1", prop_value);
        keys_slices.push_back(iter->key());
        true_keys.push_back((--true_data.upper_bound(k))->first);
      }

      for (size_t i = 0; i < keys_slices.size(); i++) {
        ASSERT_EQ(keys_slices[i].ToString(), true_keys[i]);
      }
    }

    {
      // Test iterating all data forward
      std::vector<Slice> all_keys;
      for (iter->SeekToFirst(); iter->Valid(); iter->Next()) {
        std::string prop_value;
        ASSERT_OK(
            iter->GetProperty("rocksdb.iterator.is-key-pinned", &prop_value));
        ASSERT_EQ("1", prop_value);
        all_keys.push_back(iter->key());
      }
      ASSERT_EQ(all_keys.size(), true_data.size());

      // Verify that all keys slices are valid
      auto data_iter = true_data.begin();
      for (size_t i = 0; i < all_keys.size(); i++) {
        ASSERT_EQ(all_keys[i].ToString(), data_iter->first);
        data_iter++;
      }
    }

    {
      // Test iterating all data backward
      std::vector<Slice> all_keys;
      for (iter->SeekToLast(); iter->Valid(); iter->Prev()) {
        std::string prop_value;
        ASSERT_OK(
            iter->GetProperty("rocksdb.iterator.is-key-pinned", &prop_value));
        ASSERT_EQ("1", prop_value);
        all_keys.push_back(iter->key());
      }
      ASSERT_EQ(all_keys.size(), true_data.size());

      // Verify that all keys slices are valid (backward)
      auto data_iter = true_data.rbegin();
      for (size_t i = 0; i < all_keys.size(); i++) {
        ASSERT_EQ(all_keys[i].ToString(), data_iter->first);
        data_iter++;
      }
    }

    delete iter;
}
};

TEST_P(DBIteratorTestForPinnedData, PinnedDataIteratorRandomizedNormal) {
  PinnedDataIteratorRandomized(TestConfig::NORMAL);
}

TEST_P(DBIteratorTestForPinnedData, PinnedDataIteratorRandomizedCLoseAndOpen) {
  PinnedDataIteratorRandomized(TestConfig::CLOSE_AND_OPEN);
}

TEST_P(DBIteratorTestForPinnedData,
       PinnedDataIteratorRandomizedCompactBeforeRead) {
  PinnedDataIteratorRandomized(TestConfig::COMPACT_BEFORE_READ);
}

TEST_P(DBIteratorTestForPinnedData, PinnedDataIteratorRandomizedFlush) {
  PinnedDataIteratorRandomized(TestConfig::FLUSH_EVERY_1000);
}

#ifndef ROCKSDB_LITE
TEST_P(DBIteratorTest, PinnedDataIteratorMultipleFiles) {
  Options options = CurrentOptions();
  BlockBasedTableOptions table_options;
  table_options.use_delta_encoding = false;
  options.table_factory.reset(NewBlockBasedTableFactory(table_options));
  options.disable_auto_compactions = true;
  options.write_buffer_size = 1024 * 1024 * 10;  // 10 Mb
#ifndef NO_INDIRECT_VALUE
  options.allow_trivial_move=true;
#endif
  DestroyAndReopen(options);

  std::map<std::string, std::string> true_data;

  // Generate 4 sst files in L2
  Random rnd(301);
  for (int i = 1; i <= 1000; i++) {
    std::string k = Key(i * 3);
    std::string v = RandomString(&rnd, 100);
    ASSERT_OK(Put(k, v));
    true_data[k] = v;
    if (i % 250 == 0) {
      ASSERT_OK(Flush());
    }
  }
  ASSERT_EQ(FilesPerLevel(0), "4");
  ASSERT_OK(db_->CompactRange(CompactRangeOptions(), nullptr, nullptr));
  ASSERT_EQ(FilesPerLevel(0), "0,4");

  // Generate 4 sst files in L0
  for (int i = 1; i <= 1000; i++) {
    std::string k = Key(i * 2);
    std::string v = RandomString(&rnd, 100);
    ASSERT_OK(Put(k, v));
    true_data[k] = v;
    if (i % 250 == 0) {
      ASSERT_OK(Flush());
    }
  }
  ASSERT_EQ(FilesPerLevel(0), "4,4");

  // Add some keys/values in memtables
  for (int i = 1; i <= 1000; i++) {
    std::string k = Key(i);
    std::string v = RandomString(&rnd, 100);
    ASSERT_OK(Put(k, v));
    true_data[k] = v;
  }
  ASSERT_EQ(FilesPerLevel(0), "4,4");

  ReadOptions ro;
  ro.pin_data = true;
  auto iter = NewIterator(ro);

  std::vector<std::pair<Slice, std::string>> results;
  for (iter->SeekToFirst(); iter->Valid(); iter->Next()) {
    std::string prop_value;
    ASSERT_OK(iter->GetProperty("rocksdb.iterator.is-key-pinned", &prop_value));
    ASSERT_EQ("1", prop_value);
    results.emplace_back(iter->key(), iter->value().ToString());
  }

  ASSERT_EQ(results.size(), true_data.size());
  auto data_iter = true_data.begin();
  for (size_t i = 0; i < results.size(); i++, data_iter++) {
    auto& kv = results[i];
    ASSERT_EQ(kv.first, data_iter->first);
    ASSERT_EQ(kv.second, data_iter->second);
  }

  delete iter;
}
#endif

TEST_P(DBIteratorTest, PinnedDataIteratorMergeOperator) {
  Options options = CurrentOptions();
  BlockBasedTableOptions table_options;
  table_options.use_delta_encoding = false;
  options.table_factory.reset(NewBlockBasedTableFactory(table_options));
  options.merge_operator = MergeOperators::CreateUInt64AddOperator();
  DestroyAndReopen(options);

  std::string numbers[7];
  for (int val = 0; val <= 6; val++) {
    PutFixed64(numbers + val, val);
  }

  // +1 all keys in range [ 0 => 999]
  for (int i = 0; i < 1000; i++) {
    WriteOptions wo;
    ASSERT_OK(db_->Merge(wo, Key(i), numbers[1]));
  }

  // +2 all keys divisible by 2 in range [ 0 => 999]
  for (int i = 0; i < 1000; i += 2) {
    WriteOptions wo;
    ASSERT_OK(db_->Merge(wo, Key(i), numbers[2]));
  }

  // +3 all keys divisible by 5 in range [ 0 => 999]
  for (int i = 0; i < 1000; i += 5) {
    WriteOptions wo;
    ASSERT_OK(db_->Merge(wo, Key(i), numbers[3]));
  }

  ReadOptions ro;
  ro.pin_data = true;
  auto iter = NewIterator(ro);

  std::vector<std::pair<Slice, std::string>> results;
  for (iter->SeekToFirst(); iter->Valid(); iter->Next()) {
    std::string prop_value;
    ASSERT_OK(iter->GetProperty("rocksdb.iterator.is-key-pinned", &prop_value));
    ASSERT_EQ("1", prop_value);
    results.emplace_back(iter->key(), iter->value().ToString());
  }

  ASSERT_EQ(results.size(), 1000);
  for (size_t i = 0; i < results.size(); i++) {
    auto& kv = results[i];
    ASSERT_EQ(kv.first, Key(static_cast<int>(i)));
    int expected_val = 1;
    if (i % 2 == 0) {
      expected_val += 2;
    }
    if (i % 5 == 0) {
      expected_val += 3;
    }
    ASSERT_EQ(kv.second, numbers[expected_val]);
  }

  delete iter;
}

TEST_P(DBIteratorTest, PinnedDataIteratorReadAfterUpdate) {
  Options options = CurrentOptions();
  BlockBasedTableOptions table_options;
  table_options.use_delta_encoding = false;
  options.table_factory.reset(NewBlockBasedTableFactory(table_options));
  options.write_buffer_size = 100000;
  DestroyAndReopen(options);

  Random rnd(301);

  std::map<std::string, std::string> true_data;
  for (int i = 0; i < 1000; i++) {
    std::string k = RandomString(&rnd, 10);
    std::string v = RandomString(&rnd, 1000);
    ASSERT_OK(Put(k, v));
    true_data[k] = v;
  }

  ReadOptions ro;
  ro.pin_data = true;
  auto iter = NewIterator(ro);

  // Delete 50% of the keys and update the other 50%
  for (auto& kv : true_data) {
    if (rnd.OneIn(2)) {
      ASSERT_OK(Delete(kv.first));
    } else {
      std::string new_val = RandomString(&rnd, 1000);
      ASSERT_OK(Put(kv.first, new_val));
    }
  }

  std::vector<std::pair<Slice, std::string>> results;
  for (iter->SeekToFirst(); iter->Valid(); iter->Next()) {
    std::string prop_value;
    ASSERT_OK(iter->GetProperty("rocksdb.iterator.is-key-pinned", &prop_value));
    ASSERT_EQ("1", prop_value);
    results.emplace_back(iter->key(), iter->value().ToString());
  }

  auto data_iter = true_data.begin();
  for (size_t i = 0; i < results.size(); i++, data_iter++) {
    auto& kv = results[i];
    ASSERT_EQ(kv.first, data_iter->first);
    ASSERT_EQ(kv.second, data_iter->second);
  }

  delete iter;
}

class SliceTransformLimitedDomainGeneric : public SliceTransform {
  const char* Name() const override {
    return "SliceTransformLimitedDomainGeneric";
  }

  Slice Transform(const Slice& src) const override {
    return Slice(src.data(), 1);
  }

  bool InDomain(const Slice& src) const override {
    // prefix will be x????
    return src.size() >= 1;
  }

  bool InRange(const Slice& dst) const override {
    // prefix will be x????
    return dst.size() == 1;
  }
};

TEST_P(DBIteratorTest, IterSeekForPrevCrossingFiles) {
  Options options = CurrentOptions();
  options.prefix_extractor.reset(NewFixedPrefixTransform(1));
  options.disable_auto_compactions = true;
  // Enable prefix bloom for SST files
  BlockBasedTableOptions table_options;
  table_options.filter_policy.reset(NewBloomFilterPolicy(10, true));
  options.table_factory.reset(NewBlockBasedTableFactory(table_options));
#ifndef NO_INDIRECT_VALUE
  options.allow_trivial_move=true;
#endif
  DestroyAndReopen(options);

  ASSERT_OK(Put("a1", "va1"));
  ASSERT_OK(Put("a2", "va2"));
  ASSERT_OK(Put("a3", "va3"));
  ASSERT_OK(Flush());

  ASSERT_OK(Put("b1", "vb1"));
  ASSERT_OK(Put("b2", "vb2"));
  ASSERT_OK(Put("b3", "vb3"));
  ASSERT_OK(Flush());

  ASSERT_OK(Put("b4", "vb4"));
  ASSERT_OK(Put("d1", "vd1"));
  ASSERT_OK(Put("d2", "vd2"));
  ASSERT_OK(Put("d4", "vd4"));
  ASSERT_OK(Flush());

  MoveFilesToLevel(1);
  {
    ReadOptions ro;
    Iterator* iter = NewIterator(ro);

    iter->SeekForPrev("a4");
    ASSERT_EQ(iter->key().ToString(), "a3");
    ASSERT_EQ(iter->value().ToString(), "va3");

    iter->SeekForPrev("c2");
    ASSERT_EQ(iter->key().ToString(), "b3");
    iter->SeekForPrev("d3");
    ASSERT_EQ(iter->key().ToString(), "d2");
    iter->SeekForPrev("b5");
    ASSERT_EQ(iter->key().ToString(), "b4");
    delete iter;
  }

  {
    ReadOptions ro;
    ro.prefix_same_as_start = true;
    Iterator* iter = NewIterator(ro);
    iter->SeekForPrev("c2");
    ASSERT_TRUE(!iter->Valid());
    delete iter;
  }
}

TEST_P(DBIteratorTest, IterSeekForPrevCrossingFilesCustomPrefixExtractor) {
  Options options = CurrentOptions();
  options.prefix_extractor =
      std::make_shared<SliceTransformLimitedDomainGeneric>();
  options.disable_auto_compactions = true;
  // Enable prefix bloom for SST files
  BlockBasedTableOptions table_options;
  table_options.filter_policy.reset(NewBloomFilterPolicy(10, true));
  options.table_factory.reset(NewBlockBasedTableFactory(table_options));
  DestroyAndReopen(options);

  ASSERT_OK(Put("a1", "va1"));
  ASSERT_OK(Put("a2", "va2"));
  ASSERT_OK(Put("a3", "va3"));
  ASSERT_OK(Flush());

  ASSERT_OK(Put("b1", "vb1"));
  ASSERT_OK(Put("b2", "vb2"));
  ASSERT_OK(Put("b3", "vb3"));
  ASSERT_OK(Flush());

  ASSERT_OK(Put("b4", "vb4"));
  ASSERT_OK(Put("d1", "vd1"));
  ASSERT_OK(Put("d2", "vd2"));
  ASSERT_OK(Put("d4", "vd4"));
  ASSERT_OK(Flush());

  MoveFilesToLevel(1);
  {
    ReadOptions ro;
    Iterator* iter = NewIterator(ro);

    iter->SeekForPrev("a4");
    ASSERT_EQ(iter->key().ToString(), "a3");
    ASSERT_EQ(iter->value().ToString(), "va3");

    iter->SeekForPrev("c2");
    ASSERT_EQ(iter->key().ToString(), "b3");
    iter->SeekForPrev("d3");
    ASSERT_EQ(iter->key().ToString(), "d2");
    iter->SeekForPrev("b5");
    ASSERT_EQ(iter->key().ToString(), "b4");
    delete iter;
  }

  {
    ReadOptions ro;
    ro.prefix_same_as_start = true;
    Iterator* iter = NewIterator(ro);
    iter->SeekForPrev("c2");
    ASSERT_TRUE(!iter->Valid());
    delete iter;
  }
}

TEST_P(DBIteratorTest, IterPrevKeyCrossingBlocks) {
  Options options = CurrentOptions();
  BlockBasedTableOptions table_options;
  table_options.block_size = 1;  // every block will contain one entry
  options.table_factory.reset(NewBlockBasedTableFactory(table_options));
  options.merge_operator = MergeOperators::CreateStringAppendTESTOperator();
  options.disable_auto_compactions = true;
  options.max_sequential_skip_in_iterations = 8;

  DestroyAndReopen(options);

  // Putting such deletes will force DBIter::Prev() to fallback to a Seek
  for (int file_num = 0; file_num < 10; file_num++) {
    ASSERT_OK(Delete("key4"));
    ASSERT_OK(Flush());
  }

  // First File containing 5 blocks of puts
  ASSERT_OK(Put("key1", "val1.0"));
  ASSERT_OK(Put("key2", "val2.0"));
  ASSERT_OK(Put("key3", "val3.0"));
  ASSERT_OK(Put("key4", "val4.0"));
  ASSERT_OK(Put("key5", "val5.0"));
  ASSERT_OK(Flush());

  // Second file containing 9 blocks of merge operands
  ASSERT_OK(db_->Merge(WriteOptions(), "key1", "val1.1"));
  ASSERT_OK(db_->Merge(WriteOptions(), "key1", "val1.2"));

  ASSERT_OK(db_->Merge(WriteOptions(), "key2", "val2.1"));
  ASSERT_OK(db_->Merge(WriteOptions(), "key2", "val2.2"));
  ASSERT_OK(db_->Merge(WriteOptions(), "key2", "val2.3"));

  ASSERT_OK(db_->Merge(WriteOptions(), "key3", "val3.1"));
  ASSERT_OK(db_->Merge(WriteOptions(), "key3", "val3.2"));
  ASSERT_OK(db_->Merge(WriteOptions(), "key3", "val3.3"));
  ASSERT_OK(db_->Merge(WriteOptions(), "key3", "val3.4"));
  ASSERT_OK(Flush());

  {
    ReadOptions ro;
    ro.fill_cache = false;
    Iterator* iter = NewIterator(ro);

    iter->SeekToLast();
    ASSERT_EQ(iter->key().ToString(), "key5");
    ASSERT_EQ(iter->value().ToString(), "val5.0");

    iter->Prev();
    ASSERT_EQ(iter->key().ToString(), "key4");
    ASSERT_EQ(iter->value().ToString(), "val4.0");

    iter->Prev();
    ASSERT_EQ(iter->key().ToString(), "key3");
    ASSERT_EQ(iter->value().ToString(), "val3.0,val3.1,val3.2,val3.3,val3.4");

    iter->Prev();
    ASSERT_EQ(iter->key().ToString(), "key2");
    ASSERT_EQ(iter->value().ToString(), "val2.0,val2.1,val2.2,val2.3");

    iter->Prev();
    ASSERT_EQ(iter->key().ToString(), "key1");
    ASSERT_EQ(iter->value().ToString(), "val1.0,val1.1,val1.2");

    delete iter;
  }
}

TEST_P(DBIteratorTest, IterPrevKeyCrossingBlocksRandomized) {
  Options options = CurrentOptions();
  options.merge_operator = MergeOperators::CreateStringAppendTESTOperator();
  options.disable_auto_compactions = true;
  options.level0_slowdown_writes_trigger = (1 << 30);
  options.level0_stop_writes_trigger = (1 << 30);
  options.max_sequential_skip_in_iterations = 8;
  DestroyAndReopen(options);

  const int kNumKeys = 500;
  // Small number of merge operands to make sure that DBIter::Prev() dont
  // fall back to Seek()
  const int kNumMergeOperands = 3;
  // Use value size that will make sure that every block contain 1 key
  const int kValSize =
      static_cast<int>(BlockBasedTableOptions().block_size) * 4;
  // Percentage of keys that wont get merge operations
  const int kNoMergeOpPercentage = 20;
  // Percentage of keys that will be deleted
  const int kDeletePercentage = 10;

  // For half of the key range we will write multiple deletes first to
  // force DBIter::Prev() to fall back to Seek()
  for (int file_num = 0; file_num < 10; file_num++) {
    for (int i = 0; i < kNumKeys; i += 2) {
      ASSERT_OK(Delete(Key(i)));
    }
    ASSERT_OK(Flush());
  }

  Random rnd(301);
  std::map<std::string, std::string> true_data;
  std::string gen_key;
  std::string gen_val;

  for (int i = 0; i < kNumKeys; i++) {
    gen_key = Key(i);
    gen_val = RandomString(&rnd, kValSize);

    ASSERT_OK(Put(gen_key, gen_val));
    true_data[gen_key] = gen_val;
  }
  ASSERT_OK(Flush());

  // Separate values and merge operands in different file so that we
  // make sure that we dont merge them while flushing but actually
  // merge them in the read path
  for (int i = 0; i < kNumKeys; i++) {
    if (rnd.OneIn(static_cast<int>(100.0 / kNoMergeOpPercentage))) {
      // Dont give merge operations for some keys
      continue;
    }

    for (int j = 0; j < kNumMergeOperands; j++) {
      gen_key = Key(i);
      gen_val = RandomString(&rnd, kValSize);

      ASSERT_OK(db_->Merge(WriteOptions(), gen_key, gen_val));
      true_data[gen_key] += "," + gen_val;
    }
  }
  ASSERT_OK(Flush());

  for (int i = 0; i < kNumKeys; i++) {
    if (rnd.OneIn(static_cast<int>(100.0 / kDeletePercentage))) {
      gen_key = Key(i);

      ASSERT_OK(Delete(gen_key));
      true_data.erase(gen_key);
    }
  }
  ASSERT_OK(Flush());

  {
    ReadOptions ro;
    ro.fill_cache = false;
    Iterator* iter = NewIterator(ro);
    auto data_iter = true_data.rbegin();

    for (iter->SeekToLast(); iter->Valid(); iter->Prev()) {
      ASSERT_EQ(iter->key().ToString(), data_iter->first);
      ASSERT_EQ(iter->value().ToString(), data_iter->second);
      data_iter++;
    }
    ASSERT_EQ(data_iter, true_data.rend());

    delete iter;
  }

  {
    ReadOptions ro;
    ro.fill_cache = false;
    Iterator* iter = NewIterator(ro);
    auto data_iter = true_data.rbegin();

    int entries_right = 0;
    std::string seek_key;
    for (iter->SeekToLast(); iter->Valid(); iter->Prev()) {
      // Verify key/value of current position
      ASSERT_EQ(iter->key().ToString(), data_iter->first);
      ASSERT_EQ(iter->value().ToString(), data_iter->second);

      bool restore_position_with_seek = rnd.Uniform(2);
      if (restore_position_with_seek) {
        seek_key = iter->key().ToString();
      }

      // Do some Next() operations the restore the iterator to orignal position
      int next_count =
          entries_right > 0 ? rnd.Uniform(std::min(entries_right, 10)) : 0;
      for (int i = 0; i < next_count; i++) {
        iter->Next();
        data_iter--;

        ASSERT_EQ(iter->key().ToString(), data_iter->first);
        ASSERT_EQ(iter->value().ToString(), data_iter->second);
      }

      if (restore_position_with_seek) {
        // Restore orignal position using Seek()
        iter->Seek(seek_key);
        for (int i = 0; i < next_count; i++) {
          data_iter++;
        }

        ASSERT_EQ(iter->key().ToString(), data_iter->first);
        ASSERT_EQ(iter->value().ToString(), data_iter->second);
      } else {
        // Restore original position using Prev()
        for (int i = 0; i < next_count; i++) {
          iter->Prev();
          data_iter++;

          ASSERT_EQ(iter->key().ToString(), data_iter->first);
          ASSERT_EQ(iter->value().ToString(), data_iter->second);
        }
      }

      entries_right++;
      data_iter++;
    }
    ASSERT_EQ(data_iter, true_data.rend());

    delete iter;
  }
}

TEST_P(DBIteratorTest, IteratorWithLocalStatistics) {
  Options options = CurrentOptions();
  options.statistics = rocksdb::CreateDBStatistics();
  DestroyAndReopen(options);

  Random rnd(301);
  for (int i = 0; i < 1000; i++) {
    // Key 10 bytes / Value 10 bytes
    ASSERT_OK(Put(RandomString(&rnd, 10), RandomString(&rnd, 10)));
  }

  std::atomic<uint64_t> total_next(0);
  std::atomic<uint64_t> total_next_found(0);
  std::atomic<uint64_t> total_prev(0);
  std::atomic<uint64_t> total_prev_found(0);
  std::atomic<uint64_t> total_bytes(0);

  std::vector<port::Thread> threads;
  std::function<void()> reader_func_next = [&]() {
    SetPerfLevel(kEnableCount);
    get_perf_context()->Reset();
    Iterator* iter = NewIterator(ReadOptions());

    iter->SeekToFirst();
    // Seek will bump ITER_BYTES_READ
    uint64_t bytes = 0;
    bytes += iter->key().size();
    bytes += iter->value().size();
    while (true) {
      iter->Next();
      total_next++;

      if (!iter->Valid()) {
        break;
      }
      total_next_found++;
      bytes += iter->key().size();
      bytes += iter->value().size();
    }

    delete iter;
    ASSERT_EQ(bytes, get_perf_context()->iter_read_bytes);
    SetPerfLevel(kDisable);
    total_bytes += bytes;
  };

  std::function<void()> reader_func_prev = [&]() {
    SetPerfLevel(kEnableCount);
    Iterator* iter = NewIterator(ReadOptions());

    iter->SeekToLast();
    // Seek will bump ITER_BYTES_READ
    uint64_t bytes = 0;
    bytes += iter->key().size();
    bytes += iter->value().size();
    while (true) {
      iter->Prev();
      total_prev++;

      if (!iter->Valid()) {
        break;
      }
      total_prev_found++;
      bytes += iter->key().size();
      bytes += iter->value().size();
    }

    delete iter;
    ASSERT_EQ(bytes, get_perf_context()->iter_read_bytes);
    SetPerfLevel(kDisable);
    total_bytes += bytes;
  };

  for (int i = 0; i < 10; i++) {
    threads.emplace_back(reader_func_next);
  }
  for (int i = 0; i < 15; i++) {
    threads.emplace_back(reader_func_prev);
  }

  for (auto& t : threads) {
    t.join();
  }

  ASSERT_EQ(TestGetTickerCount(options, NUMBER_DB_NEXT), (uint64_t)total_next);
  ASSERT_EQ(TestGetTickerCount(options, NUMBER_DB_NEXT_FOUND),
            (uint64_t)total_next_found);
  ASSERT_EQ(TestGetTickerCount(options, NUMBER_DB_PREV), (uint64_t)total_prev);
  ASSERT_EQ(TestGetTickerCount(options, NUMBER_DB_PREV_FOUND),
            (uint64_t)total_prev_found);
  ASSERT_EQ(TestGetTickerCount(options, ITER_BYTES_READ), (uint64_t)total_bytes);

}

TEST_P(DBIteratorTest, ReadAhead) {
  Options options;
  env_->count_random_reads_ = true;
  options.env = env_;
  options.disable_auto_compactions = true;
  options.write_buffer_size = 4 << 20;
  options.statistics = rocksdb::CreateDBStatistics();
  BlockBasedTableOptions table_options;
  table_options.block_size = 1024;
  table_options.no_block_cache = true;
  options.table_factory.reset(new BlockBasedTableFactory(table_options));
#ifndef NO_INDIRECT_VALUE
  options.allow_trivial_move=true;
#endif
  Reopen(options);

  std::string value(1024, 'a');
  for (int i = 0; i < 100; i++) {
    Put(Key(i), value);
  }
  ASSERT_OK(Flush());
  MoveFilesToLevel(2);

  for (int i = 0; i < 100; i++) {
    Put(Key(i), value);
  }
  ASSERT_OK(Flush());
  MoveFilesToLevel(1);

  for (int i = 0; i < 100; i++) {
    Put(Key(i), value);
  }
  ASSERT_OK(Flush());
#ifndef ROCKSDB_LITE
  ASSERT_EQ("1,1,1", FilesPerLevel());
#endif  // !ROCKSDB_LITE

  env_->random_read_bytes_counter_ = 0;
  options.statistics->setTickerCount(NO_FILE_OPENS, 0);
  ReadOptions read_options;
  auto* iter = NewIterator(read_options);
  iter->SeekToFirst();
  int64_t num_file_opens = TestGetTickerCount(options, NO_FILE_OPENS);
  size_t bytes_read = env_->random_read_bytes_counter_;
  delete iter;

  int64_t num_file_closes = TestGetTickerCount(options, NO_FILE_CLOSES);
  env_->random_read_bytes_counter_ = 0;
  options.statistics->setTickerCount(NO_FILE_OPENS, 0);
  read_options.readahead_size = 1024 * 10;
  iter = NewIterator(read_options);
  iter->SeekToFirst();
  int64_t num_file_opens_readahead = TestGetTickerCount(options, NO_FILE_OPENS);
  size_t bytes_read_readahead = env_->random_read_bytes_counter_;
  delete iter;
  int64_t num_file_closes_readahead =
      TestGetTickerCount(options, NO_FILE_CLOSES);
  ASSERT_EQ(num_file_opens, num_file_opens_readahead);
  ASSERT_EQ(num_file_closes, num_file_closes_readahead);
  ASSERT_GT(bytes_read_readahead, bytes_read);
  ASSERT_GT(bytes_read_readahead, read_options.readahead_size * 3);

  // Verify correctness.
  iter = NewIterator(read_options);
  int count = 0;
  for (iter->SeekToFirst(); iter->Valid(); iter->Next()) {
    ASSERT_EQ(value, iter->value());
    count++;
  }
  ASSERT_EQ(100, count);
  for (int i = 0; i < 100; i++) {
    iter->Seek(Key(i));
    ASSERT_EQ(value, iter->value());
  }
  delete iter;
}

// Insert a key, create a snapshot iterator, overwrite key lots of times,
// seek to a smaller key. Expect DBIter to fall back to a seek instead of
// going through all the overwrites linearly.
TEST_P(DBIteratorTest, DBIteratorSkipRecentDuplicatesTest) {
  Options options = CurrentOptions();
  options.env = env_;
  options.create_if_missing = true;
  options.max_sequential_skip_in_iterations = 3;
  options.prefix_extractor = nullptr;
  options.write_buffer_size = 1 << 27;  // big enough to avoid flush
  options.statistics = rocksdb::CreateDBStatistics();
  DestroyAndReopen(options);

  // Insert.
  ASSERT_OK(Put("b", "0"));

  // Create iterator.
  ReadOptions ro;
  std::unique_ptr<Iterator> iter(NewIterator(ro));

  // Insert a lot.
  for (int i = 0; i < 100; ++i) {
    ASSERT_OK(Put("b", std::to_string(i + 1).c_str()));
  }

#ifndef ROCKSDB_LITE
  // Check that memtable wasn't flushed.
  std::string val;
  ASSERT_TRUE(db_->GetProperty("rocksdb.num-files-at-level0", &val));
  EXPECT_EQ("0", val);
#endif

  // Seek iterator to a smaller key.
  get_perf_context()->Reset();
  iter->Seek("a");
  ASSERT_TRUE(iter->Valid());
  EXPECT_EQ("b", iter->key().ToString());
  EXPECT_EQ("0", iter->value().ToString());

  // Check that the seek didn't do too much work.
  // Checks are not tight, just make sure that everything is well below 100.
  EXPECT_LT(get_perf_context()->internal_key_skipped_count, 4);
  EXPECT_LT(get_perf_context()->internal_recent_skipped_count, 8);
  EXPECT_LT(get_perf_context()->seek_on_memtable_count, 10);
  EXPECT_LT(get_perf_context()->next_on_memtable_count, 10);
  EXPECT_LT(get_perf_context()->prev_on_memtable_count, 10);

  // Check that iterator did something like what we expect.
  EXPECT_EQ(get_perf_context()->internal_delete_skipped_count, 0);
  EXPECT_EQ(get_perf_context()->internal_merge_count, 0);
  EXPECT_GE(get_perf_context()->internal_recent_skipped_count, 2);
  EXPECT_GE(get_perf_context()->seek_on_memtable_count, 2);
  EXPECT_EQ(1, options.statistics->getTickerCount(
                 NUMBER_OF_RESEEKS_IN_ITERATION));
}

TEST_P(DBIteratorTest, Refresh) {
  ASSERT_OK(Put("x", "y"));

  std::unique_ptr<Iterator> iter(NewIterator(ReadOptions()));
  iter->Seek(Slice("a"));
  ASSERT_TRUE(iter->Valid());
  ASSERT_EQ(iter->key().compare(Slice("x")), 0);
  iter->Next();
  ASSERT_FALSE(iter->Valid());

  ASSERT_OK(Put("c", "d"));

  iter->Seek(Slice("a"));
  ASSERT_TRUE(iter->Valid());
  ASSERT_EQ(iter->key().compare(Slice("x")), 0);
  iter->Next();
  ASSERT_FALSE(iter->Valid());

  iter->Refresh();

  iter->Seek(Slice("a"));
  ASSERT_TRUE(iter->Valid());
  ASSERT_EQ(iter->key().compare(Slice("c")), 0);
  iter->Next();
  ASSERT_TRUE(iter->Valid());
  ASSERT_EQ(iter->key().compare(Slice("x")), 0);
  iter->Next();
  ASSERT_FALSE(iter->Valid());

  dbfull()->Flush(FlushOptions());

  ASSERT_OK(Put("m", "n"));

  iter->Seek(Slice("a"));
  ASSERT_TRUE(iter->Valid());
  ASSERT_EQ(iter->key().compare(Slice("c")), 0);
  iter->Next();
  ASSERT_TRUE(iter->Valid());
  ASSERT_EQ(iter->key().compare(Slice("x")), 0);
  iter->Next();
  ASSERT_FALSE(iter->Valid());

  iter->Refresh();

  iter->Seek(Slice("a"));
  ASSERT_TRUE(iter->Valid());
  ASSERT_EQ(iter->key().compare(Slice("c")), 0);
  iter->Next();
  ASSERT_TRUE(iter->Valid());
  ASSERT_EQ(iter->key().compare(Slice("m")), 0);
  iter->Next();
  ASSERT_TRUE(iter->Valid());
  ASSERT_EQ(iter->key().compare(Slice("x")), 0);
  iter->Next();
  ASSERT_FALSE(iter->Valid());

  iter.reset();
}

TEST_P(DBIteratorTest, RefreshWithSnapshot) {
  ASSERT_OK(Put("x", "y"));
  const Snapshot* snapshot = db_->GetSnapshot();
  ReadOptions options;
  options.snapshot = snapshot;
  Iterator* iter = NewIterator(options);

  iter->Seek(Slice("a"));
  ASSERT_TRUE(iter->Valid());
  ASSERT_EQ(iter->key().compare(Slice("x")), 0);
  iter->Next();
  ASSERT_FALSE(iter->Valid());

  ASSERT_OK(Put("c", "d"));

  iter->Seek(Slice("a"));
  ASSERT_TRUE(iter->Valid());
  ASSERT_EQ(iter->key().compare(Slice("x")), 0);
  iter->Next();
  ASSERT_FALSE(iter->Valid());

  Status s;
  s = iter->Refresh();
  ASSERT_TRUE(s.IsNotSupported());
  db_->ReleaseSnapshot(snapshot);
  delete iter;
}

TEST_P(DBIteratorTest, CreationFailure) {
  SyncPoint::GetInstance()->SetCallBack(
      "DBImpl::NewInternalIterator:StatusCallback", [](void* arg) {
        *(reinterpret_cast<Status*>(arg)) = Status::Corruption("test status");
      });
  SyncPoint::GetInstance()->EnableProcessing();

  Iterator* iter = NewIterator(ReadOptions());
  ASSERT_FALSE(iter->Valid());
  ASSERT_TRUE(iter->status().IsCorruption());
  delete iter;
}

TEST_P(DBIteratorTest, UpperBoundWithChangeDirection) {
  Options options = CurrentOptions();
  options.max_sequential_skip_in_iterations = 3;
  DestroyAndReopen(options);

  // write a bunch of kvs to the database.
  ASSERT_OK(Put("a", "1"));
  ASSERT_OK(Put("y", "1"));
  ASSERT_OK(Put("y1", "1"));
  ASSERT_OK(Put("y2", "1"));
  ASSERT_OK(Put("y3", "1"));
  ASSERT_OK(Put("z", "1"));
  ASSERT_OK(Flush());
  ASSERT_OK(Put("a", "1"));
  ASSERT_OK(Put("z", "1"));
  ASSERT_OK(Put("bar", "1"));
  ASSERT_OK(Put("foo", "1"));

  std::string upper_bound = "x";
  Slice ub_slice(upper_bound);
  ReadOptions ro;
  ro.iterate_upper_bound = &ub_slice;
  ro.max_skippable_internal_keys = 1000;

  Iterator* iter = NewIterator(ro);
  iter->Seek("foo");
  ASSERT_TRUE(iter->Valid());
  ASSERT_EQ("foo", iter->key().ToString());

  iter->Prev();
  ASSERT_TRUE(iter->Valid());
  ASSERT_OK(iter->status());
  ASSERT_EQ("bar", iter->key().ToString());

  delete iter;
}
TEST_P(DBIteratorTest, TableFilter) {
  ASSERT_OK(Put("a", "1"));
  dbfull()->Flush(FlushOptions());
  ASSERT_OK(Put("b", "2"));
  ASSERT_OK(Put("c", "3"));
  dbfull()->Flush(FlushOptions());
  ASSERT_OK(Put("d", "4"));
  ASSERT_OK(Put("e", "5"));
  ASSERT_OK(Put("f", "6"));
  dbfull()->Flush(FlushOptions());

  // Ensure the table_filter callback is called once for each table.
  {
    std::set<uint64_t> unseen{1, 2, 3};
    ReadOptions opts;
    opts.table_filter = [&](const TableProperties& props) {
      auto it = unseen.find(props.num_entries);
      if (it == unseen.end()) {
        ADD_FAILURE() << "saw table properties with an unexpected "
                      << props.num_entries << " entries";
      } else {
        unseen.erase(it);
      }
      return true;
    };
    auto iter = NewIterator(opts);
    iter->SeekToFirst();
    ASSERT_EQ(IterStatus(iter), "a->1");
    iter->Next();
    ASSERT_EQ(IterStatus(iter), "b->2");
    iter->Next();
    ASSERT_EQ(IterStatus(iter), "c->3");
    iter->Next();
    ASSERT_EQ(IterStatus(iter), "d->4");
    iter->Next();
    ASSERT_EQ(IterStatus(iter), "e->5");
    iter->Next();
    ASSERT_EQ(IterStatus(iter), "f->6");
    iter->Next();
    ASSERT_FALSE(iter->Valid());
    ASSERT_TRUE(unseen.empty());
    delete iter;
  }


  // Ensure returning false in the table_filter hides the keys from that table
  // during iteration.
  {
    ReadOptions opts;
    opts.table_filter = [](const TableProperties& props) {
      return props.num_entries != 2;
    };
    auto iter = NewIterator(opts);
    iter->SeekToFirst();
    ASSERT_EQ(IterStatus(iter), "a->1");
    iter->Next();
    ASSERT_EQ(IterStatus(iter), "d->4");
    iter->Next();
    ASSERT_EQ(IterStatus(iter), "e->5");
    iter->Next();
    ASSERT_EQ(IterStatus(iter), "f->6");
    iter->Next();
    ASSERT_FALSE(iter->Valid());
    delete iter;
  }
}

TEST_P(DBIteratorTest, UpperBoundWithPrevReseek) {
  Options options = CurrentOptions();
  options.max_sequential_skip_in_iterations = 3;
  DestroyAndReopen(options);

  // write a bunch of kvs to the database.
  ASSERT_OK(Put("a", "1"));
  ASSERT_OK(Put("y", "1"));
  ASSERT_OK(Put("z", "1"));
  ASSERT_OK(Flush());
  ASSERT_OK(Put("a", "1"));
  ASSERT_OK(Put("z", "1"));
  ASSERT_OK(Put("bar", "1"));
  ASSERT_OK(Put("foo", "1"));
  ASSERT_OK(Put("foo", "2"));

  ASSERT_OK(Put("foo", "3"));
  ASSERT_OK(Put("foo", "4"));
  ASSERT_OK(Put("foo", "5"));
  const Snapshot* snapshot = db_->GetSnapshot();
  ASSERT_OK(Put("foo", "6"));

  std::string upper_bound = "x";
  Slice ub_slice(upper_bound);
  ReadOptions ro;
  ro.snapshot = snapshot;
  ro.iterate_upper_bound = &ub_slice;

  Iterator* iter = NewIterator(ro);
  iter->SeekForPrev("goo");
  ASSERT_TRUE(iter->Valid());
  ASSERT_EQ("foo", iter->key().ToString());
  iter->Prev();

  ASSERT_TRUE(iter->Valid());
  ASSERT_EQ("bar", iter->key().ToString());

  delete iter;
  db_->ReleaseSnapshot(snapshot);
}

TEST_P(DBIteratorTest, SkipStatistics) {
  Options options = CurrentOptions();
  options.statistics = rocksdb::CreateDBStatistics();
  DestroyAndReopen(options);

  int skip_count = 0;

  // write a bunch of kvs to the database.
  ASSERT_OK(Put("a", "1"));
  ASSERT_OK(Put("b", "1"));
  ASSERT_OK(Put("c", "1"));
  ASSERT_OK(Flush());
  ASSERT_OK(Put("d", "1"));
  ASSERT_OK(Put("e", "1"));
  ASSERT_OK(Put("f", "1"));
  ASSERT_OK(Put("a", "2"));
  ASSERT_OK(Put("b", "2"));
  ASSERT_OK(Flush());
  ASSERT_OK(Delete("d"));
  ASSERT_OK(Delete("e"));
  ASSERT_OK(Delete("f"));

  Iterator* iter = NewIterator(ReadOptions());
  int count = 0;
  for (iter->SeekToFirst(); iter->Valid(); iter->Next()) {
    ASSERT_OK(iter->status());
    count++;
  }
  ASSERT_EQ(count, 3);
  delete iter;
  skip_count += 8; // 3 deletes + 3 original keys + 2 lower in sequence
  ASSERT_EQ(skip_count, TestGetTickerCount(options, NUMBER_ITER_SKIP));

  iter = NewIterator(ReadOptions());
  count = 0;
  for (iter->SeekToLast(); iter->Valid(); iter->Prev()) {
    ASSERT_OK(iter->status());
    count++;
  }
  ASSERT_EQ(count, 3);
  delete iter;
  skip_count += 8; // Same as above, but in reverse order
  ASSERT_EQ(skip_count, TestGetTickerCount(options, NUMBER_ITER_SKIP));

  ASSERT_OK(Put("aa", "1"));
  ASSERT_OK(Put("ab", "1"));
  ASSERT_OK(Put("ac", "1"));
  ASSERT_OK(Put("ad", "1"));
  ASSERT_OK(Flush());
  ASSERT_OK(Delete("ab"));
  ASSERT_OK(Delete("ac"));
  ASSERT_OK(Delete("ad"));

  ReadOptions ro;
  Slice prefix("b");
  ro.iterate_upper_bound = &prefix;

  iter = NewIterator(ro);
  count = 0;
  for(iter->Seek("aa"); iter->Valid(); iter->Next()) {
    ASSERT_OK(iter->status());
    count++;
  }
  ASSERT_EQ(count, 1);
  delete iter;
  skip_count += 6; // 3 deletes + 3 original keys
  ASSERT_EQ(skip_count, TestGetTickerCount(options, NUMBER_ITER_SKIP));

  iter = NewIterator(ro);
  count = 0;
  for(iter->SeekToLast(); iter->Valid(); iter->Prev()) {
    ASSERT_OK(iter->status());
    count++;
  }
  ASSERT_EQ(count, 2);
  delete iter;
  // 3 deletes + 3 original keys + lower sequence of "a"
  skip_count += 7;
  ASSERT_EQ(skip_count, TestGetTickerCount(options, NUMBER_ITER_SKIP));
}

TEST_P(DBIteratorTest, SeekAfterHittingManyInternalKeys) {
  Options options = CurrentOptions();
  DestroyAndReopen(options);
  ReadOptions ropts;
  ropts.max_skippable_internal_keys = 2;

  Put("1", "val_1");
  // Add more tombstones than max_skippable_internal_keys so that Next() fails.
  Delete("2");
  Delete("3");
  Delete("4");
  Delete("5");
  Put("6", "val_6");

  std::unique_ptr<Iterator> iter(NewIterator(ropts));
  iter->SeekToFirst();

  ASSERT_TRUE(iter->Valid());
  ASSERT_EQ(iter->key().ToString(), "1");
  ASSERT_EQ(iter->value().ToString(), "val_1");

  // This should fail as incomplete due to too many non-visible internal keys on
  // the way to the next valid user key.
  iter->Next();
  ASSERT_TRUE(!iter->Valid());
  ASSERT_TRUE(iter->status().IsIncomplete());

  // Get the internal key at which Next() failed.
  std::string prop_value;
  ASSERT_OK(iter->GetProperty("rocksdb.iterator.internal-key", &prop_value));
  ASSERT_EQ("4", prop_value);

  // Create a new iterator to seek to the internal key.
  std::unique_ptr<Iterator> iter2(NewIterator(ropts));
  iter2->Seek(prop_value);
  ASSERT_TRUE(iter2->Valid());
  ASSERT_OK(iter2->status());

  ASSERT_EQ(iter2->key().ToString(), "6");
  ASSERT_EQ(iter2->value().ToString(), "val_6");
}
// Reproduces a former bug where iterator would skip some records when DBIter
// re-seeks subiterator with Incomplete status.
TEST_P(DBIteratorTest, NonBlockingIterationBugRepro) {
  Options options = CurrentOptions();
  BlockBasedTableOptions table_options;
  // Make sure the sst file has more than one block.
  table_options.flush_block_policy_factory =
      std::make_shared<FlushBlockEveryKeyPolicyFactory>();
  options.table_factory.reset(NewBlockBasedTableFactory(table_options));
  DestroyAndReopen(options);

  // Two records in sst file, each in its own block.
  Put("b", "");
  Put("d", "");
  Flush();

  // Create a nonblocking iterator before writing to memtable.
  ReadOptions ropt;
  ropt.read_tier = kBlockCacheTier;
  std::unique_ptr<Iterator> iter(NewIterator(ropt));

  // Overwrite a key in memtable many times to hit
  // max_sequential_skip_in_iterations (which is 8 by default).
  for (int i = 0; i < 20; ++i) {
    Put("c", "");
  }

  // Load the second block in sst file into the block cache.
  {
    std::unique_ptr<Iterator> iter2(NewIterator(ReadOptions()));
    iter2->Seek("d");
  }

  // Finally seek the nonblocking iterator.
  iter->Seek("a");
  // With the bug, the status used to be OK, and the iterator used to point to
  // "d".
  EXPECT_TRUE(iter->status().IsIncomplete());
}
TEST_P(DBIteratorTest, SeekBackwardAfterOutOfUpperBound) {
  Put("a", "");
  Put("b", "");
  Flush();

  ReadOptions ropt;
  Slice ub = "b";
  ropt.iterate_upper_bound = &ub;

  std::unique_ptr<Iterator> it(dbfull()->NewIterator(ropt));
  it->SeekForPrev("a");
  ASSERT_TRUE(it->Valid());
  ASSERT_OK(it->status());
  ASSERT_EQ("a", it->key().ToString());
  it->Next();
  ASSERT_FALSE(it->Valid());
  ASSERT_OK(it->status());
  it->SeekForPrev("a");
  ASSERT_OK(it->status());

  ASSERT_TRUE(it->Valid());
  ASSERT_EQ("a", it->key().ToString());
}

TEST_P(DBIteratorTest, AvoidReseekLevelIterator) {
  Options options = CurrentOptions();
  options.compression = CompressionType::kNoCompression;
  BlockBasedTableOptions table_options;
  table_options.block_size = 800;
  options.table_factory.reset(NewBlockBasedTableFactory(table_options));
  Reopen(options);

  Random rnd(301);
  std::string random_str = RandomString(&rnd, 180);

  ASSERT_OK(Put("1", random_str));
  ASSERT_OK(Put("2", random_str));
  ASSERT_OK(Put("3", random_str));
  ASSERT_OK(Put("4", random_str));
  // A new block
  ASSERT_OK(Put("5", random_str));
  ASSERT_OK(Put("6", random_str));
  ASSERT_OK(Put("7", random_str));
  ASSERT_OK(Flush());
  ASSERT_OK(Put("8", random_str));
  ASSERT_OK(Put("9", random_str));
  ASSERT_OK(Flush());
  ASSERT_OK(db_->CompactRange(CompactRangeOptions(), nullptr, nullptr));

  int num_find_file_in_level = 0;
  int num_idx_blk_seek = 0;
  SyncPoint::GetInstance()->SetCallBack(
      "LevelIterator::Seek:BeforeFindFile",
      [&](void* /*arg*/) { num_find_file_in_level++; });
  SyncPoint::GetInstance()->SetCallBack(
      "IndexBlockIter::Seek:0", [&](void* /*arg*/) { num_idx_blk_seek++; });
  SyncPoint::GetInstance()->EnableProcessing();

  {
    std::unique_ptr<Iterator> iter(NewIterator(ReadOptions()));
    iter->Seek("1");
    ASSERT_TRUE(iter->Valid());
    ASSERT_EQ(1, num_find_file_in_level);
    ASSERT_EQ(1, num_idx_blk_seek);

    iter->Seek("2");
    ASSERT_TRUE(iter->Valid());
    ASSERT_EQ(1, num_find_file_in_level);
    ASSERT_EQ(1, num_idx_blk_seek);

    iter->Seek("3");
    ASSERT_TRUE(iter->Valid());
    ASSERT_EQ(1, num_find_file_in_level);
    ASSERT_EQ(1, num_idx_blk_seek);

    iter->Next();
    ASSERT_TRUE(iter->Valid());
    ASSERT_EQ(1, num_find_file_in_level);
    ASSERT_EQ(1, num_idx_blk_seek);

    iter->Seek("5");
    ASSERT_TRUE(iter->Valid());
    ASSERT_EQ(1, num_find_file_in_level);
    ASSERT_EQ(2, num_idx_blk_seek);

    iter->Seek("6");
    ASSERT_TRUE(iter->Valid());
    ASSERT_EQ(1, num_find_file_in_level);
    ASSERT_EQ(2, num_idx_blk_seek);

    iter->Seek("7");
    ASSERT_TRUE(iter->Valid());
    ASSERT_EQ(1, num_find_file_in_level);
    ASSERT_EQ(3, num_idx_blk_seek);

    iter->Seek("8");
    ASSERT_TRUE(iter->Valid());
    ASSERT_EQ(2, num_find_file_in_level);
    // Still re-seek because "8" is the boundary key, which has
    // the same user key as the seek key.
    ASSERT_EQ(4, num_idx_blk_seek);

    iter->Seek("5");
    ASSERT_TRUE(iter->Valid());
    ASSERT_EQ(3, num_find_file_in_level);
    ASSERT_EQ(5, num_idx_blk_seek);

    iter->Next();
    ASSERT_TRUE(iter->Valid());
    ASSERT_EQ(3, num_find_file_in_level);
    ASSERT_EQ(5, num_idx_blk_seek);

    // Seek backward never triggers the index block seek to be skipped
    iter->Seek("5");
    ASSERT_TRUE(iter->Valid());
    ASSERT_EQ(3, num_find_file_in_level);
    ASSERT_EQ(6, num_idx_blk_seek);
  }

  SyncPoint::GetInstance()->DisableProcessing();
}

// MyRocks may change iterate bounds before seek. Simply test to make sure such
// usage doesn't break iterator.
TEST_P(DBIteratorTest, IterateBoundChangedBeforeSeek) {
  Options options = CurrentOptions();
  options.compression = CompressionType::kNoCompression;
  BlockBasedTableOptions table_options;
  table_options.block_size = 100;
  options.table_factory.reset(NewBlockBasedTableFactory(table_options));
  std::string value(50, 'v');
  Reopen(options);
  ASSERT_OK(Put("aaa", value));
  ASSERT_OK(Flush());
  ASSERT_OK(Put("bbb", "v"));
  ASSERT_OK(Put("ccc", "v"));
  ASSERT_OK(Put("ddd", "v"));
  ASSERT_OK(Flush());
  ASSERT_OK(Put("eee", "v"));
  ASSERT_OK(Flush());
  ASSERT_OK(db_->CompactRange(CompactRangeOptions(), nullptr, nullptr));

  std::string ub1 = "e";
  std::string ub2 = "c";
  Slice ub(ub1);
  ReadOptions read_opts1;
  read_opts1.iterate_upper_bound = &ub;
  Iterator* iter = NewIterator(read_opts1);
  // Seek and iterate accross block boundary.
  iter->Seek("b");
  ASSERT_TRUE(iter->Valid());
  ASSERT_OK(iter->status());
  ASSERT_EQ("bbb", iter->key());
  ub = Slice(ub2);
  iter->Seek("b");
  ASSERT_TRUE(iter->Valid());
  ASSERT_OK(iter->status());
  ASSERT_EQ("bbb", iter->key());
  iter->Next();
  ASSERT_FALSE(iter->Valid());
  ASSERT_OK(iter->status());
  delete iter;

  std::string lb1 = "a";
  std::string lb2 = "c";
  Slice lb(lb1);
  ReadOptions read_opts2;
  read_opts2.iterate_lower_bound = &lb;
  iter = NewIterator(read_opts2);
  iter->SeekForPrev("d");
  ASSERT_TRUE(iter->Valid());
  ASSERT_OK(iter->status());
  ASSERT_EQ("ccc", iter->key());
  lb = Slice(lb2);
  iter->SeekForPrev("d");
  ASSERT_TRUE(iter->Valid());
  ASSERT_OK(iter->status());
  ASSERT_EQ("ccc", iter->key());
  iter->Prev();
  ASSERT_FALSE(iter->Valid());
  ASSERT_OK(iter->status());
  delete iter;
}

TEST_P(DBIteratorTest, IterateWithLowerBoundAcrossFileBoundary) {
  ASSERT_OK(Put("aaa", "v"));
  ASSERT_OK(Put("bbb", "v"));
  ASSERT_OK(Flush());
  ASSERT_OK(Put("ccc", "v"));
  ASSERT_OK(Put("ddd", "v"));
  ASSERT_OK(Flush());
  // Move both files to bottom level.
  ASSERT_OK(dbfull()->CompactRange(CompactRangeOptions(), nullptr, nullptr));
  Slice lower_bound("b");
  ReadOptions read_opts;
  read_opts.iterate_lower_bound = &lower_bound;
  std::unique_ptr<Iterator> iter(NewIterator(read_opts));
  iter->SeekForPrev("d");
  ASSERT_TRUE(iter->Valid());
  ASSERT_OK(iter->status());
  ASSERT_EQ("ccc", iter->key());
  iter->Prev();
  ASSERT_TRUE(iter->Valid());
  ASSERT_OK(iter->status());
  ASSERT_EQ("bbb", iter->key());
  iter->Prev();
  ASSERT_FALSE(iter->Valid());
  ASSERT_OK(iter->status());
}

INSTANTIATE_TEST_CASE_P(DBIteratorTestInstance, DBIteratorTest,
                        testing::Values(true, false));

// Tests how DBIter work with ReadCallback
class DBIteratorWithReadCallbackTest : public DBIteratorTest {};

TEST_F(DBIteratorWithReadCallbackTest, ReadCallback) {
  class TestReadCallback : public ReadCallback {
   public:
    explicit TestReadCallback(SequenceNumber _max_visible_seq)
        : ReadCallback(_max_visible_seq) {}

    bool IsVisibleFullCheck(SequenceNumber seq) override {
      return seq <= max_visible_seq_;
    }
  };

  ASSERT_OK(Put("foo", "v1"));
  ASSERT_OK(Put("foo", "v2"));
  ASSERT_OK(Put("foo", "v3"));
  ASSERT_OK(Put("a", "va"));
  ASSERT_OK(Put("z", "vz"));
  SequenceNumber seq1 = db_->GetLatestSequenceNumber();
  TestReadCallback callback1(seq1);
  ASSERT_OK(Put("foo", "v4"));
  ASSERT_OK(Put("foo", "v5"));
  ASSERT_OK(Put("bar", "v7"));

  SequenceNumber seq2 = db_->GetLatestSequenceNumber();
  auto* cfd =
      reinterpret_cast<ColumnFamilyHandleImpl*>(db_->DefaultColumnFamily())
          ->cfd();
  // The iterator are suppose to see data before seq1.
  Iterator* iter =
      dbfull()->NewIteratorImpl(ReadOptions(), cfd, seq2, &callback1);

  // Seek
  // The latest value of "foo" before seq1 is "v3"
  iter->Seek("foo");
  ASSERT_TRUE(iter->Valid());
  ASSERT_OK(iter->status());
  ASSERT_EQ("foo", iter->key());
  ASSERT_EQ("v3", iter->value());
  // "bar" is not visible to the iterator. It will move on to the next key
  // "foo".
  iter->Seek("bar");
  ASSERT_TRUE(iter->Valid());
  ASSERT_OK(iter->status());
  ASSERT_EQ("foo", iter->key());
  ASSERT_EQ("v3", iter->value());

  // Next
  // Seek to "a"
  iter->Seek("a");
  ASSERT_TRUE(iter->Valid());
  ASSERT_OK(iter->status());
  ASSERT_EQ("va", iter->value());
  // "bar" is not visible to the iterator. It will move on to the next key
  // "foo".
  iter->Next();
  ASSERT_TRUE(iter->Valid());
  ASSERT_OK(iter->status());
  ASSERT_EQ("foo", iter->key());
  ASSERT_EQ("v3", iter->value());

  // Prev
  // Seek to "z"
  iter->Seek("z");
  ASSERT_TRUE(iter->Valid());
  ASSERT_OK(iter->status());
  ASSERT_EQ("vz", iter->value());
  // The previous key is "foo", which is visible to the iterator.
  iter->Prev();
  ASSERT_TRUE(iter->Valid());
  ASSERT_OK(iter->status());
  ASSERT_EQ("foo", iter->key());
  ASSERT_EQ("v3", iter->value());
  // "bar" is not visible to the iterator. It will move on to the next key "a".
  iter->Prev();  // skipping "bar"
  ASSERT_TRUE(iter->Valid());
  ASSERT_OK(iter->status());
  ASSERT_EQ("a", iter->key());
  ASSERT_EQ("va", iter->value());

  // SeekForPrev
  // The previous key is "foo", which is visible to the iterator.
  iter->SeekForPrev("y");
  ASSERT_TRUE(iter->Valid());
  ASSERT_OK(iter->status());
  ASSERT_EQ("foo", iter->key());
  ASSERT_EQ("v3", iter->value());
  // "bar" is not visible to the iterator. It will move on to the next key "a".
  iter->SeekForPrev("bar");
  ASSERT_TRUE(iter->Valid());
  ASSERT_OK(iter->status());
  ASSERT_EQ("a", iter->key());
  ASSERT_EQ("va", iter->value());

  delete iter;

  // Prev beyond max_sequential_skip_in_iterations
  uint64_t num_versions =
      CurrentOptions().max_sequential_skip_in_iterations + 10;
  for (uint64_t i = 0; i < num_versions; i++) {
    ASSERT_OK(Put("bar", ToString(i)));
  }
  SequenceNumber seq3 = db_->GetLatestSequenceNumber();
  TestReadCallback callback2(seq3);
  ASSERT_OK(Put("bar", "v8"));
  SequenceNumber seq4 = db_->GetLatestSequenceNumber();

  // The iterator is suppose to see data before seq3.
  iter = dbfull()->NewIteratorImpl(ReadOptions(), cfd, seq4, &callback2);
  // Seek to "z", which is visible.
  iter->Seek("z");
  ASSERT_TRUE(iter->Valid());
  ASSERT_OK(iter->status());
  ASSERT_EQ("vz", iter->value());
  // Previous key is "foo" and the last value "v5" is visible.
  iter->Prev();
  ASSERT_TRUE(iter->Valid());
  ASSERT_OK(iter->status());
  ASSERT_EQ("foo", iter->key());
  ASSERT_EQ("v5", iter->value());
  // Since the number of values of "bar" is more than
  // max_sequential_skip_in_iterations, Prev() will ultimately fallback to
  // seek in forward direction. Here we test the fallback seek is correct.
  // The last visible value should be (num_versions - 1), as "v8" is not
  // visible.
  iter->Prev();
  ASSERT_TRUE(iter->Valid());
  ASSERT_OK(iter->status());
  ASSERT_EQ("bar", iter->key());
  ASSERT_EQ(ToString(num_versions - 1), iter->value());

  delete iter;
}

}  // namespace rocksdb

int main(int argc, char** argv) {
  rocksdb::port::InstallStackTraceHandler();
  ::testing::InitGoogleTest(&argc, argv);
  return RUN_ALL_TESTS();
}<|MERGE_RESOLUTION|>--- conflicted
+++ resolved
@@ -60,37 +60,6 @@
   std::vector<std::unique_ptr<DummyReadCallback>> read_callbacks_;
 };
 
-<<<<<<< HEAD
-class FlushBlockEveryKeyPolicy : public FlushBlockPolicy {
- public:
-  bool Update(const Slice& /*key*/, const Slice& /*value*/) override {
-    if (!start_) {
-      start_ = true;
-      return false;
-    }
-    return true;
-  }
-
- private:
-  bool start_ = false;
-};
-class FlushBlockEveryKeyPolicyFactory : public FlushBlockPolicyFactory {
- public:
-  explicit FlushBlockEveryKeyPolicyFactory() {}
-
-  const char* Name() const override {
-    return "FlushBlockEveryKeyPolicyFactory";
-  }
-
-  FlushBlockPolicy* NewFlushBlockPolicy(
-      const BlockBasedTableOptions& /*table_options*/,
-      const BlockBuilder& /*data_block_builder*/) const override {
-    return new FlushBlockEveryKeyPolicy;
-  }
-};
-
-=======
->>>>>>> e69ce104
 TEST_P(DBIteratorTest, IteratorProperty) {
   // The test needs to be changed if kPersistedTier is supported in iterator.
   Options options = CurrentOptions();
