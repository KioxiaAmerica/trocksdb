//  Copyright (c) 2011-present, Facebook, Inc.  All rights reserved.
//  This source code is licensed under both the GPLv2 (found in the
//  COPYING file in the root directory) and Apache 2.0 License
//  (found in the LICENSE.Apache file in the root directory).
//
// Copyright (c) 2011 The LevelDB Authors. All rights reserved.
// Use of this source code is governed by a BSD-style license that can be
// found in the LICENSE file. See the AUTHORS file for names of contributors.

#include "db/flush_job.h"

#include <cinttypes>

#include <algorithm>
#include <vector>

#include "db/builder.h"
#include "db/db_iter.h"
#include "db/dbformat.h"
#include "db/event_helpers.h"
#include "db/log_reader.h"
#include "db/log_writer.h"
#include "db/memtable.h"
#include "db/memtable_list.h"
#include "db/merge_context.h"
#include "db/range_tombstone_fragmenter.h"
#include "db/version_set.h"
#include "file/file_util.h"
#include "file/filename.h"
#include "logging/event_logger.h"
#include "logging/log_buffer.h"
#include "logging/logging.h"
#include "monitoring/iostats_context_imp.h"
#include "monitoring/perf_context_imp.h"
#include "monitoring/thread_status_util.h"
#include "port/port.h"
#include "rocksdb/db.h"
#include "rocksdb/env.h"
#include "rocksdb/statistics.h"
#include "rocksdb/status.h"
#include "rocksdb/table.h"
#include "table/block_based/block.h"
#include "table/block_based/block_based_table_factory.h"
#include "table/merging_iterator.h"
#include "table/table_builder.h"
#include "table/two_level_iterator.h"
#include "test_util/sync_point.h"
#include "util/coding.h"
#include "util/mutexlock.h"
#include "util/stop_watch.h"

namespace rocksdb {

const char* GetFlushReasonString (FlushReason flush_reason) {
  switch (flush_reason) {
    case FlushReason::kOthers:
      return "Other Reasons";
    case FlushReason::kGetLiveFiles:
      return "Get Live Files";
    case FlushReason::kShutDown:
      return "Shut down";
    case FlushReason::kExternalFileIngestion:
      return "External File Ingestion";
    case FlushReason::kManualCompaction:
      return "Manual Compaction";
    case FlushReason::kWriteBufferManager:
      return "Write Buffer Manager";
    case FlushReason::kWriteBufferFull:
      return "Write Buffer Full";
    case FlushReason::kTest:
      return "Test";
    case FlushReason::kDeleteFiles:
      return "Delete Files";
    case FlushReason::kAutoCompaction:
      return "Auto Compaction";
    case FlushReason::kManualFlush:
      return "Manual Flush";
    case FlushReason::kErrorRecovery:
      return "Error Recovery";
    default:
      return "Invalid";
  }
}

FlushJob::FlushJob(const std::string& dbname, ColumnFamilyData* cfd,
                   const ImmutableDBOptions& db_options,
                   const MutableCFOptions& mutable_cf_options,
                   const uint64_t* max_memtable_id,
                   const EnvOptions& env_options, VersionSet* versions,
                   InstrumentedMutex* db_mutex,
                   std::atomic<bool>* shutting_down,
                   std::vector<SequenceNumber> existing_snapshots,
                   SequenceNumber earliest_write_conflict_snapshot,
                   SnapshotChecker* snapshot_checker, JobContext* job_context,
                   LogBuffer* log_buffer, Directory* db_directory,
                   Directory* output_file_directory,
                   CompressionType output_compression, Statistics* stats,
                   EventLogger* event_logger, bool measure_io_stats,
                   const bool sync_output_directory, const bool write_manifest,
                   Env::Priority thread_pri)
    : dbname_(dbname),
      cfd_(cfd),
      db_options_(db_options),
      mutable_cf_options_(mutable_cf_options),
      max_memtable_id_(max_memtable_id),
      env_options_(env_options),
      versions_(versions),
      db_mutex_(db_mutex),
      shutting_down_(shutting_down),
      existing_snapshots_(std::move(existing_snapshots)),
      earliest_write_conflict_snapshot_(earliest_write_conflict_snapshot),
      snapshot_checker_(snapshot_checker),
      job_context_(job_context),
      log_buffer_(log_buffer),
      db_directory_(db_directory),
      output_file_directory_(output_file_directory),
      output_compression_(output_compression),
      stats_(stats),
      event_logger_(event_logger),
      measure_io_stats_(measure_io_stats),
      sync_output_directory_(sync_output_directory),
      write_manifest_(write_manifest),
      edit_(nullptr),
      base_(nullptr),
      pick_memtable_called(false),
      thread_pri_(thread_pri) {
  // Update the thread status to indicate flush.
  ReportStartedFlush();
  TEST_SYNC_POINT("FlushJob::FlushJob()");
}

FlushJob::~FlushJob() {
  ThreadStatusUtil::ResetThreadStatus();
}

void FlushJob::ReportStartedFlush() {
  ThreadStatusUtil::SetColumnFamily(cfd_, cfd_->ioptions()->env,
                                    db_options_.enable_thread_tracking);
  ThreadStatusUtil::SetThreadOperation(ThreadStatus::OP_FLUSH);
  ThreadStatusUtil::SetThreadOperationProperty(
      ThreadStatus::COMPACTION_JOB_ID,
      job_context_->job_id);
  IOSTATS_RESET(bytes_written);
}

void FlushJob::ReportFlushInputSize(const autovector<MemTable*>& mems) {
  uint64_t input_size = 0;
  for (auto* mem : mems) {
    input_size += mem->ApproximateMemoryUsage();
  }
  ThreadStatusUtil::IncreaseThreadOperationProperty(
      ThreadStatus::FLUSH_BYTES_MEMTABLES,
      input_size);
}

void FlushJob::RecordFlushIOStats() {
  RecordTick(stats_, FLUSH_WRITE_BYTES, IOSTATS(bytes_written));
  ThreadStatusUtil::IncreaseThreadOperationProperty(
      ThreadStatus::FLUSH_BYTES_WRITTEN, IOSTATS(bytes_written));
  IOSTATS_RESET(bytes_written);
}

void FlushJob::PickMemTable() {
  db_mutex_->AssertHeld();
  assert(!pick_memtable_called);
  pick_memtable_called = true;
  // Save the contents of the earliest memtable as a new Table
  cfd_->imm()->PickMemtablesToFlush(max_memtable_id_, &mems_);
  if (mems_.empty()) {
    return;
  }

  ReportFlushInputSize(mems_);

  // entries mems are (implicitly) sorted in ascending order by their created
  // time. We will use the first memtable's `edit` to keep the meta info for
  // this flush.
  MemTable* m = mems_[0];
  edit_ = m->GetEdits();
  edit_->SetPrevLogNumber(0);
  // SetLogNumber(log_num) indicates logs with number smaller than log_num
  // will no longer be picked up for recovery.
  edit_->SetLogNumber(mems_.back()->GetNextLogNumber());
  edit_->SetColumnFamily(cfd_->GetID());

  // path 0 for level 0 file
  meta_.fd = FileDescriptor(versions_->NewFileNumber(), 0, 0);

  base_ = cfd_->current();
  base_->Ref();  // it is likely that we do not need this reference
}

Status FlushJob::Run(LogsWithPrepTracker* prep_tracker,
                     FileMetaData* file_meta) {
  TEST_SYNC_POINT("FlushJob::Start");
  db_mutex_->AssertHeld();
  assert(pick_memtable_called);
  AutoThreadOperationStageUpdater stage_run(
      ThreadStatus::STAGE_FLUSH_RUN);
  if (mems_.empty()) {
    ROCKS_LOG_BUFFER(log_buffer_, "[%s] Nothing in memtable to flush",
                     cfd_->GetName().c_str());
    return Status::OK();
  }

  // I/O measurement variables
  PerfLevel prev_perf_level = PerfLevel::kEnableTime;
  uint64_t prev_write_nanos = 0;
  uint64_t prev_fsync_nanos = 0;
  uint64_t prev_range_sync_nanos = 0;
  uint64_t prev_prepare_write_nanos = 0;
  uint64_t prev_cpu_write_nanos = 0;
  uint64_t prev_cpu_read_nanos = 0;
  if (measure_io_stats_) {
    prev_perf_level = GetPerfLevel();
    SetPerfLevel(PerfLevel::kEnableTime);
    prev_write_nanos = IOSTATS(write_nanos);
    prev_fsync_nanos = IOSTATS(fsync_nanos);
    prev_range_sync_nanos = IOSTATS(range_sync_nanos);
    prev_prepare_write_nanos = IOSTATS(prepare_write_nanos);
    prev_cpu_write_nanos = IOSTATS(cpu_write_nanos);
    prev_cpu_read_nanos = IOSTATS(cpu_read_nanos);
  }

  // This will release and re-acquire the mutex.
  Status s = WriteLevel0Table();

  if (s.ok() && cfd_->IsDropped()) {
    s = Status::ColumnFamilyDropped("Column family dropped during compaction");
  }
  if ((s.ok() || s.IsColumnFamilyDropped()) &&
      shutting_down_->load(std::memory_order_acquire)) {
    s = Status::ShutdownInProgress("Database shutdown");
  }

  if (!s.ok()) {
    cfd_->imm()->RollbackMemtableFlush(mems_, meta_.fd.GetNumber());
  } else if (write_manifest_) {
    TEST_SYNC_POINT("FlushJob::InstallResults");
    // Replace immutable memtable with the generated Table
    s = cfd_->imm()->TryInstallMemtableFlushResults(
        cfd_, mutable_cf_options_, mems_, prep_tracker, versions_, db_mutex_,
        meta_.fd.GetNumber(), &job_context_->memtables_to_free, db_directory_,
        log_buffer_);
  }

  if (s.ok() && file_meta != nullptr) {
    *file_meta = meta_;
  }
  RecordFlushIOStats();

  auto stream = event_logger_->LogToBuffer(log_buffer_);
  stream << "job" << job_context_->job_id << "event"
         << "flush_finished";
  stream << "output_compression"
         << CompressionTypeToString(output_compression_);
  stream << "lsm_state";
  stream.StartArray();
  auto vstorage = cfd_->current()->storage_info();
  for (int level = 0; level < vstorage->num_levels(); ++level) {
    stream << vstorage->NumLevelFiles(level);
  }
  stream.EndArray();
  stream << "immutable_memtables" << cfd_->imm()->NumNotFlushed();

  if (measure_io_stats_) {
    if (prev_perf_level != PerfLevel::kEnableTime) {
      SetPerfLevel(prev_perf_level);
    }
    stream << "file_write_nanos" << (IOSTATS(write_nanos) - prev_write_nanos);
    stream << "file_range_sync_nanos"
           << (IOSTATS(range_sync_nanos) - prev_range_sync_nanos);
    stream << "file_fsync_nanos" << (IOSTATS(fsync_nanos) - prev_fsync_nanos);
    stream << "file_prepare_write_nanos"
           << (IOSTATS(prepare_write_nanos) - prev_prepare_write_nanos);
    stream << "file_cpu_write_nanos"
           << (IOSTATS(cpu_write_nanos) - prev_cpu_write_nanos);
    stream << "file_cpu_read_nanos"
           << (IOSTATS(cpu_read_nanos) - prev_cpu_read_nanos);
  }

  return s;
}

void FlushJob::Cancel() {
  db_mutex_->AssertHeld();
  assert(base_ != nullptr);
  base_->Unref();
}

Status FlushJob::WriteLevel0Table() {
  AutoThreadOperationStageUpdater stage_updater(
      ThreadStatus::STAGE_FLUSH_WRITE_L0);
  db_mutex_->AssertHeld();
  const uint64_t start_micros = db_options_.env->NowMicros();
  const uint64_t start_cpu_micros = db_options_.env->NowCPUNanos() / 1000;
  Status s;
#ifndef NO_INDIRECT_VALUE
  VLogEditStats vlog_flush_info;  // this communicates edit info and stats back from the flush
#endif
  {
    auto write_hint = cfd_->CalculateSSTWriteHint(0);
    db_mutex_->Unlock();
    if (log_buffer_) {
      log_buffer_->FlushBufferToLog();
    }
    // memtables and range_del_iters store internal iterators over each data
    // memtable and its associated range deletion memtable, respectively, at
    // corresponding indexes.
    std::vector<InternalIterator*> memtables;
    std::vector<std::unique_ptr<FragmentedRangeTombstoneIterator>>
        range_del_iters;
    ReadOptions ro;
    ro.total_order_seek = true;
    Arena arena;
    uint64_t total_num_entries = 0, total_num_deletes = 0;
    uint64_t total_data_size = 0;
    size_t total_memory_usage = 0;
    for (MemTable* m : mems_) {
      ROCKS_LOG_INFO(
          db_options_.info_log,
          "[%s] [JOB %d] Flushing memtable with next log file: %" PRIu64 "\n",
          cfd_->GetName().c_str(), job_context_->job_id, m->GetNextLogNumber());
      memtables.push_back(m->NewIterator(ro, &arena));
      auto* range_del_iter =
          m->NewRangeTombstoneIterator(ro, kMaxSequenceNumber);
      if (range_del_iter != nullptr) {
        range_del_iters.emplace_back(range_del_iter);
      }
      total_num_entries += m->num_entries();
      total_num_deletes += m->num_deletes();
      total_data_size += m->get_data_size();
      total_memory_usage += m->ApproximateMemoryUsage();
    }

    event_logger_->Log() << "job" << job_context_->job_id << "event"
                         << "flush_started"
                         << "num_memtables" << mems_.size() << "num_entries"
                         << total_num_entries << "num_deletes"
                         << total_num_deletes << "total_data_size"
                         << total_data_size << "memory_usage"
                         << total_memory_usage << "flush_reason"
                         << GetFlushReasonString(cfd_->GetFlushReason());

    {
      ScopedArenaIterator iter(
          NewMergingIterator(&cfd_->internal_comparator(), &memtables[0],
                             static_cast<int>(memtables.size()), &arena));
      ROCKS_LOG_INFO(db_options_.info_log,
                     "[%s] [JOB %d] Level-0 flush table #%" PRIu64 ": started",
                     cfd_->GetName().c_str(), job_context_->job_id,
                     meta_.fd.GetNumber());

      TEST_SYNC_POINT_CALLBACK("FlushJob::WriteLevel0Table:output_compression",
                               &output_compression_);
      int64_t _current_time = 0;
      auto status = db_options_.env->GetCurrentTime(&_current_time);
      // Safe to proceed even if GetCurrentTime fails. So, log and proceed.
      if (!status.ok()) {
        ROCKS_LOG_WARN(
            db_options_.info_log,
            "Failed to get current time to populate creation_time property. "
            "Status: %s",
            status.ToString().c_str());
      }
      const uint64_t current_time = static_cast<uint64_t>(_current_time);

      uint64_t oldest_key_time =
          mems_.front()->ApproximateOldestKeyTime();

      s = BuildTable(
          dbname_, db_options_.env, *cfd_->ioptions(), mutable_cf_options_,
          env_options_, cfd_->table_cache(), iter.get(),
          std::move(range_del_iters), &meta_, cfd_->internal_comparator(),
          cfd_->int_tbl_prop_collector_factories(), cfd_->GetID(),
          cfd_->GetName(), existing_snapshots_,
          earliest_write_conflict_snapshot_, snapshot_checker_,
          output_compression_, mutable_cf_options_.sample_for_compression,
          cfd_->ioptions()->compression_opts,
          mutable_cf_options_.paranoid_file_checks, cfd_->internal_stats(),
          TableFileCreationReason::kFlush, event_logger_, job_context_->job_id,
          Env::IO_HIGH, &table_properties_, 0 /* level */, current_time,
<<<<<<< HEAD
          oldest_key_time, write_hint
#ifndef NO_INDIRECT_VALUE
          ,cfd_ /* column family */
          ,&vlog_flush_info
#endif
          );
=======
          oldest_key_time, write_hint, current_time);
>>>>>>> e69ce104
      LogFlush(db_options_.info_log);
    }
    ROCKS_LOG_INFO(db_options_.info_log,
                   "[%s] [JOB %d] Level-0 flush table #%" PRIu64 ": %" PRIu64
                   " bytes %s"
                   "%s",
                   cfd_->GetName().c_str(), job_context_->job_id,
                   meta_.fd.GetNumber(), meta_.fd.GetFileSize(),
                   s.ToString().c_str(),
                   meta_.marked_for_compaction ? " (needs compaction)" : "");

    if (s.ok() && output_file_directory_ != nullptr && sync_output_directory_) {
      s = output_file_directory_->Fsync();
    }
    TEST_SYNC_POINT("FlushJob::WriteLevel0Table");
    db_mutex_->Lock();
  }
  base_->Unref();

  // Note that if file_size is zero, the file has been deleted and
  // should not be added to the manifest.
  if (s.ok() && meta_.fd.GetFileSize() > 0) {
#ifndef NO_INDIRECT_VALUE
    // vlog_flush_info contains info about the flush.  The list of files added goes into the edit; the rest go into the stats
// obsolete     Coalesce(edit_->VLogAdditions(),vlog_flush_info.restart_info,true /* allow_delete */);
    Coalesce(mems_[0]->GetEdits()->VLogAdditions(),vlog_flush_info.restart_info,true /* allow_delete */);
#endif

    // if we have more than 1 background thread, then we cannot
    // insert files directly into higher levels because some other
    // threads could be concurrently producing compacted files for
    // that key range.
    // Add file to L0
    edit_->AddFile(0 /* level */, meta_.fd.GetNumber(), meta_.fd.GetPathId(),
                   meta_.fd.GetFileSize(), meta_.smallest, meta_.largest,
                   meta_.fd.smallest_seqno, meta_.fd.largest_seqno,
                   meta_.marked_for_compaction
#ifndef NO_INDIRECT_VALUE
                  ,meta_.indirect_ref_0
                  ,meta_.avgparentfileno
#endif
                   );
  }

  // Note that here we treat flush as level 0 compaction in internal stats
  InternalStats::CompactionStats stats(CompactionReason::kFlush, 1);
  stats.micros = db_options_.env->NowMicros() - start_micros;
  stats.cpu_micros = db_options_.env->NowCPUNanos() / 1000 - start_cpu_micros;
  stats.bytes_written = meta_.fd.GetFileSize();
#ifndef NO_INDIRECT_VALUE
  stats.vlog_bytes_written_comp=vlog_flush_info.vlog_bytes_written_comp;  // Include info about VLog I/O
  stats.vlog_bytes_written_raw=vlog_flush_info.vlog_bytes_written_raw;
  stats.vlog_bytes_remapped=vlog_flush_info.vlog_bytes_remapped;
  stats.vlog_files_created=vlog_flush_info.vlog_files_created;
 // for some reason BYTES_FLUSHED is used for the write-amp calculation in internal_stats, so it needs to track the number of
 // bytes ingested.  Unfortunately it is the output file size instead of the input size, which means that encoding/indexing overhead
 // is not properly charged as write amp.  Moreover, if the flushed data is compressed, it is the compressed size that is used for
 // write amp rather than the input size.  To make the numbers meaningful we add in the bytes written to VLog (BEFORE compression, as is proper).
  cfd_->internal_stats()->AddCFStats(InternalStats::BYTES_FLUSHED,
                                     vlog_flush_info.vlog_bytes_written_raw);
#endif
  //MeasureTime(stats_, FLUSH_TIME, stats.micros);
  RecordTimeToHistogram(stats_, FLUSH_TIME, stats.micros);
  cfd_->internal_stats()->AddCompactionStats(0 /* level */, thread_pri_, stats);
  cfd_->internal_stats()->AddCFStats(InternalStats::BYTES_FLUSHED,
                                     meta_.fd.GetFileSize());
  RecordFlushIOStats();
  return s;
}

}  // namespace rocksdb<|MERGE_RESOLUTION|>--- conflicted
+++ resolved
@@ -380,16 +380,12 @@
           mutable_cf_options_.paranoid_file_checks, cfd_->internal_stats(),
           TableFileCreationReason::kFlush, event_logger_, job_context_->job_id,
           Env::IO_HIGH, &table_properties_, 0 /* level */, current_time,
-<<<<<<< HEAD
-          oldest_key_time, write_hint
+          oldest_key_time, write_hint, current_time
 #ifndef NO_INDIRECT_VALUE
           ,cfd_ /* column family */
           ,&vlog_flush_info
 #endif
           );
-=======
-          oldest_key_time, write_hint, current_time);
->>>>>>> e69ce104
       LogFlush(db_options_.info_log);
     }
     ROCKS_LOG_INFO(db_options_.info_log,
