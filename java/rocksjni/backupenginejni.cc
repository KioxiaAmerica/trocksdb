--- conflicted
+++ resolved
@@ -48,8 +48,6 @@
   auto* backup_engine = reinterpret_cast<rocksdb::BackupEngine*>(jbe_handle);
   auto status = backup_engine->CreateNewBackup(
       db, static_cast<bool>(jflush_before_backup));
-<<<<<<< HEAD
-=======
 
   if (status.ok()) {
     return;
@@ -80,7 +78,6 @@
 
   auto status = backup_engine->CreateNewBackupWithMetadata(
       db, app_metadata, static_cast<bool>(jflush_before_backup));
->>>>>>> 641fae60
 
   if (status.ok()) {
     return;
