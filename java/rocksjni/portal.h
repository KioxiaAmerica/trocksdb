--- conflicted
+++ resolved
@@ -5932,22 +5932,6 @@
    }
  }
 
-<<<<<<< HEAD
-    /**
-     * Copies bytes from a std::string to a jByteArray
-     *
-     * @param env A pointer to the java environment
-     * @param bytes The bytes to copy
-     *
-     * @return the Java byte[] or nullptr if an exception occurs
-     * 
-     * @throws RocksDBException thrown 
-     *   if memory size to copy exceeds general java specific array size limitation.
-     */
-    static jbyteArray copyBytes(JNIEnv* env, std::string bytes) {
-      return createJavaByteArrayWithSizeCheck(env, bytes.c_str(), bytes.size());
-      }
-=======
  // Returns the equivalent C++ rocksdb::DataBlockIndexType enum for the
  // provided Java org.rocksdb.DataBlockIndexType
  static rocksdb::BlockBasedTableOptions::DataBlockIndexType toCppDataBlockIndexType(
@@ -5963,7 +5947,6 @@
    }
  }
 };
->>>>>>> 2b38e2dd
 
 // The portal class for org.rocksdb.ChecksumType
 class ChecksumTypeJni {
@@ -6515,47 +6498,6 @@
       // exception thrown: NoSuchMethodException or OutOfMemoryError
       return nullptr;
     }
-<<<<<<< HEAD
-
-    /**
-      * Copies bytes to a new jByteArray with the check of java array size limitation.
-      *
-      * @param bytes pointer to memory to copy to a new jByteArray
-      * @param size number of bytes to copy
-      *
-      * @return the Java byte[] or nullptr if an exception occurs
-      * 
-      * @throws RocksDBException thrown 
-      *   if memory size to copy exceeds general java array size limitation to avoid overflow.
-      */
-    static jbyteArray createJavaByteArrayWithSizeCheck(JNIEnv* env, const char* bytes, const size_t size) {
-      // Limitation for java array size is vm specific
-      // In general it cannot exceed Integer.MAX_VALUE (2^31 - 1)
-      // Current HotSpot VM limitation for array size is Integer.MAX_VALUE - 5 (2^31 - 1 - 5)
-      // It means that the next call to env->NewByteArray can still end with 
-      // OutOfMemoryError("Requested array size exceeds VM limit") coming from VM
-      static const size_t MAX_JARRAY_SIZE = (static_cast<size_t>(1)) << 31;
-      if(size > MAX_JARRAY_SIZE) {
-        rocksdb::RocksDBExceptionJni::ThrowNew(env, "Requested array size exceeds VM limit");
-        return nullptr;
-      }
-      
-      const jsize jlen = static_cast<jsize>(size);
-      jbyteArray jbytes = env->NewByteArray(jlen);
-      if(jbytes == nullptr) {
-        // exception thrown: OutOfMemoryError	
-        return nullptr;
-      }
-      
-      env->SetByteArrayRegion(jbytes, 0, jlen,
-        const_cast<jbyte*>(reinterpret_cast<const jbyte*>(bytes)));
-      if(env->ExceptionCheck()) {
-        // exception thrown: ArrayIndexOutOfBoundsException
-        env->DeleteLocalRef(jbytes);
-        return nullptr;
-      }
-=======
->>>>>>> 2b38e2dd
 
     std::string path_name = log_file->PathName();
     jstring jpath_name = rocksdb::JniUtil::toJavaString(env, &path_name, true);
