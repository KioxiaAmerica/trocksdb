// Copyright (c) 2011-present, Facebook, Inc.  All rights reserved.
//  This source code is licensed under both the GPLv2 (found in the
//  COPYING file in the root directory) and Apache 2.0 License
//  (found in the LICENSE.Apache file in the root directory).

// This file is designed for caching those frequently used IDs and provide
// efficient portal (i.e, a set of static functions) to access java code
// from c++.

#ifndef JAVA_ROCKSJNI_PORTAL_H_
#define JAVA_ROCKSJNI_PORTAL_H_

#include <cstring>
#include <jni.h>
#include <functional>
#include <iostream>
#include <iterator>
#include <limits>
#include <memory>
#include <string>
#include <type_traits>
#include <vector>

#include "rocksdb/db.h"
#include "rocksdb/filter_policy.h"
#include "rocksdb/rate_limiter.h"
#include "rocksdb/status.h"
#include "rocksdb/utilities/backupable_db.h"
<<<<<<< HEAD
=======
#include "rocksdb/utilities/memory_util.h"
>>>>>>> 641fae60
#include "rocksdb/utilities/transaction_db.h"
#include "rocksdb/utilities/write_batch_with_index.h"
#include "rocksjni/compaction_filter_factory_jnicallback.h"
#include "rocksjni/comparatorjnicallback.h"
#include "rocksjni/loggerjnicallback.h"
#include "rocksjni/transaction_notifier_jnicallback.h"
#include "rocksjni/writebatchhandlerjnicallback.h"

// Remove macro on windows
#ifdef DELETE
#undef DELETE
#endif

namespace rocksdb {

// Detect if jlong overflows size_t
inline Status check_if_jlong_fits_size_t(const jlong& jvalue) {
  Status s = Status::OK();
  if (static_cast<uint64_t>(jvalue) > std::numeric_limits<size_t>::max()) {
    s = Status::InvalidArgument(Slice("jlong overflows 32 bit value."));
  }
  return s;
}

class JavaClass {
 public:
  /**
   * Gets and initializes a Java Class
   *
   * @param env A pointer to the Java environment
   * @param jclazz_name The fully qualified JNI name of the Java Class
   *     e.g. "java/lang/String"
   *
   * @return The Java Class or nullptr if one of the
   *     ClassFormatError, ClassCircularityError, NoClassDefFoundError,
   *     OutOfMemoryError or ExceptionInInitializerError exceptions is thrown
   */
  static jclass getJClass(JNIEnv* env, const char* jclazz_name) {
    jclass jclazz = env->FindClass(jclazz_name);
    assert(jclazz != nullptr);
    return jclazz;
  }
};

// Native class template
template<class PTR, class DERIVED> class RocksDBNativeClass : public JavaClass {
};

// Native class template for sub-classes of RocksMutableObject
template<class PTR, class DERIVED> class NativeRocksMutableObject
    : public RocksDBNativeClass<PTR, DERIVED> {
 public:

  /**
   * Gets the Java Method ID for the
   * RocksMutableObject#setNativeHandle(long, boolean) method
   *
   * @param env A pointer to the Java environment
   * @return The Java Method ID or nullptr the RocksMutableObject class cannot
   *     be accessed, or if one of the NoSuchMethodError,
   *     ExceptionInInitializerError or OutOfMemoryError exceptions is thrown
   */
  static jmethodID getSetNativeHandleMethod(JNIEnv* env) {
    static jclass jclazz = DERIVED::getJClass(env);
    if(jclazz == nullptr) {
      return nullptr;
    }

    static jmethodID mid = env->GetMethodID(
        jclazz, "setNativeHandle", "(JZ)V");
    assert(mid != nullptr);
    return mid;
  }

  /**
   * Sets the C++ object pointer handle in the Java object
   *
   * @param env A pointer to the Java environment
   * @param jobj The Java object on which to set the pointer handle
   * @param ptr The C++ object pointer
   * @param java_owns_handle JNI_TRUE if ownership of the C++ object is
   *     managed by the Java object
   *
   * @return true if a Java exception is pending, false otherwise
   */
  static bool setHandle(JNIEnv* env, jobject jobj, PTR ptr,
      jboolean java_owns_handle) {
    assert(jobj != nullptr);
    static jmethodID mid = getSetNativeHandleMethod(env);
    if(mid == nullptr) {
      return true;  // signal exception
    }

    env->CallVoidMethod(jobj, mid, reinterpret_cast<jlong>(ptr), java_owns_handle);
    if(env->ExceptionCheck()) {
      return true;  // signal exception
    }

    return false;
  }
};

// Java Exception template
template<class DERIVED> class JavaException : public JavaClass {
 public:
  /**
   * Create and throw a java exception with the provided message
   *
   * @param env A pointer to the Java environment
   * @param msg The message for the exception
   *
   * @return true if an exception was thrown, false otherwise
   */
  static bool ThrowNew(JNIEnv* env, const std::string& msg) {
    jclass jclazz = DERIVED::getJClass(env);
    if(jclazz == nullptr) {
      // exception occurred accessing class
      std::cerr << "JavaException::ThrowNew - Error: unexpected exception!" << std::endl;
      return env->ExceptionCheck();
    }

    const jint rs = env->ThrowNew(jclazz, msg.c_str());
    if(rs != JNI_OK) {
      // exception could not be thrown
      std::cerr << "JavaException::ThrowNew - Fatal: could not throw exception!" << std::endl;
      return env->ExceptionCheck();
    }

    return true;
  }
};

// The portal class for org.rocksdb.RocksDB
class RocksDBJni : public RocksDBNativeClass<rocksdb::DB*, RocksDBJni> {
 public:
  /**
   * Get the Java Class org.rocksdb.RocksDB
   *
   * @param env A pointer to the Java environment
   *
   * @return The Java Class or nullptr if one of the
   *     ClassFormatError, ClassCircularityError, NoClassDefFoundError,
   *     OutOfMemoryError or ExceptionInInitializerError exceptions is thrown
   */
  static jclass getJClass(JNIEnv* env) {
    return RocksDBNativeClass::getJClass(env, "org/rocksdb/RocksDB");
  }
};

// The portal class for org.rocksdb.Status.Code
class CodeJni : public JavaClass {
 public:
  /**
   * Get the Java Class org.rocksdb.Status.Code
   *
   * @param env A pointer to the Java environment
   *
   * @return The Java Class or nullptr if one of the
   *     ClassFormatError, ClassCircularityError, NoClassDefFoundError,
   *     OutOfMemoryError or ExceptionInInitializerError exceptions is thrown
   */
  static jclass getJClass(JNIEnv* env) {
    return JavaClass::getJClass(env, "org/rocksdb/Status$Code");
  }

  /**
   * Get the Java Method: Status.Code#getValue
   *
   * @param env A pointer to the Java environment
   *
   * @return The Java Method ID or nullptr if the class or method id could not
   *     be retieved
   */
  static jmethodID getValueMethod(JNIEnv* env) {
    jclass jclazz = getJClass(env);
    if(jclazz == nullptr) {
      // exception occurred accessing class
      return nullptr;
    }

    static jmethodID mid =
        env->GetMethodID(jclazz, "getValue", "()b");
    assert(mid != nullptr);
    return mid;
  }
};

// The portal class for org.rocksdb.Status.SubCode
class SubCodeJni : public JavaClass {
 public:
  /**
   * Get the Java Class org.rocksdb.Status.SubCode
   *
   * @param env A pointer to the Java environment
   *
   * @return The Java Class or nullptr if one of the
   *     ClassFormatError, ClassCircularityError, NoClassDefFoundError,
   *     OutOfMemoryError or ExceptionInInitializerError exceptions is thrown
   */
  static jclass getJClass(JNIEnv* env) {
    return JavaClass::getJClass(env, "org/rocksdb/Status$SubCode");
  }

  /**
   * Get the Java Method: Status.SubCode#getValue
   *
   * @param env A pointer to the Java environment
   *
   * @return The Java Method ID or nullptr if the class or method id could not
   *     be retieved
   */
  static jmethodID getValueMethod(JNIEnv* env) {
    jclass jclazz = getJClass(env);
    if(jclazz == nullptr) {
      // exception occurred accessing class
      return nullptr;
    }

    static jmethodID mid =
        env->GetMethodID(jclazz, "getValue", "()b");
    assert(mid != nullptr);
    return mid;
  }

  static rocksdb::Status::SubCode toCppSubCode(const jbyte jsub_code) {
    switch (jsub_code) {
      case 0x0:
        return rocksdb::Status::SubCode::kNone;
      case 0x1:
        return rocksdb::Status::SubCode::kMutexTimeout;
      case 0x2:
        return rocksdb::Status::SubCode::kLockTimeout;
      case 0x3:
        return rocksdb::Status::SubCode::kLockLimit;
      case 0x4:
        return rocksdb::Status::SubCode::kNoSpace;
      case 0x5:
        return rocksdb::Status::SubCode::kDeadlock;
      case 0x6:
        return rocksdb::Status::SubCode::kStaleFile;
      case 0x7:
        return rocksdb::Status::SubCode::kMemoryLimit;

      case 0x7F:
      default:
        return rocksdb::Status::SubCode::kNone;
    }
  }
};

// The portal class for org.rocksdb.Status
class StatusJni : public RocksDBNativeClass<rocksdb::Status*, StatusJni> {
 public:
  /**
   * Get the Java Class org.rocksdb.Status
   *
   * @param env A pointer to the Java environment
   *
   * @return The Java Class or nullptr if one of the
   *     ClassFormatError, ClassCircularityError, NoClassDefFoundError,
   *     OutOfMemoryError or ExceptionInInitializerError exceptions is thrown
   */
  static jclass getJClass(JNIEnv* env) {
    return RocksDBNativeClass::getJClass(env, "org/rocksdb/Status");
  }

  /**
   * Get the Java Method: Status#getCode
   *
   * @param env A pointer to the Java environment
   *
   * @return The Java Method ID or nullptr if the class or method id could not
   *     be retieved
   */
  static jmethodID getCodeMethod(JNIEnv* env) {
    jclass jclazz = getJClass(env);
    if(jclazz == nullptr) {
      // exception occurred accessing class
      return nullptr;
    }

    static jmethodID mid =
        env->GetMethodID(jclazz, "getCode", "()Lorg/rocksdb/Status$Code;");
    assert(mid != nullptr);
    return mid;
  }

  /**
   * Get the Java Method: Status#getSubCode
   *
   * @param env A pointer to the Java environment
   *
   * @return The Java Method ID or nullptr if the class or method id could not
   *     be retieved
   */
  static jmethodID getSubCodeMethod(JNIEnv* env) {
    jclass jclazz = getJClass(env);
    if(jclazz == nullptr) {
      // exception occurred accessing class
      return nullptr;
    }

    static jmethodID mid =
        env->GetMethodID(jclazz, "getSubCode", "()Lorg/rocksdb/Status$SubCode;");
    assert(mid != nullptr);
    return mid;
  }

  /**
   * Get the Java Method: Status#getState
   *
   * @param env A pointer to the Java environment
   *
   * @return The Java Method ID or nullptr if the class or method id could not
   *     be retieved
   */
  static jmethodID getStateMethod(JNIEnv* env) {
    jclass jclazz = getJClass(env);
    if(jclazz == nullptr) {
      // exception occurred accessing class
      return nullptr;
    }

    static jmethodID mid =
        env->GetMethodID(jclazz, "getState", "()Ljava/lang/String;");
    assert(mid != nullptr);
    return mid;
  }

  /**
   * Create a new Java org.rocksdb.Status object with the same properties as
   * the provided C++ rocksdb::Status object
   *
   * @param env A pointer to the Java environment
   * @param status The rocksdb::Status object
   *
   * @return A reference to a Java org.rocksdb.Status object, or nullptr
   *     if an an exception occurs
   */
  static jobject construct(JNIEnv* env, const Status& status) {
    jclass jclazz = getJClass(env);
    if(jclazz == nullptr) {
      // exception occurred accessing class
      return nullptr;
    }

    jmethodID mid =
        env->GetMethodID(jclazz, "<init>", "(BBLjava/lang/String;)V");
    if(mid == nullptr) {
      // exception thrown: NoSuchMethodException or OutOfMemoryError
      return nullptr;
    }

    // convert the Status state for Java
    jstring jstate = nullptr;
    if (status.getState() != nullptr) {
      const char* const state = status.getState();
      jstate = env->NewStringUTF(state);
      if(env->ExceptionCheck()) {
        if(jstate != nullptr) {
          env->DeleteLocalRef(jstate);
        }
        return nullptr;
      }
    }

    jobject jstatus =
        env->NewObject(jclazz, mid, toJavaStatusCode(status.code()),
            toJavaStatusSubCode(status.subcode()), jstate);
    if(env->ExceptionCheck()) {
      // exception occurred
      if(jstate != nullptr) {
        env->DeleteLocalRef(jstate);
      }
      return nullptr;
    }

    if(jstate != nullptr) {
      env->DeleteLocalRef(jstate);
    }

    return jstatus;
  }

  // Returns the equivalent org.rocksdb.Status.Code for the provided
  // C++ rocksdb::Status::Code enum
  static jbyte toJavaStatusCode(const rocksdb::Status::Code& code) {
    switch (code) {
      case rocksdb::Status::Code::kOk:
        return 0x0;
      case rocksdb::Status::Code::kNotFound:
        return 0x1;
      case rocksdb::Status::Code::kCorruption:
        return 0x2;
      case rocksdb::Status::Code::kNotSupported:
        return 0x3;
      case rocksdb::Status::Code::kInvalidArgument:
        return 0x4;
      case rocksdb::Status::Code::kIOError:
        return 0x5;
      case rocksdb::Status::Code::kMergeInProgress:
        return 0x6;
      case rocksdb::Status::Code::kIncomplete:
        return 0x7;
      case rocksdb::Status::Code::kShutdownInProgress:
        return 0x8;
      case rocksdb::Status::Code::kTimedOut:
        return 0x9;
      case rocksdb::Status::Code::kAborted:
        return 0xA;
      case rocksdb::Status::Code::kBusy:
        return 0xB;
      case rocksdb::Status::Code::kExpired:
        return 0xC;
      case rocksdb::Status::Code::kTryAgain:
        return 0xD;
      default:
        return 0x7F;  // undefined
    }
  }

  // Returns the equivalent org.rocksdb.Status.SubCode for the provided
  // C++ rocksdb::Status::SubCode enum
  static jbyte toJavaStatusSubCode(const rocksdb::Status::SubCode& subCode) {
    switch (subCode) {
      case rocksdb::Status::SubCode::kNone:
        return 0x0;
      case rocksdb::Status::SubCode::kMutexTimeout:
        return 0x1;
      case rocksdb::Status::SubCode::kLockTimeout:
        return 0x2;
      case rocksdb::Status::SubCode::kLockLimit:
        return 0x3;
      case rocksdb::Status::SubCode::kNoSpace:
        return 0x4;
      case rocksdb::Status::SubCode::kDeadlock:
        return 0x5;
      case rocksdb::Status::SubCode::kStaleFile:
        return 0x6;
      case rocksdb::Status::SubCode::kMemoryLimit:
        return 0x7;
      default:
        return 0x7F;  // undefined
    }
  }

  // Returns the equivalent rocksdb::Status for the Java org.rocksdb.Status
  static std::unique_ptr<rocksdb::Status> toCppStatus(JNIEnv* env, const jobject jstatus) {
    jmethodID mid_code = getCodeMethod(env);
    if (mid_code == nullptr) {
      // exception occurred
      return nullptr;
    }
    jobject jcode = env->CallObjectMethod(jstatus, mid_code);
    if (env->ExceptionCheck()) {
      // exception occurred
      return nullptr;
    }

    jmethodID mid_code_value = rocksdb::CodeJni::getValueMethod(env);
    if (mid_code_value == nullptr) {
      // exception occurred
      return nullptr;
    }
    jbyte jcode_value = env->CallByteMethod(jcode, mid_code_value);
    if (env->ExceptionCheck()) {
      // exception occurred
      if (jcode != nullptr) {
        env->DeleteLocalRef(jcode);
      }
      return nullptr;
    }

    jmethodID mid_subCode = getSubCodeMethod(env);
    if (mid_subCode == nullptr) {
      // exception occurred
      return nullptr;
    }
    jobject jsubCode = env->CallObjectMethod(jstatus, mid_subCode);
    if (env->ExceptionCheck()) {
      // exception occurred
      if (jcode != nullptr) {
        env->DeleteLocalRef(jcode);
      }
      return nullptr;
    }

    jbyte jsubCode_value = 0x0;  // None
    if (jsubCode != nullptr) {
      jmethodID mid_subCode_value = rocksdb::SubCodeJni::getValueMethod(env);
      if (mid_subCode_value == nullptr) {
        // exception occurred
        return nullptr;
      }
      jsubCode_value =env->CallByteMethod(jsubCode, mid_subCode_value);
      if (env->ExceptionCheck()) {
        // exception occurred
        if (jcode != nullptr) {
          env->DeleteLocalRef(jcode);
        }
        return nullptr;
      }
    }

    jmethodID mid_state = getStateMethod(env);
    if (mid_state == nullptr) {
      // exception occurred
      return nullptr;
    }
    jobject jstate = env->CallObjectMethod(jstatus, mid_state);
    if (env->ExceptionCheck()) {
      // exception occurred
      if (jsubCode != nullptr) {
        env->DeleteLocalRef(jsubCode);
      }
      if (jcode != nullptr) {
        env->DeleteLocalRef(jcode);
      }
      return nullptr;
    }

    std::unique_ptr<rocksdb::Status> status;
    switch (jcode_value) {
      case 0x0:
        //Ok
        status = std::unique_ptr<rocksdb::Status>(new rocksdb::Status(rocksdb::Status::OK()));
        break;
      case 0x1:
        //NotFound
        status = std::unique_ptr<rocksdb::Status>(new rocksdb::Status(rocksdb::Status::NotFound(rocksdb::SubCodeJni::toCppSubCode(jsubCode_value))));
        break;
      case 0x2:
        //Corruption
        status = std::unique_ptr<rocksdb::Status>(new rocksdb::Status(rocksdb::Status::Corruption(rocksdb::SubCodeJni::toCppSubCode(jsubCode_value))));
        break;
      case 0x3:
        //NotSupported
        status = std::unique_ptr<rocksdb::Status>(new rocksdb::Status(rocksdb::Status::NotSupported(rocksdb::SubCodeJni::toCppSubCode(jsubCode_value))));
        break;
      case 0x4:
        //InvalidArgument
        status = std::unique_ptr<rocksdb::Status>(new rocksdb::Status(rocksdb::Status::InvalidArgument(rocksdb::SubCodeJni::toCppSubCode(jsubCode_value))));
        break;
      case 0x5:
        //IOError
        status = std::unique_ptr<rocksdb::Status>(new rocksdb::Status(rocksdb::Status::IOError(rocksdb::SubCodeJni::toCppSubCode(jsubCode_value))));
        break;
      case 0x6:
        //MergeInProgress
        status = std::unique_ptr<rocksdb::Status>(new rocksdb::Status(rocksdb::Status::MergeInProgress(rocksdb::SubCodeJni::toCppSubCode(jsubCode_value))));
        break;
      case 0x7:
        //Incomplete
        status = std::unique_ptr<rocksdb::Status>(new rocksdb::Status(rocksdb::Status::Incomplete(rocksdb::SubCodeJni::toCppSubCode(jsubCode_value))));
        break;
      case 0x8:
        //ShutdownInProgress
        status = std::unique_ptr<rocksdb::Status>(new rocksdb::Status(rocksdb::Status::ShutdownInProgress(rocksdb::SubCodeJni::toCppSubCode(jsubCode_value))));
        break;
      case 0x9:
        //TimedOut
        status = std::unique_ptr<rocksdb::Status>(new rocksdb::Status(rocksdb::Status::TimedOut(rocksdb::SubCodeJni::toCppSubCode(jsubCode_value))));
        break;
      case 0xA:
        //Aborted
        status = std::unique_ptr<rocksdb::Status>(new rocksdb::Status(rocksdb::Status::Aborted(rocksdb::SubCodeJni::toCppSubCode(jsubCode_value))));
        break;
      case 0xB:
        //Busy
        status = std::unique_ptr<rocksdb::Status>(new rocksdb::Status(rocksdb::Status::Busy(rocksdb::SubCodeJni::toCppSubCode(jsubCode_value))));
        break;
      case 0xC:
        //Expired
        status = std::unique_ptr<rocksdb::Status>(new rocksdb::Status(rocksdb::Status::Expired(rocksdb::SubCodeJni::toCppSubCode(jsubCode_value))));
        break;
      case 0xD:
        //TryAgain
        status = std::unique_ptr<rocksdb::Status>(new rocksdb::Status(rocksdb::Status::TryAgain(rocksdb::SubCodeJni::toCppSubCode(jsubCode_value))));
        break;
      case 0x7F:
      default:
        return nullptr;
    }

    // delete all local refs
    if (jstate != nullptr) {
      env->DeleteLocalRef(jstate);
    }
    if (jsubCode != nullptr) {
      env->DeleteLocalRef(jsubCode);
    }
    if (jcode != nullptr) {
      env->DeleteLocalRef(jcode);
    }

    return status;
  }
};

// The portal class for org.rocksdb.RocksDBException
class RocksDBExceptionJni :
    public JavaException<RocksDBExceptionJni> {
 public:
  /**
   * Get the Java Class org.rocksdb.RocksDBException
   *
   * @param env A pointer to the Java environment
   *
   * @return The Java Class or nullptr if one of the
   *     ClassFormatError, ClassCircularityError, NoClassDefFoundError,
   *     OutOfMemoryError or ExceptionInInitializerError exceptions is thrown
   */
  static jclass getJClass(JNIEnv* env) {
    return JavaException::getJClass(env, "org/rocksdb/RocksDBException");
  }

  /**
   * Create and throw a Java RocksDBException with the provided message
   *
   * @param env A pointer to the Java environment
   * @param msg The message for the exception
   *
   * @return true if an exception was thrown, false otherwise
   */
  static bool ThrowNew(JNIEnv* env, const std::string& msg) {
    return JavaException::ThrowNew(env, msg);
  }

  /**
   * Create and throw a Java RocksDBException with the provided status
   *
   * If s->ok() == true, then this function will not throw any exception.
   *
   * @param env A pointer to the Java environment
   * @param s The status for the exception
   *
   * @return true if an exception was thrown, false otherwise
   */
  static bool ThrowNew(JNIEnv* env, std::unique_ptr<Status>& s) {
    return rocksdb::RocksDBExceptionJni::ThrowNew(env, *(s.get()));
  }

  /**
   * Create and throw a Java RocksDBException with the provided status
   *
   * If s.ok() == true, then this function will not throw any exception.
   *
   * @param env A pointer to the Java environment
   * @param s The status for the exception
   *
   * @return true if an exception was thrown, false otherwise
   */
  static bool ThrowNew(JNIEnv* env, const Status& s) {
    assert(!s.ok());
    if (s.ok()) {
      return false;
    }

    // get the RocksDBException class
    jclass jclazz = getJClass(env);
    if(jclazz == nullptr) {
      // exception occurred accessing class
      std::cerr << "RocksDBExceptionJni::ThrowNew/class - Error: unexpected exception!" << std::endl;
      return env->ExceptionCheck();
    }

    // get the constructor of org.rocksdb.RocksDBException
    jmethodID mid =
        env->GetMethodID(jclazz, "<init>", "(Lorg/rocksdb/Status;)V");
    if(mid == nullptr) {
      // exception thrown: NoSuchMethodException or OutOfMemoryError
      std::cerr << "RocksDBExceptionJni::ThrowNew/cstr - Error: unexpected exception!" << std::endl;
      return env->ExceptionCheck();
    }

    // get the Java status object
    jobject jstatus = StatusJni::construct(env, s);
    if(jstatus == nullptr) {
      // exception occcurred
      std::cerr << "RocksDBExceptionJni::ThrowNew/StatusJni - Error: unexpected exception!" << std::endl;
      return env->ExceptionCheck();
    }

    // construct the RocksDBException
    jthrowable rocksdb_exception = reinterpret_cast<jthrowable>(env->NewObject(jclazz, mid, jstatus));
    if(env->ExceptionCheck()) {
      if(jstatus != nullptr) {
        env->DeleteLocalRef(jstatus);
      }
      if(rocksdb_exception != nullptr) {
        env->DeleteLocalRef(rocksdb_exception);
      }
      std::cerr << "RocksDBExceptionJni::ThrowNew/NewObject - Error: unexpected exception!" << std::endl;
      return true;
    }

    // throw the RocksDBException
    const jint rs = env->Throw(rocksdb_exception);
    if(rs != JNI_OK) {
      // exception could not be thrown
      std::cerr << "RocksDBExceptionJni::ThrowNew - Fatal: could not throw exception!" << std::endl;
      if(jstatus != nullptr) {
        env->DeleteLocalRef(jstatus);
      }
      if(rocksdb_exception != nullptr) {
        env->DeleteLocalRef(rocksdb_exception);
      }
      return env->ExceptionCheck();
    }

    if(jstatus != nullptr) {
      env->DeleteLocalRef(jstatus);
    }
    if(rocksdb_exception != nullptr) {
      env->DeleteLocalRef(rocksdb_exception);
    }

    return true;
  }

  /**
   * Create and throw a Java RocksDBException with the provided message
   * and status
   *
   * If s.ok() == true, then this function will not throw any exception.
   *
   * @param env A pointer to the Java environment
   * @param msg The message for the exception
   * @param s The status for the exception
   *
   * @return true if an exception was thrown, false otherwise
   */
  static bool ThrowNew(JNIEnv* env, const std::string& msg, const Status& s) {
    assert(!s.ok());
    if (s.ok()) {
      return false;
    }

    // get the RocksDBException class
    jclass jclazz = getJClass(env);
    if(jclazz == nullptr) {
      // exception occurred accessing class
      std::cerr << "RocksDBExceptionJni::ThrowNew/class - Error: unexpected exception!" << std::endl;
      return env->ExceptionCheck();
    }

    // get the constructor of org.rocksdb.RocksDBException
    jmethodID mid =
        env->GetMethodID(jclazz, "<init>", "(Ljava/lang/String;Lorg/rocksdb/Status;)V");
    if(mid == nullptr) {
      // exception thrown: NoSuchMethodException or OutOfMemoryError
      std::cerr << "RocksDBExceptionJni::ThrowNew/cstr - Error: unexpected exception!" << std::endl;
      return env->ExceptionCheck();
    }

    jstring jmsg = env->NewStringUTF(msg.c_str());
    if(jmsg == nullptr) {
      // exception thrown: OutOfMemoryError
      std::cerr << "RocksDBExceptionJni::ThrowNew/msg - Error: unexpected exception!" << std::endl;
      return env->ExceptionCheck();
    }

    // get the Java status object
    jobject jstatus = StatusJni::construct(env, s);
    if(jstatus == nullptr) {
      // exception occcurred
      std::cerr << "RocksDBExceptionJni::ThrowNew/StatusJni - Error: unexpected exception!" << std::endl;
      if(jmsg != nullptr) {
        env->DeleteLocalRef(jmsg);
      }
      return env->ExceptionCheck();
    }

    // construct the RocksDBException
    jthrowable rocksdb_exception = reinterpret_cast<jthrowable>(env->NewObject(jclazz, mid, jmsg, jstatus));
    if(env->ExceptionCheck()) {
      if(jstatus != nullptr) {
        env->DeleteLocalRef(jstatus);
      }
      if(jmsg != nullptr) {
        env->DeleteLocalRef(jmsg);
      }
      if(rocksdb_exception != nullptr) {
        env->DeleteLocalRef(rocksdb_exception);
      }
      std::cerr << "RocksDBExceptionJni::ThrowNew/NewObject - Error: unexpected exception!" << std::endl;
      return true;
    }

    // throw the RocksDBException
    const jint rs = env->Throw(rocksdb_exception);
    if(rs != JNI_OK) {
      // exception could not be thrown
      std::cerr << "RocksDBExceptionJni::ThrowNew - Fatal: could not throw exception!" << std::endl;
      if(jstatus != nullptr) {
        env->DeleteLocalRef(jstatus);
      }
      if(jmsg != nullptr) {
        env->DeleteLocalRef(jmsg);
      }
      if(rocksdb_exception != nullptr) {
        env->DeleteLocalRef(rocksdb_exception);
      }
      return env->ExceptionCheck();
    }

    if(jstatus != nullptr) {
      env->DeleteLocalRef(jstatus);
    }
    if(jmsg != nullptr) {
      env->DeleteLocalRef(jmsg);
    }
    if(rocksdb_exception != nullptr) {
      env->DeleteLocalRef(rocksdb_exception);
    }

    return true;
  }

  /**
   * Get the Java Method: RocksDBException#getStatus
   *
   * @param env A pointer to the Java environment
   *
   * @return The Java Method ID or nullptr if the class or method id could not
   *     be retieved
   */
  static jmethodID getStatusMethod(JNIEnv* env) {
    jclass jclazz = getJClass(env);
    if(jclazz == nullptr) {
      // exception occurred accessing class
      return nullptr;
    }

    static jmethodID mid =
        env->GetMethodID(jclazz, "getStatus", "()Lorg/rocksdb/Status;");
    assert(mid != nullptr);
    return mid;
  }

  static std::unique_ptr<rocksdb::Status> toCppStatus(
      JNIEnv* env, jthrowable jrocksdb_exception) {
    if(!env->IsInstanceOf(jrocksdb_exception, getJClass(env))) {
      // not an instance of RocksDBException
      return nullptr;
    }

    // get the java status object
    jmethodID mid = getStatusMethod(env);
    if(mid == nullptr) {
      // exception occurred accessing class or method
      return nullptr;
    }

    jobject jstatus = env->CallObjectMethod(jrocksdb_exception, mid);
    if(env->ExceptionCheck()) {
      // exception occurred
      return nullptr;
    }

    if(jstatus == nullptr) {
      return nullptr;   // no status available
    }

    return rocksdb::StatusJni::toCppStatus(env, jstatus);
  }
};

// The portal class for java.lang.IllegalArgumentException
class IllegalArgumentExceptionJni :
    public JavaException<IllegalArgumentExceptionJni> {
 public:
  /**
   * Get the Java Class java.lang.IllegalArgumentException
   *
   * @param env A pointer to the Java environment
   *
   * @return The Java Class or nullptr if one of the
   *     ClassFormatError, ClassCircularityError, NoClassDefFoundError,
   *     OutOfMemoryError or ExceptionInInitializerError exceptions is thrown
   */
  static jclass getJClass(JNIEnv* env) {
    return JavaException::getJClass(env, "java/lang/IllegalArgumentException");
  }

  /**
   * Create and throw a Java IllegalArgumentException with the provided status
   *
   * If s.ok() == true, then this function will not throw any exception.
   *
   * @param env A pointer to the Java environment
   * @param s The status for the exception
   *
   * @return true if an exception was thrown, false otherwise
   */
  static bool ThrowNew(JNIEnv* env, const Status& s) {
    assert(!s.ok());
    if (s.ok()) {
      return false;
    }

    // get the IllegalArgumentException class
    jclass jclazz = getJClass(env);
    if(jclazz == nullptr) {
      // exception occurred accessing class
      std::cerr << "IllegalArgumentExceptionJni::ThrowNew/class - Error: unexpected exception!" << std::endl;
      return env->ExceptionCheck();
    }

    return JavaException::ThrowNew(env, s.ToString());
  }
};


// The portal class for org.rocksdb.Options
class OptionsJni : public RocksDBNativeClass<
    rocksdb::Options*, OptionsJni> {
 public:
  /**
   * Get the Java Class org.rocksdb.Options
   *
   * @param env A pointer to the Java environment
   *
   * @return The Java Class or nullptr if one of the
   *     ClassFormatError, ClassCircularityError, NoClassDefFoundError,
   *     OutOfMemoryError or ExceptionInInitializerError exceptions is thrown
   */
  static jclass getJClass(JNIEnv* env) {
    return RocksDBNativeClass::getJClass(env, "org/rocksdb/Options");
  }
};

// The portal class for org.rocksdb.DBOptions
class DBOptionsJni : public RocksDBNativeClass<
    rocksdb::DBOptions*, DBOptionsJni> {
 public:
  /**
   * Get the Java Class org.rocksdb.DBOptions
   *
   * @param env A pointer to the Java environment
   *
   * @return The Java Class or nullptr if one of the
   *     ClassFormatError, ClassCircularityError, NoClassDefFoundError,
   *     OutOfMemoryError or ExceptionInInitializerError exceptions is thrown
   */
  static jclass getJClass(JNIEnv* env) {
    return RocksDBNativeClass::getJClass(env, "org/rocksdb/DBOptions");
  }
};

// The portal class for org.rocksdb.ColumnFamilyOptions
class ColumnFamilyOptionsJni
    : public RocksDBNativeClass<rocksdb::ColumnFamilyOptions*,
                                ColumnFamilyOptionsJni> {
 public:
  /**
   * Get the Java Class org.rocksdb.ColumnFamilyOptions
   *
   * @param env A pointer to the Java environment
   *
   * @return The Java Class or nullptr if one of the
   *     ClassFormatError, ClassCircularityError, NoClassDefFoundError,
   *     OutOfMemoryError or ExceptionInInitializerError exceptions is thrown
   */
  static jclass getJClass(JNIEnv* env) {
    return RocksDBNativeClass::getJClass(env,
                                         "org/rocksdb/ColumnFamilyOptions");
  }

  /**
   * Create a new Java org.rocksdb.ColumnFamilyOptions object with the same
   * properties as the provided C++ rocksdb::ColumnFamilyOptions object
   *
   * @param env A pointer to the Java environment
   * @param cfoptions A pointer to rocksdb::ColumnFamilyOptions object
   *
   * @return A reference to a Java org.rocksdb.ColumnFamilyOptions object, or
   * nullptr if an an exception occurs
   */
  static jobject construct(JNIEnv* env, const ColumnFamilyOptions* cfoptions) {
    auto* cfo = new rocksdb::ColumnFamilyOptions(*cfoptions);
    jclass jclazz = getJClass(env);
    if(jclazz == nullptr) {
      // exception occurred accessing class
      return nullptr;
    }

    jmethodID mid = env->GetMethodID(jclazz, "<init>", "(J)V");
    if (mid == nullptr) {
      // exception thrown: NoSuchMethodException or OutOfMemoryError
      return nullptr;
    }

    jobject jcfd = env->NewObject(jclazz, mid, reinterpret_cast<jlong>(cfo));
    if (env->ExceptionCheck()) {
      return nullptr;
    }

    return jcfd;
  }
};

// The portal class for org.rocksdb.WriteOptions
class WriteOptionsJni : public RocksDBNativeClass<
    rocksdb::WriteOptions*, WriteOptionsJni> {
 public:
  /**
   * Get the Java Class org.rocksdb.WriteOptions
   *
   * @param env A pointer to the Java environment
   *
   * @return The Java Class or nullptr if one of the
   *     ClassFormatError, ClassCircularityError, NoClassDefFoundError,
   *     OutOfMemoryError or ExceptionInInitializerError exceptions is thrown
   */
  static jclass getJClass(JNIEnv* env) {
    return RocksDBNativeClass::getJClass(env, "org/rocksdb/WriteOptions");
  }
};

// The portal class for org.rocksdb.ReadOptions
class ReadOptionsJni : public RocksDBNativeClass<
    rocksdb::ReadOptions*, ReadOptionsJni> {
 public:
  /**
   * Get the Java Class org.rocksdb.ReadOptions
   *
   * @param env A pointer to the Java environment
   *
   * @return The Java Class or nullptr if one of the
   *     ClassFormatError, ClassCircularityError, NoClassDefFoundError,
   *     OutOfMemoryError or ExceptionInInitializerError exceptions is thrown
   */
  static jclass getJClass(JNIEnv* env) {
    return RocksDBNativeClass::getJClass(env, "org/rocksdb/ReadOptions");
  }
};

// The portal class for org.rocksdb.WriteBatch
class WriteBatchJni : public RocksDBNativeClass<
    rocksdb::WriteBatch*, WriteBatchJni> {
 public:
  /**
   * Get the Java Class org.rocksdb.WriteBatch
   *
   * @param env A pointer to the Java environment
   *
   * @return The Java Class or nullptr if one of the
   *     ClassFormatError, ClassCircularityError, NoClassDefFoundError,
   *     OutOfMemoryError or ExceptionInInitializerError exceptions is thrown
   */
  static jclass getJClass(JNIEnv* env) {
    return RocksDBNativeClass::getJClass(env, "org/rocksdb/WriteBatch");
  }

  /**
   * Create a new Java org.rocksdb.WriteBatch object
   *
   * @param env A pointer to the Java environment
   * @param wb A pointer to rocksdb::WriteBatch object
   *
   * @return A reference to a Java org.rocksdb.WriteBatch object, or
   * nullptr if an an exception occurs
   */
  static jobject construct(JNIEnv* env, const WriteBatch* wb) {
    jclass jclazz = getJClass(env);
    if(jclazz == nullptr) {
      // exception occurred accessing class
      return nullptr;
    }

    jmethodID mid = env->GetMethodID(jclazz, "<init>", "(J)V");
    if (mid == nullptr) {
      // exception thrown: NoSuchMethodException or OutOfMemoryError
      return nullptr;
    }

    jobject jwb = env->NewObject(jclazz, mid, reinterpret_cast<jlong>(wb));
    if (env->ExceptionCheck()) {
      return nullptr;
    }

    return jwb;
  }
};

// The portal class for org.rocksdb.WriteBatch.Handler
class WriteBatchHandlerJni : public RocksDBNativeClass<
    const rocksdb::WriteBatchHandlerJniCallback*,
    WriteBatchHandlerJni> {
 public:
  /**
   * Get the Java Class org.rocksdb.WriteBatch.Handler
   *
   * @param env A pointer to the Java environment
   *
   * @return The Java Class or nullptr if one of the
   *     ClassFormatError, ClassCircularityError, NoClassDefFoundError,
   *     OutOfMemoryError or ExceptionInInitializerError exceptions is thrown
   */
  static jclass getJClass(JNIEnv* env) {
    return RocksDBNativeClass::getJClass(env,
        "org/rocksdb/WriteBatch$Handler");
  }

  /**
   * Get the Java Method: WriteBatch.Handler#put
   *
   * @param env A pointer to the Java environment
   *
   * @return The Java Method ID or nullptr if the class or method id could not
   *     be retieved
   */
  static jmethodID getPutCfMethodId(JNIEnv* env) {
    jclass jclazz = getJClass(env);
    if(jclazz == nullptr) {
      // exception occurred accessing class
      return nullptr;
    }

    static jmethodID mid = env->GetMethodID(jclazz, "put", "(I[B[B)V");
    assert(mid != nullptr);
    return mid;
  }

  /**
   * Get the Java Method: WriteBatch.Handler#put
   *
   * @param env A pointer to the Java environment
   *
   * @return The Java Method ID or nullptr if the class or method id could not
   *     be retieved
   */
  static jmethodID getPutMethodId(JNIEnv* env) {
    jclass jclazz = getJClass(env);
    if(jclazz == nullptr) {
      // exception occurred accessing class
      return nullptr;
    }

    static jmethodID mid = env->GetMethodID(jclazz, "put", "([B[B)V");
    assert(mid != nullptr);
    return mid;
  }

  /**
   * Get the Java Method: WriteBatch.Handler#merge
   *
   * @param env A pointer to the Java environment
   *
   * @return The Java Method ID or nullptr if the class or method id could not
   *     be retieved
   */
  static jmethodID getMergeCfMethodId(JNIEnv* env) {
    jclass jclazz = getJClass(env);
    if(jclazz == nullptr) {
      // exception occurred accessing class
      return nullptr;
    }

    static jmethodID mid = env->GetMethodID(jclazz, "merge", "(I[B[B)V");
    assert(mid != nullptr);
    return mid;
  }

  /**
   * Get the Java Method: WriteBatch.Handler#merge
   *
   * @param env A pointer to the Java environment
   *
   * @return The Java Method ID or nullptr if the class or method id could not
   *     be retieved
   */
  static jmethodID getMergeMethodId(JNIEnv* env) {
    jclass jclazz = getJClass(env);
    if(jclazz == nullptr) {
      // exception occurred accessing class
      return nullptr;
    }

    static jmethodID mid = env->GetMethodID(jclazz, "merge", "([B[B)V");
    assert(mid != nullptr);
    return mid;
  }

  /**
   * Get the Java Method: WriteBatch.Handler#delete
   *
   * @param env A pointer to the Java environment
   *
   * @return The Java Method ID or nullptr if the class or method id could not
   *     be retieved
   */
  static jmethodID getDeleteCfMethodId(JNIEnv* env) {
    jclass jclazz = getJClass(env);
    if(jclazz == nullptr) {
      // exception occurred accessing class
      return nullptr;
    }

    static jmethodID mid = env->GetMethodID(jclazz, "delete", "(I[B)V");
    assert(mid != nullptr);
    return mid;
  }

  /**
   * Get the Java Method: WriteBatch.Handler#delete
   *
   * @param env A pointer to the Java environment
   *
   * @return The Java Method ID or nullptr if the class or method id could not
   *     be retieved
   */
  static jmethodID getDeleteMethodId(JNIEnv* env) {
    jclass jclazz = getJClass(env);
    if(jclazz == nullptr) {
      // exception occurred accessing class
      return nullptr;
    }

    static jmethodID mid = env->GetMethodID(jclazz, "delete", "([B)V");
    assert(mid != nullptr);
    return mid;
  }

  /**
   * Get the Java Method: WriteBatch.Handler#singleDelete
   *
   * @param env A pointer to the Java environment
   *
   * @return The Java Method ID or nullptr if the class or method id could not
   *     be retieved
   */
  static jmethodID getSingleDeleteCfMethodId(JNIEnv* env) {
    jclass jclazz = getJClass(env);
    if(jclazz == nullptr) {
      // exception occurred accessing class
      return nullptr;
    }

    static jmethodID mid = env->GetMethodID(jclazz, "singleDelete", "(I[B)V");
    assert(mid != nullptr);
    return mid;
  }

  /**
   * Get the Java Method: WriteBatch.Handler#singleDelete
   *
   * @param env A pointer to the Java environment
   *
   * @return The Java Method ID or nullptr if the class or method id could not
   *     be retieved
   */
  static jmethodID getSingleDeleteMethodId(JNIEnv* env) {
    jclass jclazz = getJClass(env);
    if(jclazz == nullptr) {
      // exception occurred accessing class
      return nullptr;
    }

    static jmethodID mid = env->GetMethodID(jclazz, "singleDelete", "([B)V");
    assert(mid != nullptr);
    return mid;
  }

<<<<<<< HEAD
  /**
   * Get the Java Method: WriteBatch.Handler#deleteRange
   *
   * @param env A pointer to the Java environment
   *
   * @return The Java Method ID or nullptr if the class or method id could not
   *     be retieved
   */
  static jmethodID getDeleteRangeCfMethodId(JNIEnv* env) {
    jclass jclazz = getJClass(env);
    if (jclazz == nullptr) {
      // exception occurred accessing class
=======
    jobject jcfd = env->NewObject(jclazz, mid, reinterpret_cast<jlong>(cfo));
    if (env->ExceptionCheck()) {
>>>>>>> 641fae60
      return nullptr;
    }

    static jmethodID mid = env->GetMethodID(jclazz, "deleteRange", "(I[B[B)V");
    assert(mid != nullptr);
    return mid;
  }

<<<<<<< HEAD
=======
// The portal class for org.rocksdb.WriteOptions
class WriteOptionsJni : public RocksDBNativeClass<
    rocksdb::WriteOptions*, WriteOptionsJni> {
 public:
  /**
   * Get the Java Class org.rocksdb.WriteOptions
   *
   * @param env A pointer to the Java environment
   *
   * @return The Java Class or nullptr if one of the
   *     ClassFormatError, ClassCircularityError, NoClassDefFoundError,
   *     OutOfMemoryError or ExceptionInInitializerError exceptions is thrown
   */
  static jclass getJClass(JNIEnv* env) {
    return RocksDBNativeClass::getJClass(env, "org/rocksdb/WriteOptions");
  }
};

// The portal class for org.rocksdb.ReadOptions
class ReadOptionsJni : public RocksDBNativeClass<
    rocksdb::ReadOptions*, ReadOptionsJni> {
 public:
  /**
   * Get the Java Class org.rocksdb.ReadOptions
   *
   * @param env A pointer to the Java environment
   *
   * @return The Java Class or nullptr if one of the
   *     ClassFormatError, ClassCircularityError, NoClassDefFoundError,
   *     OutOfMemoryError or ExceptionInInitializerError exceptions is thrown
   */
  static jclass getJClass(JNIEnv* env) {
    return RocksDBNativeClass::getJClass(env, "org/rocksdb/ReadOptions");
  }
};

// The portal class for org.rocksdb.WriteBatch
class WriteBatchJni : public RocksDBNativeClass<
    rocksdb::WriteBatch*, WriteBatchJni> {
 public:
  /**
   * Get the Java Class org.rocksdb.WriteBatch
   *
   * @param env A pointer to the Java environment
   *
   * @return The Java Class or nullptr if one of the
   *     ClassFormatError, ClassCircularityError, NoClassDefFoundError,
   *     OutOfMemoryError or ExceptionInInitializerError exceptions is thrown
   */
  static jclass getJClass(JNIEnv* env) {
    return RocksDBNativeClass::getJClass(env, "org/rocksdb/WriteBatch");
  }

  /**
   * Create a new Java org.rocksdb.WriteBatch object
   *
   * @param env A pointer to the Java environment
   * @param wb A pointer to rocksdb::WriteBatch object
   *
   * @return A reference to a Java org.rocksdb.WriteBatch object, or
   * nullptr if an an exception occurs
   */
  static jobject construct(JNIEnv* env, const WriteBatch* wb) {
    jclass jclazz = getJClass(env);
    if(jclazz == nullptr) {
      // exception occurred accessing class
      return nullptr;
    }

    jmethodID mid = env->GetMethodID(jclazz, "<init>", "(J)V");
    if (mid == nullptr) {
      // exception thrown: NoSuchMethodException or OutOfMemoryError
      return nullptr;
    }

    jobject jwb = env->NewObject(jclazz, mid, reinterpret_cast<jlong>(wb));
    if (env->ExceptionCheck()) {
      return nullptr;
    }

    return jwb;
  }
};

// The portal class for org.rocksdb.WriteBatch.Handler
class WriteBatchHandlerJni : public RocksDBNativeClass<
    const rocksdb::WriteBatchHandlerJniCallback*,
    WriteBatchHandlerJni> {
 public:
  /**
   * Get the Java Class org.rocksdb.WriteBatch.Handler
   *
   * @param env A pointer to the Java environment
   *
   * @return The Java Class or nullptr if one of the
   *     ClassFormatError, ClassCircularityError, NoClassDefFoundError,
   *     OutOfMemoryError or ExceptionInInitializerError exceptions is thrown
   */
  static jclass getJClass(JNIEnv* env) {
    return RocksDBNativeClass::getJClass(env,
        "org/rocksdb/WriteBatch$Handler");
  }

  /**
   * Get the Java Method: WriteBatch.Handler#put
   *
   * @param env A pointer to the Java environment
   *
   * @return The Java Method ID or nullptr if the class or method id could not
   *     be retieved
   */
  static jmethodID getPutCfMethodId(JNIEnv* env) {
    jclass jclazz = getJClass(env);
    if(jclazz == nullptr) {
      // exception occurred accessing class
      return nullptr;
    }

    static jmethodID mid = env->GetMethodID(jclazz, "put", "(I[B[B)V");
    assert(mid != nullptr);
    return mid;
  }

  /**
   * Get the Java Method: WriteBatch.Handler#put
   *
   * @param env A pointer to the Java environment
   *
   * @return The Java Method ID or nullptr if the class or method id could not
   *     be retieved
   */
  static jmethodID getPutMethodId(JNIEnv* env) {
    jclass jclazz = getJClass(env);
    if(jclazz == nullptr) {
      // exception occurred accessing class
      return nullptr;
    }

    static jmethodID mid = env->GetMethodID(jclazz, "put", "([B[B)V");
    assert(mid != nullptr);
    return mid;
  }

  /**
   * Get the Java Method: WriteBatch.Handler#merge
   *
   * @param env A pointer to the Java environment
   *
   * @return The Java Method ID or nullptr if the class or method id could not
   *     be retieved
   */
  static jmethodID getMergeCfMethodId(JNIEnv* env) {
    jclass jclazz = getJClass(env);
    if(jclazz == nullptr) {
      // exception occurred accessing class
      return nullptr;
    }

    static jmethodID mid = env->GetMethodID(jclazz, "merge", "(I[B[B)V");
    assert(mid != nullptr);
    return mid;
  }

  /**
   * Get the Java Method: WriteBatch.Handler#merge
   *
   * @param env A pointer to the Java environment
   *
   * @return The Java Method ID or nullptr if the class or method id could not
   *     be retieved
   */
  static jmethodID getMergeMethodId(JNIEnv* env) {
    jclass jclazz = getJClass(env);
    if(jclazz == nullptr) {
      // exception occurred accessing class
      return nullptr;
    }

    static jmethodID mid = env->GetMethodID(jclazz, "merge", "([B[B)V");
    assert(mid != nullptr);
    return mid;
  }

  /**
   * Get the Java Method: WriteBatch.Handler#delete
   *
   * @param env A pointer to the Java environment
   *
   * @return The Java Method ID or nullptr if the class or method id could not
   *     be retieved
   */
  static jmethodID getDeleteCfMethodId(JNIEnv* env) {
    jclass jclazz = getJClass(env);
    if(jclazz == nullptr) {
      // exception occurred accessing class
      return nullptr;
    }

    static jmethodID mid = env->GetMethodID(jclazz, "delete", "(I[B)V");
    assert(mid != nullptr);
    return mid;
  }

  /**
   * Get the Java Method: WriteBatch.Handler#delete
   *
   * @param env A pointer to the Java environment
   *
   * @return The Java Method ID or nullptr if the class or method id could not
   *     be retieved
   */
  static jmethodID getDeleteMethodId(JNIEnv* env) {
    jclass jclazz = getJClass(env);
    if(jclazz == nullptr) {
      // exception occurred accessing class
      return nullptr;
    }

    static jmethodID mid = env->GetMethodID(jclazz, "delete", "([B)V");
    assert(mid != nullptr);
    return mid;
  }

  /**
   * Get the Java Method: WriteBatch.Handler#singleDelete
   *
   * @param env A pointer to the Java environment
   *
   * @return The Java Method ID or nullptr if the class or method id could not
   *     be retieved
   */
  static jmethodID getSingleDeleteCfMethodId(JNIEnv* env) {
    jclass jclazz = getJClass(env);
    if(jclazz == nullptr) {
      // exception occurred accessing class
      return nullptr;
    }

    static jmethodID mid = env->GetMethodID(jclazz, "singleDelete", "(I[B)V");
    assert(mid != nullptr);
    return mid;
  }

  /**
   * Get the Java Method: WriteBatch.Handler#singleDelete
   *
   * @param env A pointer to the Java environment
   *
   * @return The Java Method ID or nullptr if the class or method id could not
   *     be retieved
   */
  static jmethodID getSingleDeleteMethodId(JNIEnv* env) {
    jclass jclazz = getJClass(env);
    if(jclazz == nullptr) {
      // exception occurred accessing class
      return nullptr;
    }

    static jmethodID mid = env->GetMethodID(jclazz, "singleDelete", "([B)V");
    assert(mid != nullptr);
    return mid;
  }

  /**
   * Get the Java Method: WriteBatch.Handler#deleteRange
   *
   * @param env A pointer to the Java environment
   *
   * @return The Java Method ID or nullptr if the class or method id could not
   *     be retieved
   */
  static jmethodID getDeleteRangeCfMethodId(JNIEnv* env) {
    jclass jclazz = getJClass(env);
    if (jclazz == nullptr) {
      // exception occurred accessing class
      return nullptr;
    }

    static jmethodID mid = env->GetMethodID(jclazz, "deleteRange", "(I[B[B)V");
    assert(mid != nullptr);
    return mid;
  }

>>>>>>> 641fae60
  /**
   * Get the Java Method: WriteBatch.Handler#deleteRange
   *
   * @param env A pointer to the Java environment
   *
   * @return The Java Method ID or nullptr if the class or method id could not
   *     be retieved
   */
  static jmethodID getDeleteRangeMethodId(JNIEnv* env) {
    jclass jclazz = getJClass(env);
    if (jclazz == nullptr) {
      // exception occurred accessing class
      return nullptr;
    }

    static jmethodID mid = env->GetMethodID(jclazz, "deleteRange", "([B[B)V");
    assert(mid != nullptr);
    return mid;
  }

  /**
   * Get the Java Method: WriteBatch.Handler#logData
   *
   * @param env A pointer to the Java environment
   *
   * @return The Java Method ID or nullptr if the class or method id could not
   *     be retieved
   */
  static jmethodID getLogDataMethodId(JNIEnv* env) {
    jclass jclazz = getJClass(env);
    if(jclazz == nullptr) {
      // exception occurred accessing class
      return nullptr;
    }

    static jmethodID mid = env->GetMethodID(jclazz, "logData", "([B)V");
    assert(mid != nullptr);
    return mid;
  }

  /**
   * Get the Java Method: WriteBatch.Handler#putBlobIndex
   *
   * @param env A pointer to the Java environment
   *
   * @return The Java Method ID or nullptr if the class or method id could not
   *     be retieved
   */
  static jmethodID getPutBlobIndexCfMethodId(JNIEnv* env) {
    jclass jclazz = getJClass(env);
    if(jclazz == nullptr) {
      // exception occurred accessing class
      return nullptr;
    }

    static jmethodID mid = env->GetMethodID(jclazz, "putBlobIndex", "(I[B[B)V");
    assert(mid != nullptr);
    return mid;
  }

  /**
   * Get the Java Method: WriteBatch.Handler#markBeginPrepare
   *
   * @param env A pointer to the Java environment
   *
   * @return The Java Method ID or nullptr if the class or method id could not
   *     be retieved
   */
  static jmethodID getMarkBeginPrepareMethodId(JNIEnv* env) {
    jclass jclazz = getJClass(env);
    if(jclazz == nullptr) {
      // exception occurred accessing class
      return nullptr;
    }

    static jmethodID mid = env->GetMethodID(jclazz, "markBeginPrepare", "()V");
    assert(mid != nullptr);
    return mid;
  }

  /**
   * Get the Java Method: WriteBatch.Handler#markEndPrepare
   *
   * @param env A pointer to the Java environment
   *
   * @return The Java Method ID or nullptr if the class or method id could not
   *     be retieved
   */
  static jmethodID getMarkEndPrepareMethodId(JNIEnv* env) {
    jclass jclazz = getJClass(env);
    if(jclazz == nullptr) {
      // exception occurred accessing class
      return nullptr;
    }

    static jmethodID mid = env->GetMethodID(jclazz, "markEndPrepare", "([B)V");
    assert(mid != nullptr);
    return mid;
  }

  /**
   * Get the Java Method: WriteBatch.Handler#markNoop
   *
   * @param env A pointer to the Java environment
   *
   * @return The Java Method ID or nullptr if the class or method id could not
   *     be retieved
   */
  static jmethodID getMarkNoopMethodId(JNIEnv* env) {
    jclass jclazz = getJClass(env);
    if(jclazz == nullptr) {
      // exception occurred accessing class
      return nullptr;
    }

    static jmethodID mid = env->GetMethodID(jclazz, "markNoop", "(Z)V");
    assert(mid != nullptr);
    return mid;
  }

  /**
   * Get the Java Method: WriteBatch.Handler#markRollback
   *
   * @param env A pointer to the Java environment
   *
   * @return The Java Method ID or nullptr if the class or method id could not
   *     be retieved
   */
  static jmethodID getMarkRollbackMethodId(JNIEnv* env) {
    jclass jclazz = getJClass(env);
    if(jclazz == nullptr) {
      // exception occurred accessing class
      return nullptr;
    }

    static jmethodID mid = env->GetMethodID(jclazz, "markRollback", "([B)V");
    assert(mid != nullptr);
    return mid;
  }

  /**
   * Get the Java Method: WriteBatch.Handler#markCommit
   *
   * @param env A pointer to the Java environment
   *
   * @return The Java Method ID or nullptr if the class or method id could not
   *     be retieved
   */
  static jmethodID getMarkCommitMethodId(JNIEnv* env) {
    jclass jclazz = getJClass(env);
    if(jclazz == nullptr) {
      // exception occurred accessing class
      return nullptr;
    }

    static jmethodID mid = env->GetMethodID(jclazz, "markCommit", "([B)V");
    assert(mid != nullptr);
    return mid;
  }

  /**
   * Get the Java Method: WriteBatch.Handler#shouldContinue
   *
   * @param env A pointer to the Java environment
   *
   * @return The Java Method ID or nullptr if the class or method id could not
   *     be retieved
   */
  static jmethodID getContinueMethodId(JNIEnv* env) {
    jclass jclazz = getJClass(env);
    if(jclazz == nullptr) {
      // exception occurred accessing class
      return nullptr;
    }

    static jmethodID mid = env->GetMethodID(jclazz, "shouldContinue", "()Z");
    assert(mid != nullptr);
    return mid;
  }
};
<<<<<<< HEAD
=======

class WriteBatchSavePointJni : public JavaClass {
 public:
  /**
   * Get the Java Class org.rocksdb.WriteBatch.SavePoint
   *
   * @param env A pointer to the Java environment
   *
   * @return The Java Class or nullptr if one of the
   *     ClassFormatError, ClassCircularityError, NoClassDefFoundError,
   *     OutOfMemoryError or ExceptionInInitializerError exceptions is thrown
   */
  static jclass getJClass(JNIEnv* env) {
    return JavaClass::getJClass(env, "org/rocksdb/WriteBatch$SavePoint");
  }
>>>>>>> 641fae60

class WriteBatchSavePointJni : public JavaClass {
 public:
  /**
<<<<<<< HEAD
   * Get the Java Class org.rocksdb.WriteBatch.SavePoint
   *
   * @param env A pointer to the Java environment
   *
   * @return The Java Class or nullptr if one of the
   *     ClassFormatError, ClassCircularityError, NoClassDefFoundError,
   *     OutOfMemoryError or ExceptionInInitializerError exceptions is thrown
   */
  static jclass getJClass(JNIEnv* env) {
    return JavaClass::getJClass(env, "org/rocksdb/WriteBatch$SavePoint");
  }

  /**
=======
>>>>>>> 641fae60
   * Get the Java Method: HistogramData constructor
   *
   * @param env A pointer to the Java environment
   *
   * @return The Java Method ID or nullptr if the class or method id could not
   *     be retieved
   */
  static jmethodID getConstructorMethodId(JNIEnv* env) {
    jclass jclazz = getJClass(env);
    if(jclazz == nullptr) {
      // exception occurred accessing class
      return nullptr;
    }

    static jmethodID mid = env->GetMethodID(jclazz, "<init>", "(JJJ)V");
    assert(mid != nullptr);
    return mid;
  }

  /**
   * Create a new Java org.rocksdb.WriteBatch.SavePoint object
   *
   * @param env A pointer to the Java environment
   * @param savePoint A pointer to rocksdb::WriteBatch::SavePoint object
   *
   * @return A reference to a Java org.rocksdb.WriteBatch.SavePoint object, or
   * nullptr if an an exception occurs
   */
  static jobject construct(JNIEnv* env, const SavePoint &save_point) {
    jclass jclazz = getJClass(env);
    if(jclazz == nullptr) {
      // exception occurred accessing class
      return nullptr;
    }

    jmethodID mid = getConstructorMethodId(env);
    if (mid == nullptr) {
      // exception thrown: NoSuchMethodException or OutOfMemoryError
      return nullptr;
    }

    jobject jsave_point = env->NewObject(jclazz, mid,
        static_cast<jlong>(save_point.size),
        static_cast<jlong>(save_point.count),
        static_cast<jlong>(save_point.content_flags));
    if (env->ExceptionCheck()) {
      return nullptr;
    }

    return jsave_point;
  }
};

// The portal class for org.rocksdb.WriteBatchWithIndex
class WriteBatchWithIndexJni : public RocksDBNativeClass<
    rocksdb::WriteBatchWithIndex*, WriteBatchWithIndexJni> {
 public:
  /**
   * Get the Java Class org.rocksdb.WriteBatchWithIndex
   *
   * @param env A pointer to the Java environment
   *
   * @return The Java Class or nullptr if one of the
   *     ClassFormatError, ClassCircularityError, NoClassDefFoundError,
   *     OutOfMemoryError or ExceptionInInitializerError exceptions is thrown
   */
  static jclass getJClass(JNIEnv* env) {
    return RocksDBNativeClass::getJClass(env,
        "org/rocksdb/WriteBatchWithIndex");
  }
};

// The portal class for org.rocksdb.HistogramData
class HistogramDataJni : public JavaClass {
 public:
  /**
   * Get the Java Class org.rocksdb.HistogramData
   *
   * @param env A pointer to the Java environment
   *
   * @return The Java Class or nullptr if one of the
   *     ClassFormatError, ClassCircularityError, NoClassDefFoundError,
   *     OutOfMemoryError or ExceptionInInitializerError exceptions is thrown
   */
  static jclass getJClass(JNIEnv* env) {
    return JavaClass::getJClass(env, "org/rocksdb/HistogramData");
  }

  /**
   * Get the Java Method: HistogramData constructor
   *
   * @param env A pointer to the Java environment
   *
   * @return The Java Method ID or nullptr if the class or method id could not
   *     be retieved
   */
  static jmethodID getConstructorMethodId(JNIEnv* env) {
    jclass jclazz = getJClass(env);
    if(jclazz == nullptr) {
      // exception occurred accessing class
      return nullptr;
    }

    static jmethodID mid = env->GetMethodID(jclazz, "<init>", "(DDDDD)V");
    assert(mid != nullptr);
    return mid;
  }
};

// The portal class for org.rocksdb.BackupableDBOptions
class BackupableDBOptionsJni : public RocksDBNativeClass<
    rocksdb::BackupableDBOptions*, BackupableDBOptionsJni> {
 public:
  /**
   * Get the Java Class org.rocksdb.BackupableDBOptions
   *
   * @param env A pointer to the Java environment
   *
   * @return The Java Class or nullptr if one of the
   *     ClassFormatError, ClassCircularityError, NoClassDefFoundError,
   *     OutOfMemoryError or ExceptionInInitializerError exceptions is thrown
   */
  static jclass getJClass(JNIEnv* env) {
    return RocksDBNativeClass::getJClass(env,
        "org/rocksdb/BackupableDBOptions");
  }
};

// The portal class for org.rocksdb.BackupEngine
class BackupEngineJni : public RocksDBNativeClass<
    rocksdb::BackupEngine*, BackupEngineJni> {
 public:
  /**
   * Get the Java Class org.rocksdb.BackupableEngine
   *
   * @param env A pointer to the Java environment
   *
   * @return The Java Class or nullptr if one of the
   *     ClassFormatError, ClassCircularityError, NoClassDefFoundError,
   *     OutOfMemoryError or ExceptionInInitializerError exceptions is thrown
   */
  static jclass getJClass(JNIEnv* env) {
    return RocksDBNativeClass::getJClass(env, "org/rocksdb/BackupEngine");
  }
};

// The portal class for org.rocksdb.RocksIterator
class IteratorJni : public RocksDBNativeClass<
    rocksdb::Iterator*, IteratorJni> {
 public:
  /**
   * Get the Java Class org.rocksdb.RocksIterator
   *
   * @param env A pointer to the Java environment
   *
   * @return The Java Class or nullptr if one of the
   *     ClassFormatError, ClassCircularityError, NoClassDefFoundError,
   *     OutOfMemoryError or ExceptionInInitializerError exceptions is thrown
   */
  static jclass getJClass(JNIEnv* env) {
    return RocksDBNativeClass::getJClass(env, "org/rocksdb/RocksIterator");
  }
};

// The portal class for org.rocksdb.Filter
class FilterJni : public RocksDBNativeClass<
    std::shared_ptr<rocksdb::FilterPolicy>*, FilterJni> {
 public:
  /**
   * Get the Java Class org.rocksdb.Filter
   *
   * @param env A pointer to the Java environment
   *
   * @return The Java Class or nullptr if one of the
   *     ClassFormatError, ClassCircularityError, NoClassDefFoundError,
   *     OutOfMemoryError or ExceptionInInitializerError exceptions is thrown
   */
  static jclass getJClass(JNIEnv* env) {
    return RocksDBNativeClass::getJClass(env, "org/rocksdb/Filter");
  }
};

// The portal class for org.rocksdb.ColumnFamilyHandle
class ColumnFamilyHandleJni : public RocksDBNativeClass<
    rocksdb::ColumnFamilyHandle*, ColumnFamilyHandleJni> {
 public:
  /**
   * Get the Java Class org.rocksdb.ColumnFamilyHandle
   *
   * @param env A pointer to the Java environment
   *
   * @return The Java Class or nullptr if one of the
   *     ClassFormatError, ClassCircularityError, NoClassDefFoundError,
   *     OutOfMemoryError or ExceptionInInitializerError exceptions is thrown
   */
  static jclass getJClass(JNIEnv* env) {
    return RocksDBNativeClass::getJClass(env,
        "org/rocksdb/ColumnFamilyHandle");
  }
};

// The portal class for org.rocksdb.FlushOptions
class FlushOptionsJni : public RocksDBNativeClass<
    rocksdb::FlushOptions*, FlushOptionsJni> {
 public:
  /**
   * Get the Java Class org.rocksdb.FlushOptions
   *
   * @param env A pointer to the Java environment
   *
   * @return The Java Class or nullptr if one of the
   *     ClassFormatError, ClassCircularityError, NoClassDefFoundError,
   *     OutOfMemoryError or ExceptionInInitializerError exceptions is thrown
   */
  static jclass getJClass(JNIEnv* env) {
    return RocksDBNativeClass::getJClass(env, "org/rocksdb/FlushOptions");
  }
};

// The portal class for org.rocksdb.ComparatorOptions
class ComparatorOptionsJni : public RocksDBNativeClass<
    rocksdb::ComparatorJniCallbackOptions*, ComparatorOptionsJni> {
 public:
  /**
   * Get the Java Class org.rocksdb.ComparatorOptions
   *
   * @param env A pointer to the Java environment
   *
   * @return The Java Class or nullptr if one of the
   *     ClassFormatError, ClassCircularityError, NoClassDefFoundError,
   *     OutOfMemoryError or ExceptionInInitializerError exceptions is thrown
   */
  static jclass getJClass(JNIEnv* env) {
    return RocksDBNativeClass::getJClass(env, "org/rocksdb/ComparatorOptions");
  }
};

// The portal class for org.rocksdb.AbstractCompactionFilterFactory
class AbstractCompactionFilterFactoryJni : public RocksDBNativeClass<
    const rocksdb::CompactionFilterFactoryJniCallback*,
    AbstractCompactionFilterFactoryJni> {
 public:
  /**
   * Get the Java Class org.rocksdb.AbstractCompactionFilterFactory
   *
   * @param env A pointer to the Java environment
   *
   * @return The Java Class or nullptr if one of the
   *     ClassFormatError, ClassCircularityError, NoClassDefFoundError,
   *     OutOfMemoryError or ExceptionInInitializerError exceptions is thrown
   */
  static jclass getJClass(JNIEnv* env) {
    return RocksDBNativeClass::getJClass(env,
        "org/rocksdb/AbstractCompactionFilterFactory");
  }

  /**
   * Get the Java Method: AbstractCompactionFilterFactory#name
   *
   * @param env A pointer to the Java environment
   *
   * @return The Java Method ID or nullptr if the class or method id could not
   *     be retieved
   */
  static jmethodID getNameMethodId(JNIEnv* env) {
    jclass jclazz = getJClass(env);
    if(jclazz == nullptr) {
      // exception occurred accessing class
      return nullptr;
    }

    static jmethodID mid = env->GetMethodID(
        jclazz, "name", "()Ljava/lang/String;");
    assert(mid != nullptr);
    return mid;
  }

  /**
   * Get the Java Method: AbstractCompactionFilterFactory#createCompactionFilter
   *
   * @param env A pointer to the Java environment
   *
   * @return The Java Method ID or nullptr if the class or method id could not
   *     be retieved
   */
  static jmethodID getCreateCompactionFilterMethodId(JNIEnv* env) {
    jclass jclazz = getJClass(env);
    if(jclazz == nullptr) {
      // exception occurred accessing class
      return nullptr;
    }

    static jmethodID mid = env->GetMethodID(jclazz,
      "createCompactionFilter",
      "(ZZ)J");
    assert(mid != nullptr);
    return mid;
  }
};

// The portal class for org.rocksdb.AbstractTransactionNotifier
class AbstractTransactionNotifierJni : public RocksDBNativeClass<
    const rocksdb::TransactionNotifierJniCallback*,
    AbstractTransactionNotifierJni> {
 public:
  static jclass getJClass(JNIEnv* env) {
    return RocksDBNativeClass::getJClass(env,
        "org/rocksdb/AbstractTransactionNotifier");
  }

  // Get the java method `snapshotCreated`
  // of org.rocksdb.AbstractTransactionNotifier.
  static jmethodID getSnapshotCreatedMethodId(JNIEnv* env) {
    jclass jclazz = getJClass(env);
    if(jclazz == nullptr) {
      // exception occurred accessing class
      return nullptr;
    }

    static jmethodID mid = env->GetMethodID(jclazz, "snapshotCreated", "(J)V");
    assert(mid != nullptr);
    return mid;
  }
};

// The portal class for org.rocksdb.AbstractComparator
class AbstractComparatorJni : public RocksDBNativeClass<
    const rocksdb::BaseComparatorJniCallback*,
    AbstractComparatorJni> {
 public:
  /**
   * Get the Java Class org.rocksdb.AbstractComparator
   *
   * @param env A pointer to the Java environment
   *
   * @return The Java Class or nullptr if one of the
   *     ClassFormatError, ClassCircularityError, NoClassDefFoundError,
   *     OutOfMemoryError or ExceptionInInitializerError exceptions is thrown
   */
  static jclass getJClass(JNIEnv* env) {
    return RocksDBNativeClass::getJClass(env,
        "org/rocksdb/AbstractComparator");
  }

  /**
   * Get the Java Method: Comparator#name
   *
   * @param env A pointer to the Java environment
   *
   * @return The Java Method ID or nullptr if the class or method id could not
   *     be retieved
   */
  static jmethodID getNameMethodId(JNIEnv* env) {
    jclass jclazz = getJClass(env);
    if(jclazz == nullptr) {
      // exception occurred accessing class
      return nullptr;
    }

    static jmethodID mid =
        env->GetMethodID(jclazz, "name", "()Ljava/lang/String;");
    assert(mid != nullptr);
    return mid;
  }

  /**
   * Get the Java Method: Comparator#compare
   *
   * @param env A pointer to the Java environment
   *
   * @return The Java Method ID or nullptr if the class or method id could not
   *     be retieved
   */
  static jmethodID getCompareMethodId(JNIEnv* env) {
    jclass jclazz = getJClass(env);
    if(jclazz == nullptr) {
      // exception occurred accessing class
      return nullptr;
    }

    static jmethodID mid =
        env->GetMethodID(jclazz, "compare",
            "(Lorg/rocksdb/AbstractSlice;Lorg/rocksdb/AbstractSlice;)I");
    assert(mid != nullptr);
    return mid;
  }

  /**
   * Get the Java Method: Comparator#findShortestSeparator
   *
   * @param env A pointer to the Java environment
   *
   * @return The Java Method ID or nullptr if the class or method id could not
   *     be retieved
   */
  static jmethodID getFindShortestSeparatorMethodId(JNIEnv* env) {
    jclass jclazz = getJClass(env);
    if(jclazz == nullptr) {
      // exception occurred accessing class
      return nullptr;
    }

    static jmethodID mid =
        env->GetMethodID(jclazz, "findShortestSeparator",
            "(Ljava/lang/String;Lorg/rocksdb/AbstractSlice;)Ljava/lang/String;");
    assert(mid != nullptr);
    return mid;
  }

  /**
   * Get the Java Method: Comparator#findShortSuccessor
   *
   * @param env A pointer to the Java environment
   *
   * @return The Java Method ID or nullptr if the class or method id could not
   *     be retieved
   */
  static jmethodID getFindShortSuccessorMethodId(JNIEnv* env) {
    jclass jclazz = getJClass(env);
    if(jclazz == nullptr) {
      // exception occurred accessing class
      return nullptr;
    }

    static jmethodID mid =
        env->GetMethodID(jclazz, "findShortSuccessor",
            "(Ljava/lang/String;)Ljava/lang/String;");
    assert(mid != nullptr);
    return mid;
  }
};

// The portal class for org.rocksdb.AbstractSlice
class AbstractSliceJni : public NativeRocksMutableObject<
    const rocksdb::Slice*, AbstractSliceJni> {
 public:
  /**
   * Get the Java Class org.rocksdb.AbstractSlice
   *
   * @param env A pointer to the Java environment
   *
   * @return The Java Class or nullptr if one of the
   *     ClassFormatError, ClassCircularityError, NoClassDefFoundError,
   *     OutOfMemoryError or ExceptionInInitializerError exceptions is thrown
   */
  static jclass getJClass(JNIEnv* env) {
    return RocksDBNativeClass::getJClass(env, "org/rocksdb/AbstractSlice");
  }
};

// The portal class for org.rocksdb.Slice
class SliceJni : public NativeRocksMutableObject<
    const rocksdb::Slice*, AbstractSliceJni> {
 public:
  /**
   * Get the Java Class org.rocksdb.Slice
   *
   * @param env A pointer to the Java environment
   *
   * @return The Java Class or nullptr if one of the
   *     ClassFormatError, ClassCircularityError, NoClassDefFoundError,
   *     OutOfMemoryError or ExceptionInInitializerError exceptions is thrown
   */
  static jclass getJClass(JNIEnv* env) {
    return RocksDBNativeClass::getJClass(env, "org/rocksdb/Slice");
  }

  /**
   * Constructs a Slice object
   *
   * @param env A pointer to the Java environment
   *
   * @return A reference to a Java Slice object, or a nullptr if an
   *     exception occurs
   */
  static jobject construct0(JNIEnv* env) {
    jclass jclazz = getJClass(env);
    if(jclazz == nullptr) {
      // exception occurred accessing class
      return nullptr;
    }

    static jmethodID mid = env->GetMethodID(jclazz, "<init>", "()V");
    if(mid == nullptr) {
      // exception occurred accessing method
      return nullptr;
    }

    jobject jslice = env->NewObject(jclazz, mid);
    if(env->ExceptionCheck()) {
      return nullptr;
    }

    return jslice;
  }
};

// The portal class for org.rocksdb.DirectSlice
class DirectSliceJni : public NativeRocksMutableObject<
    const rocksdb::Slice*, AbstractSliceJni> {
 public:
  /**
   * Get the Java Class org.rocksdb.DirectSlice
   *
   * @param env A pointer to the Java environment
   *
   * @return The Java Class or nullptr if one of the
   *     ClassFormatError, ClassCircularityError, NoClassDefFoundError,
   *     OutOfMemoryError or ExceptionInInitializerError exceptions is thrown
   */
  static jclass getJClass(JNIEnv* env) {
    return RocksDBNativeClass::getJClass(env, "org/rocksdb/DirectSlice");
  }

  /**
   * Constructs a DirectSlice object
   *
   * @param env A pointer to the Java environment
   *
   * @return A reference to a Java DirectSlice object, or a nullptr if an
   *     exception occurs
   */
  static jobject construct0(JNIEnv* env) {
    jclass jclazz = getJClass(env);
    if(jclazz == nullptr) {
      // exception occurred accessing class
      return nullptr;
    }

    static jmethodID mid = env->GetMethodID(jclazz, "<init>", "()V");
    if(mid == nullptr) {
      // exception occurred accessing method
      return nullptr;
    }

    jobject jdirect_slice = env->NewObject(jclazz, mid);
    if(env->ExceptionCheck()) {
      return nullptr;
    }

    return jdirect_slice;
  }
};

// The portal class for java.util.List
class ListJni : public JavaClass {
 public:
  /**
   * Get the Java Class java.util.List
   *
   * @param env A pointer to the Java environment
   *
   * @return The Java Class or nullptr if one of the
   *     ClassFormatError, ClassCircularityError, NoClassDefFoundError,
   *     OutOfMemoryError or ExceptionInInitializerError exceptions is thrown
   */
  static jclass getListClass(JNIEnv* env) {
    return JavaClass::getJClass(env, "java/util/List");
  }

  /**
   * Get the Java Class java.util.ArrayList
   *
   * @param env A pointer to the Java environment
   *
   * @return The Java Class or nullptr if one of the
   *     ClassFormatError, ClassCircularityError, NoClassDefFoundError,
   *     OutOfMemoryError or ExceptionInInitializerError exceptions is thrown
   */
  static jclass getArrayListClass(JNIEnv* env) {
    return JavaClass::getJClass(env, "java/util/ArrayList");
  }

  /**
   * Get the Java Class java.util.Iterator
   *
   * @param env A pointer to the Java environment
   *
   * @return The Java Class or nullptr if one of the
   *     ClassFormatError, ClassCircularityError, NoClassDefFoundError,
   *     OutOfMemoryError or ExceptionInInitializerError exceptions is thrown
   */
  static jclass getIteratorClass(JNIEnv* env) {
    return JavaClass::getJClass(env, "java/util/Iterator");
  }

  /**
   * Get the Java Method: List#iterator
   *
   * @param env A pointer to the Java environment
   *
   * @return The Java Method ID or nullptr if the class or method id could not
   *     be retieved
   */
  static jmethodID getIteratorMethod(JNIEnv* env) {
    jclass jlist_clazz = getListClass(env);
    if(jlist_clazz == nullptr) {
      // exception occurred accessing class
      return nullptr;
    }

    static jmethodID mid =
        env->GetMethodID(jlist_clazz, "iterator", "()Ljava/util/Iterator;");
    assert(mid != nullptr);
    return mid;
  }

  /**
   * Get the Java Method: Iterator#hasNext
   *
   * @param env A pointer to the Java environment
   *
   * @return The Java Method ID or nullptr if the class or method id could not
   *     be retieved
   */
  static jmethodID getHasNextMethod(JNIEnv* env) {
    jclass jiterator_clazz = getIteratorClass(env);
    if(jiterator_clazz == nullptr) {
      // exception occurred accessing class
      return nullptr;
    }

    static jmethodID mid = env->GetMethodID(jiterator_clazz, "hasNext", "()Z");
    assert(mid != nullptr);
    return mid;
  }

  /**
   * Get the Java Method: Iterator#next
   *
   * @param env A pointer to the Java environment
   *
   * @return The Java Method ID or nullptr if the class or method id could not
   *     be retieved
   */
  static jmethodID getNextMethod(JNIEnv* env) {
    jclass jiterator_clazz = getIteratorClass(env);
    if(jiterator_clazz == nullptr) {
      // exception occurred accessing class
      return nullptr;
    }

    static jmethodID mid =
        env->GetMethodID(jiterator_clazz, "next", "()Ljava/lang/Object;");
    assert(mid != nullptr);
    return mid;
  }

  /**
   * Get the Java Method: ArrayList constructor
   *
   * @param env A pointer to the Java environment
   *
   * @return The Java Method ID or nullptr if the class or method id could not
   *     be retieved
   */
  static jmethodID getArrayListConstructorMethodId(JNIEnv* env) {
    jclass jarray_list_clazz = getArrayListClass(env);
    if(jarray_list_clazz == nullptr) {
      // exception occurred accessing class
      return nullptr;
    }
    static jmethodID mid =
        env->GetMethodID(jarray_list_clazz, "<init>", "(I)V");
    assert(mid != nullptr);
    return mid;
  }

  /**
   * Get the Java Method: List#add
   *
   * @param env A pointer to the Java environment
   *
   * @return The Java Method ID or nullptr if the class or method id could not
   *     be retieved
   */
  static jmethodID getListAddMethodId(JNIEnv* env) {
    jclass jlist_clazz = getListClass(env);
    if(jlist_clazz == nullptr) {
      // exception occurred accessing class
      return nullptr;
    }

    static jmethodID mid =
        env->GetMethodID(jlist_clazz, "add", "(Ljava/lang/Object;)Z");
    assert(mid != nullptr);
    return mid;
  }
};

// The portal class for java.lang.Byte
class ByteJni : public JavaClass {
 public:
  /**
   * Get the Java Class java.lang.Byte
   *
   * @param env A pointer to the Java environment
   *
   * @return The Java Class or nullptr if one of the
   *     ClassFormatError, ClassCircularityError, NoClassDefFoundError,
   *     OutOfMemoryError or ExceptionInInitializerError exceptions is thrown
   */
  static jclass getJClass(JNIEnv* env) {
    return JavaClass::getJClass(env, "java/lang/Byte");
  }

  /**
   * Get the Java Class byte[]
   *
   * @param env A pointer to the Java environment
   *
   * @return The Java Class or nullptr if one of the
   *     ClassFormatError, ClassCircularityError, NoClassDefFoundError,
   *     OutOfMemoryError or ExceptionInInitializerError exceptions is thrown
   */
  static jclass getArrayJClass(JNIEnv* env) {
    return JavaClass::getJClass(env, "[B");
  }

  /**
   * Creates a new 2-dimensional Java Byte Array byte[][]
   *
   * @param env A pointer to the Java environment
   * @param len The size of the first dimension
   *
   * @return A reference to the Java byte[][] or nullptr if an exception occurs
   */
  static jobjectArray new2dByteArray(JNIEnv* env, const jsize len) {
    jclass clazz = getArrayJClass(env);
    if(clazz == nullptr) {
      // exception occurred accessing class
      return nullptr;
    }

    return env->NewObjectArray(len, clazz, nullptr);
  }

  /**
   * Get the Java Method: Byte#byteValue
   *
   * @param env A pointer to the Java environment
   *
   * @return The Java Method ID or nullptr if the class or method id could not
   *     be retrieved
   */
  static jmethodID getByteValueMethod(JNIEnv* env) {
    jclass clazz = getJClass(env);
    if(clazz == nullptr) {
      // exception occurred accessing class
      return nullptr;
    }

    static jmethodID mid = env->GetMethodID(clazz, "byteValue", "()B");
    assert(mid != nullptr);
    return mid;
  }

  /**
   * Calls the Java Method: Byte#valueOf, returning a constructed Byte jobject
   *
   * @param env A pointer to the Java environment
   *
   * @return A constructing Byte object or nullptr if the class or method id could not
   *     be retrieved, or an exception occurred
   */
  static jobject valueOf(JNIEnv* env, jbyte jprimitive_byte) {
    jclass clazz = getJClass(env);
    if (clazz == nullptr) {
      // exception occurred accessing class
      return nullptr;
    }

    static jmethodID mid =
        env->GetStaticMethodID(clazz, "valueOf", "(B)Ljava/lang/Byte;");
    if (mid == nullptr) {
      // exception thrown: NoSuchMethodException or OutOfMemoryError
      return nullptr;
    }

    const jobject jbyte_obj =
        env->CallStaticObjectMethod(clazz, mid, jprimitive_byte);
    if (env->ExceptionCheck()) {
      // exception occurred
      return nullptr;
    }

    return jbyte_obj;
  }

};

// The portal class for java.lang.StringBuilder
class StringBuilderJni : public JavaClass {
  public:
  /**
   * Get the Java Class java.lang.StringBuilder
   *
   * @param env A pointer to the Java environment
   *
   * @return The Java Class or nullptr if one of the
   *     ClassFormatError, ClassCircularityError, NoClassDefFoundError,
   *     OutOfMemoryError or ExceptionInInitializerError exceptions is thrown
   */
  static jclass getJClass(JNIEnv* env) {
    return JavaClass::getJClass(env, "java/lang/StringBuilder");
  }

  /**
   * Get the Java Method: StringBuilder#append
   *
   * @param env A pointer to the Java environment
   *
   * @return The Java Method ID or nullptr if the class or method id could not
   *     be retieved
   */
  static jmethodID getListAddMethodId(JNIEnv* env) {
    jclass jclazz = getJClass(env);
    if(jclazz == nullptr) {
      // exception occurred accessing class
      return nullptr;
    }

    static jmethodID mid =
        env->GetMethodID(jclazz, "append",
            "(Ljava/lang/String;)Ljava/lang/StringBuilder;");
    assert(mid != nullptr);
    return mid;
  }

  /**
   * Appends a C-style string to a StringBuilder
   *
   * @param env A pointer to the Java environment
   * @param jstring_builder Reference to a java.lang.StringBuilder
   * @param c_str A C-style string to append to the StringBuilder
   *
   * @return A reference to the updated StringBuilder, or a nullptr if
   *     an exception occurs
   */
  static jobject append(JNIEnv* env, jobject jstring_builder,
      const char* c_str) {
    jmethodID mid = getListAddMethodId(env);
    if(mid == nullptr) {
      // exception occurred accessing class or method
      return nullptr;
    }

    jstring new_value_str = env->NewStringUTF(c_str);
    if(new_value_str == nullptr) {
      // exception thrown: OutOfMemoryError
      return nullptr;
    }

    jobject jresult_string_builder =
        env->CallObjectMethod(jstring_builder, mid, new_value_str);
    if(env->ExceptionCheck()) {
      // exception occurred
      env->DeleteLocalRef(new_value_str);
      return nullptr;
    }

    return jresult_string_builder;
  }
};

// The portal class for org.rocksdb.BackupInfo
class BackupInfoJni : public JavaClass {
 public:
  /**
   * Get the Java Class org.rocksdb.BackupInfo
   *
   * @param env A pointer to the Java environment
   *
   * @return The Java Class or nullptr if one of the
   *     ClassFormatError, ClassCircularityError, NoClassDefFoundError,
   *     OutOfMemoryError or ExceptionInInitializerError exceptions is thrown
   */
  static jclass getJClass(JNIEnv* env) {
    return JavaClass::getJClass(env, "org/rocksdb/BackupInfo");
  }

  /**
   * Constructs a BackupInfo object
   *
   * @param env A pointer to the Java environment
   * @param backup_id id of the backup
   * @param timestamp timestamp of the backup
   * @param size size of the backup
   * @param number_files number of files related to the backup
   * @param app_metadata application specific metadata
   *
   * @return A reference to a Java BackupInfo object, or a nullptr if an
   *     exception occurs
   */
  static jobject construct0(JNIEnv* env, uint32_t backup_id, int64_t timestamp,
                            uint64_t size, uint32_t number_files,
                            const std::string& app_metadata) {
    jclass jclazz = getJClass(env);
    if(jclazz == nullptr) {
      // exception occurred accessing class
      return nullptr;
    }

    static jmethodID mid =
        env->GetMethodID(jclazz, "<init>", "(IJJILjava/lang/String;)V");
    if(mid == nullptr) {
      // exception occurred accessing method
      return nullptr;
    }

    jstring japp_metadata = nullptr;
    if (app_metadata != nullptr) {
      japp_metadata = env->NewStringUTF(app_metadata.c_str());
      if (japp_metadata == nullptr) {
        // exception occurred creating java string
        return nullptr;
      }
    }

    jobject jbackup_info = env->NewObject(jclazz, mid, backup_id, timestamp,
                                          size, number_files, japp_metadata);
    if(env->ExceptionCheck()) {
      env->DeleteLocalRef(japp_metadata);
      return nullptr;
    }

    return jbackup_info;
  }
};

class BackupInfoListJni {
 public:
  /**
   * Converts a C++ std::vector<BackupInfo> object to
   * a Java ArrayList<org.rocksdb.BackupInfo> object
   *
   * @param env A pointer to the Java environment
   * @param backup_infos A vector of BackupInfo
   *
   * @return Either a reference to a Java ArrayList object, or a nullptr
   *     if an exception occurs
   */
  static jobject getBackupInfo(JNIEnv* env,
      std::vector<BackupInfo> backup_infos) {
    jclass jarray_list_clazz = rocksdb::ListJni::getArrayListClass(env);
    if(jarray_list_clazz == nullptr) {
      // exception occurred accessing class
      return nullptr;
    }

    jmethodID cstr_mid = rocksdb::ListJni::getArrayListConstructorMethodId(env);
    if(cstr_mid == nullptr) {
      // exception occurred accessing method
      return nullptr;
    }

    jmethodID add_mid = rocksdb::ListJni::getListAddMethodId(env);
    if(add_mid == nullptr) {
      // exception occurred accessing method
      return nullptr;
    }

    // create java list
    jobject jbackup_info_handle_list =
        env->NewObject(jarray_list_clazz, cstr_mid, backup_infos.size());
    if(env->ExceptionCheck()) {
      // exception occurred constructing object
      return nullptr;
    }

    // insert in java list
    auto end = backup_infos.end();
    for (auto it = backup_infos.begin(); it != end; ++it) {
      auto backup_info = *it;

      jobject obj = rocksdb::BackupInfoJni::construct0(
          env, backup_info.backup_id, backup_info.timestamp, backup_info.size,
          backup_info.number_files, backup_info.app_metadata);
      if(env->ExceptionCheck()) {
        // exception occurred constructing object
        if(obj != nullptr) {
          env->DeleteLocalRef(obj);
        }
        if(jbackup_info_handle_list != nullptr) {
          env->DeleteLocalRef(jbackup_info_handle_list);
        }
        return nullptr;
      }

      jboolean rs =
          env->CallBooleanMethod(jbackup_info_handle_list, add_mid, obj);
      if(env->ExceptionCheck() || rs == JNI_FALSE) {
        // exception occurred calling method, or could not add
        if(obj != nullptr) {
          env->DeleteLocalRef(obj);
        }
        if(jbackup_info_handle_list != nullptr) {
          env->DeleteLocalRef(jbackup_info_handle_list);
        }
        return nullptr;
      }
    }

    return jbackup_info_handle_list;
  }
};

// The portal class for org.rocksdb.WBWIRocksIterator
class WBWIRocksIteratorJni : public JavaClass {
 public:
  /**
   * Get the Java Class org.rocksdb.WBWIRocksIterator
   *
   * @param env A pointer to the Java environment
   *
   * @return The Java Class or nullptr if one of the
   *     ClassFormatError, ClassCircularityError, NoClassDefFoundError,
   *     OutOfMemoryError or ExceptionInInitializerError exceptions is thrown
   */
  static jclass getJClass(JNIEnv* env) {
    return JavaClass::getJClass(env, "org/rocksdb/WBWIRocksIterator");
  }

  /**
   * Get the Java Field: WBWIRocksIterator#entry
   *
   * @param env A pointer to the Java environment
   *
   * @return The Java Field ID or nullptr if the class or field id could not
   *     be retieved
   */
  static jfieldID getWriteEntryField(JNIEnv* env) {
    jclass jclazz = getJClass(env);
    if(jclazz == nullptr) {
      // exception occurred accessing class
      return nullptr;
    }

    static jfieldID fid =
        env->GetFieldID(jclazz, "entry",
            "Lorg/rocksdb/WBWIRocksIterator$WriteEntry;");
    assert(fid != nullptr);
    return fid;
  }

  /**
   * Gets the value of the WBWIRocksIterator#entry
   *
   * @param env A pointer to the Java environment
   * @param jwbwi_rocks_iterator A reference to a WBWIIterator
   *
   * @return A reference to a Java WBWIRocksIterator.WriteEntry object, or
   *     a nullptr if an exception occurs
   */
  static jobject getWriteEntry(JNIEnv* env, jobject jwbwi_rocks_iterator) {
    assert(jwbwi_rocks_iterator != nullptr);

    jfieldID jwrite_entry_field = getWriteEntryField(env);
    if(jwrite_entry_field == nullptr) {
      // exception occurred accessing the field
      return nullptr;
    }

    jobject jwe = env->GetObjectField(jwbwi_rocks_iterator, jwrite_entry_field);
    assert(jwe != nullptr);
    return jwe;
  }
};

// The portal class for org.rocksdb.WBWIRocksIterator.WriteType
class WriteTypeJni : public JavaClass {
 public:
  /**
   * Get the PUT enum field value of WBWIRocksIterator.WriteType
   *
   * @param env A pointer to the Java environment
   *
   * @return A reference to the enum field value or a nullptr if
   *     the enum field value could not be retrieved
   */
  static jobject PUT(JNIEnv* env) {
    return getEnum(env, "PUT");
  }

  /**
   * Get the MERGE enum field value of WBWIRocksIterator.WriteType
   *
   * @param env A pointer to the Java environment
   *
   * @return A reference to the enum field value or a nullptr if
   *     the enum field value could not be retrieved
   */
  static jobject MERGE(JNIEnv* env) {
    return getEnum(env, "MERGE");
  }

  /**
   * Get the DELETE enum field value of WBWIRocksIterator.WriteType
   *
   * @param env A pointer to the Java environment
   *
   * @return A reference to the enum field value or a nullptr if
   *     the enum field value could not be retrieved
   */
  static jobject DELETE(JNIEnv* env) {
    return getEnum(env, "DELETE");
  }

  /**
   * Get the LOG enum field value of WBWIRocksIterator.WriteType
   *
   * @param env A pointer to the Java environment
   *
   * @return A reference to the enum field value or a nullptr if
   *     the enum field value could not be retrieved
   */
  static jobject LOG(JNIEnv* env) {
    return getEnum(env, "LOG");
  }
<<<<<<< HEAD

=======
};

// The portal class for org.rocksdb.WBWIRocksIterator.WriteType
class WriteTypeJni : public JavaClass {
 public:
  /**
   * Get the PUT enum field value of WBWIRocksIterator.WriteType
   *
   * @param env A pointer to the Java environment
   *
   * @return A reference to the enum field value or a nullptr if
   *     the enum field value could not be retrieved
   */
  static jobject PUT(JNIEnv* env) {
    return getEnum(env, "PUT");
  }

  /**
   * Get the MERGE enum field value of WBWIRocksIterator.WriteType
   *
   * @param env A pointer to the Java environment
   *
   * @return A reference to the enum field value or a nullptr if
   *     the enum field value could not be retrieved
   */
  static jobject MERGE(JNIEnv* env) {
    return getEnum(env, "MERGE");
  }

  /**
   * Get the DELETE enum field value of WBWIRocksIterator.WriteType
   *
   * @param env A pointer to the Java environment
   *
   * @return A reference to the enum field value or a nullptr if
   *     the enum field value could not be retrieved
   */
  static jobject DELETE(JNIEnv* env) {
    return getEnum(env, "DELETE");
  }

  /**
   * Get the LOG enum field value of WBWIRocksIterator.WriteType
   *
   * @param env A pointer to the Java environment
   *
   * @return A reference to the enum field value or a nullptr if
   *     the enum field value could not be retrieved
   */
  static jobject LOG(JNIEnv* env) {
    return getEnum(env, "LOG");
  }

>>>>>>> 641fae60
  // Returns the equivalent org.rocksdb.WBWIRocksIterator.WriteType for the
  // provided C++ rocksdb::WriteType enum
  static jbyte toJavaWriteType(const rocksdb::WriteType& writeType) {
    switch (writeType) {
      case rocksdb::WriteType::kPutRecord:
        return 0x0;
      case rocksdb::WriteType::kMergeRecord:
        return 0x1;
      case rocksdb::WriteType::kDeleteRecord:
        return 0x2;
      case rocksdb::WriteType::kSingleDeleteRecord:
        return 0x3;
      case rocksdb::WriteType::kDeleteRangeRecord:
        return 0x4;
      case rocksdb::WriteType::kLogDataRecord:
        return 0x5;
      case rocksdb::WriteType::kXIDRecord:
        return 0x6;
      default:
        return 0x7F;  // undefined
    }
  }

 private:
  /**
   * Get the Java Class org.rocksdb.WBWIRocksIterator.WriteType
   *
   * @param env A pointer to the Java environment
   *
   * @return The Java Class or nullptr if one of the
   *     ClassFormatError, ClassCircularityError, NoClassDefFoundError,
   *     OutOfMemoryError or ExceptionInInitializerError exceptions is thrown
   */
  static jclass getJClass(JNIEnv* env) {
    return JavaClass::getJClass(env, "org/rocksdb/WBWIRocksIterator$WriteType");
  }

  /**
   * Get an enum field of org.rocksdb.WBWIRocksIterator.WriteType
   *
   * @param env A pointer to the Java environment
   * @param name The name of the enum field
   *
   * @return A reference to the enum field value or a nullptr if
   *     the enum field value could not be retrieved
   */
  static jobject getEnum(JNIEnv* env, const char name[]) {
    jclass jclazz = getJClass(env);
    if(jclazz == nullptr) {
      // exception occurred accessing class
      return nullptr;
    }

    jfieldID jfid =
        env->GetStaticFieldID(jclazz, name,
            "Lorg/rocksdb/WBWIRocksIterator$WriteType;");
    if(env->ExceptionCheck()) {
      // exception occurred while getting field
      return nullptr;
    } else if(jfid == nullptr) {
      return nullptr;
    }

    jobject jwrite_type = env->GetStaticObjectField(jclazz, jfid);
    assert(jwrite_type != nullptr);
    return jwrite_type;
  }
};

// The portal class for org.rocksdb.WBWIRocksIterator.WriteEntry
class WriteEntryJni : public JavaClass {
 public:
  /**
   * Get the Java Class org.rocksdb.WBWIRocksIterator.WriteEntry
   *
   * @param env A pointer to the Java environment
   *
   * @return The Java Class or nullptr if one of the
   *     ClassFormatError, ClassCircularityError, NoClassDefFoundError,
   *     OutOfMemoryError or ExceptionInInitializerError exceptions is thrown
   */
    static jclass getJClass(JNIEnv* env) {
      return JavaClass::getJClass(env, "org/rocksdb/WBWIRocksIterator$WriteEntry");
    }
};

// The portal class for org.rocksdb.InfoLogLevel
class InfoLogLevelJni : public JavaClass {
 public:
    /**
     * Get the DEBUG_LEVEL enum field value of InfoLogLevel
     *
     * @param env A pointer to the Java environment
     *
     * @return A reference to the enum field value or a nullptr if
     *     the enum field value could not be retrieved
     */
    static jobject DEBUG_LEVEL(JNIEnv* env) {
      return getEnum(env, "DEBUG_LEVEL");
    }

    /**
     * Get the INFO_LEVEL enum field value of InfoLogLevel
     *
     * @param env A pointer to the Java environment
     *
     * @return A reference to the enum field value or a nullptr if
     *     the enum field value could not be retrieved
     */
    static jobject INFO_LEVEL(JNIEnv* env) {
      return getEnum(env, "INFO_LEVEL");
    }

    /**
     * Get the WARN_LEVEL enum field value of InfoLogLevel
     *
     * @param env A pointer to the Java environment
     *
     * @return A reference to the enum field value or a nullptr if
     *     the enum field value could not be retrieved
     */
    static jobject WARN_LEVEL(JNIEnv* env) {
      return getEnum(env, "WARN_LEVEL");
    }

    /**
     * Get the ERROR_LEVEL enum field value of InfoLogLevel
     *
     * @param env A pointer to the Java environment
     *
     * @return A reference to the enum field value or a nullptr if
     *     the enum field value could not be retrieved
     */
    static jobject ERROR_LEVEL(JNIEnv* env) {
      return getEnum(env, "ERROR_LEVEL");
    }

    /**
     * Get the FATAL_LEVEL enum field value of InfoLogLevel
     *
     * @param env A pointer to the Java environment
     *
     * @return A reference to the enum field value or a nullptr if
     *     the enum field value could not be retrieved
     */
    static jobject FATAL_LEVEL(JNIEnv* env) {
      return getEnum(env, "FATAL_LEVEL");
    }

    /**
     * Get the HEADER_LEVEL enum field value of InfoLogLevel
     *
     * @param env A pointer to the Java environment
     *
     * @return A reference to the enum field value or a nullptr if
     *     the enum field value could not be retrieved
     */
    static jobject HEADER_LEVEL(JNIEnv* env) {
      return getEnum(env, "HEADER_LEVEL");
    }

 private:
  /**
   * Get the Java Class org.rocksdb.InfoLogLevel
   *
   * @param env A pointer to the Java environment
   *
   * @return The Java Class or nullptr if one of the
   *     ClassFormatError, ClassCircularityError, NoClassDefFoundError,
   *     OutOfMemoryError or ExceptionInInitializerError exceptions is thrown
   */
  static jclass getJClass(JNIEnv* env) {
    return JavaClass::getJClass(env, "org/rocksdb/InfoLogLevel");
  }

  /**
   * Get an enum field of org.rocksdb.InfoLogLevel
   *
   * @param env A pointer to the Java environment
   * @param name The name of the enum field
   *
   * @return A reference to the enum field value or a nullptr if
   *     the enum field value could not be retrieved
   */
  static jobject getEnum(JNIEnv* env, const char name[]) {
    jclass jclazz = getJClass(env);
    if(jclazz == nullptr) {
      // exception occurred accessing class
      return nullptr;
    }

    jfieldID jfid =
        env->GetStaticFieldID(jclazz, name, "Lorg/rocksdb/InfoLogLevel;");
    if(env->ExceptionCheck()) {
      // exception occurred while getting field
      return nullptr;
    } else if(jfid == nullptr) {
      return nullptr;
    }

    jobject jinfo_log_level = env->GetStaticObjectField(jclazz, jfid);
    assert(jinfo_log_level != nullptr);
    return jinfo_log_level;
  }
};

// The portal class for org.rocksdb.Logger
class LoggerJni : public RocksDBNativeClass<
    std::shared_ptr<rocksdb::LoggerJniCallback>*, LoggerJni> {
 public:
  /**
   * Get the Java Class org/rocksdb/Logger
   *
   * @param env A pointer to the Java environment
   *
   * @return The Java Class or nullptr if one of the
   *     ClassFormatError, ClassCircularityError, NoClassDefFoundError,
   *     OutOfMemoryError or ExceptionInInitializerError exceptions is thrown
   */
  static jclass getJClass(JNIEnv* env) {
    return RocksDBNativeClass::getJClass(env, "org/rocksdb/Logger");
  }

  /**
   * Get the Java Method: Logger#log
   *
   * @param env A pointer to the Java environment
   *
   * @return The Java Method ID or nullptr if the class or method id could not
   *     be retieved
   */
  static jmethodID getLogMethodId(JNIEnv* env) {
    jclass jclazz = getJClass(env);
    if(jclazz == nullptr) {
      // exception occurred accessing class
      return nullptr;
    }

    static jmethodID mid =
        env->GetMethodID(jclazz, "log",
            "(Lorg/rocksdb/InfoLogLevel;Ljava/lang/String;)V");
    assert(mid != nullptr);
    return mid;
  }
};

// The portal class for org.rocksdb.TransactionLogIterator.BatchResult
class BatchResultJni : public JavaClass {
  public:
  /**
   * Get the Java Class org.rocksdb.TransactionLogIterator.BatchResult
   *
   * @param env A pointer to the Java environment
   *
   * @return The Java Class or nullptr if one of the
   *     ClassFormatError, ClassCircularityError, NoClassDefFoundError,
   *     OutOfMemoryError or ExceptionInInitializerError exceptions is thrown
   */
  static jclass getJClass(JNIEnv* env) {
    return JavaClass::getJClass(env,
        "org/rocksdb/TransactionLogIterator$BatchResult");
  }

  /**
   * Create a new Java org.rocksdb.TransactionLogIterator.BatchResult object
   * with the same properties as the provided C++ rocksdb::BatchResult object
   *
   * @param env A pointer to the Java environment
   * @param batch_result The rocksdb::BatchResult object
   *
   * @return A reference to a Java
   *     org.rocksdb.TransactionLogIterator.BatchResult object,
   *     or nullptr if an an exception occurs
   */
  static jobject construct(JNIEnv* env,
      rocksdb::BatchResult& batch_result) {
    jclass jclazz = getJClass(env);
    if(jclazz == nullptr) {
      // exception occurred accessing class
      return nullptr;
    }

    jmethodID mid = env->GetMethodID(
      jclazz, "<init>", "(JJ)V");
    if(mid == nullptr) {
      // exception thrown: NoSuchMethodException or OutOfMemoryError
      return nullptr;
    }

    jobject jbatch_result = env->NewObject(jclazz, mid,
      batch_result.sequence, batch_result.writeBatchPtr.get());
    if(jbatch_result == nullptr) {
      // exception thrown: InstantiationException or OutOfMemoryError
      return nullptr;
    }

    batch_result.writeBatchPtr.release();
    return jbatch_result;
  }
};

// The portal class for org.rocksdb.BottommostLevelCompaction
class BottommostLevelCompactionJni {
 public:
  // Returns the equivalent org.rocksdb.BottommostLevelCompaction for the provided
  // C++ rocksdb::BottommostLevelCompaction enum
  static jint toJavaBottommostLevelCompaction(
      const rocksdb::BottommostLevelCompaction& bottommost_level_compaction) {
    switch(bottommost_level_compaction) {
      case rocksdb::BottommostLevelCompaction::kSkip:
        return 0x0;
      case rocksdb::BottommostLevelCompaction::kIfHaveCompactionFilter:
        return 0x1;
      case rocksdb::BottommostLevelCompaction::kForce:
        return 0x2;
      default:
        return 0x7F;  // undefined
    }
  }

  // Returns the equivalent C++ rocksdb::BottommostLevelCompaction enum for the
  // provided Java org.rocksdb.BottommostLevelCompaction
  static rocksdb::BottommostLevelCompaction toCppBottommostLevelCompaction(
      jint bottommost_level_compaction) {
    switch(bottommost_level_compaction) {
      case 0x0:
        return rocksdb::BottommostLevelCompaction::kSkip;
      case 0x1:
        return rocksdb::BottommostLevelCompaction::kIfHaveCompactionFilter;
      case 0x2:
        return rocksdb::BottommostLevelCompaction::kForce;
      default:
        // undefined/default
        return rocksdb::BottommostLevelCompaction::kIfHaveCompactionFilter;
    }
  }
};

// The portal class for org.rocksdb.CompactionStopStyle
class CompactionStopStyleJni {
 public:
  // Returns the equivalent org.rocksdb.CompactionStopStyle for the provided
  // C++ rocksdb::CompactionStopStyle enum
  static jbyte toJavaCompactionStopStyle(
      const rocksdb::CompactionStopStyle& compaction_stop_style) {
    switch(compaction_stop_style) {
      case rocksdb::CompactionStopStyle::kCompactionStopStyleSimilarSize:
        return 0x0;
      case rocksdb::CompactionStopStyle::kCompactionStopStyleTotalSize:
        return 0x1;
      default:
        return 0x7F;  // undefined
    }
  }

  // Returns the equivalent C++ rocksdb::CompactionStopStyle enum for the
  // provided Java org.rocksdb.CompactionStopStyle
  static rocksdb::CompactionStopStyle toCppCompactionStopStyle(
      jbyte jcompaction_stop_style) {
    switch(jcompaction_stop_style) {
      case 0x0:
        return rocksdb::CompactionStopStyle::kCompactionStopStyleSimilarSize;
      case 0x1:
        return rocksdb::CompactionStopStyle::kCompactionStopStyleTotalSize;
      default:
        // undefined/default
        return rocksdb::CompactionStopStyle::kCompactionStopStyleSimilarSize;
    }
  }
};

// The portal class for org.rocksdb.CompressionType
class CompressionTypeJni {
 public:
  // Returns the equivalent org.rocksdb.CompressionType for the provided
  // C++ rocksdb::CompressionType enum
  static jbyte toJavaCompressionType(
      const rocksdb::CompressionType& compression_type) {
    switch(compression_type) {
      case rocksdb::CompressionType::kNoCompression:
        return 0x0;
      case rocksdb::CompressionType::kSnappyCompression:
        return 0x1;
      case rocksdb::CompressionType::kZlibCompression:
        return 0x2;
      case rocksdb::CompressionType::kBZip2Compression:
        return 0x3;
      case rocksdb::CompressionType::kLZ4Compression:
        return 0x4;
      case rocksdb::CompressionType::kLZ4HCCompression:
        return 0x5;
      case rocksdb::CompressionType::kXpressCompression:
        return 0x6;
      case rocksdb::CompressionType::kZSTD:
        return 0x7;
      case rocksdb::CompressionType::kDisableCompressionOption:
      default:
        return 0x7F;
    }
  }

  // Returns the equivalent C++ rocksdb::CompressionType enum for the
  // provided Java org.rocksdb.CompressionType
  static rocksdb::CompressionType toCppCompressionType(
      jbyte jcompression_type) {
    switch(jcompression_type) {
      case 0x0:
        return rocksdb::CompressionType::kNoCompression;
      case 0x1:
        return rocksdb::CompressionType::kSnappyCompression;
      case 0x2:
        return rocksdb::CompressionType::kZlibCompression;
      case 0x3:
        return rocksdb::CompressionType::kBZip2Compression;
      case 0x4:
        return rocksdb::CompressionType::kLZ4Compression;
      case 0x5:
        return rocksdb::CompressionType::kLZ4HCCompression;
      case 0x6:
        return rocksdb::CompressionType::kXpressCompression;
      case 0x7:
        return rocksdb::CompressionType::kZSTD;
      case 0x7F:
      default:
        return rocksdb::CompressionType::kDisableCompressionOption;
    }
  }
};

// The portal class for org.rocksdb.CompactionPriority
class CompactionPriorityJni {
 public:
  // Returns the equivalent org.rocksdb.CompactionPriority for the provided
  // C++ rocksdb::CompactionPri enum
  static jbyte toJavaCompactionPriority(
      const rocksdb::CompactionPri& compaction_priority) {
    switch(compaction_priority) {
      case rocksdb::CompactionPri::kByCompensatedSize:
        return 0x0;
      case rocksdb::CompactionPri::kOldestLargestSeqFirst:
        return 0x1;
      case rocksdb::CompactionPri::kOldestSmallestSeqFirst:
        return 0x2;
      case rocksdb::CompactionPri::kMinOverlappingRatio:
        return 0x3;
      default:
        return 0x0;  // undefined
    }
  }

  // Returns the equivalent C++ rocksdb::CompactionPri enum for the
  // provided Java org.rocksdb.CompactionPriority
  static rocksdb::CompactionPri toCppCompactionPriority(
      jbyte jcompaction_priority) {
    switch(jcompaction_priority) {
      case 0x0:
        return rocksdb::CompactionPri::kByCompensatedSize;
      case 0x1:
        return rocksdb::CompactionPri::kOldestLargestSeqFirst;
      case 0x2:
        return rocksdb::CompactionPri::kOldestSmallestSeqFirst;
      case 0x3:
        return rocksdb::CompactionPri::kMinOverlappingRatio;
      default:
        // undefined/default
        return rocksdb::CompactionPri::kByCompensatedSize;
    }
  }
};

// The portal class for org.rocksdb.AccessHint
class AccessHintJni {
 public:
  // Returns the equivalent org.rocksdb.AccessHint for the provided
  // C++ rocksdb::DBOptions::AccessHint enum
  static jbyte toJavaAccessHint(
      const rocksdb::DBOptions::AccessHint& access_hint) {
    switch(access_hint) {
      case rocksdb::DBOptions::AccessHint::NONE:
        return 0x0;
      case rocksdb::DBOptions::AccessHint::NORMAL:
        return 0x1;
      case rocksdb::DBOptions::AccessHint::SEQUENTIAL:
        return 0x2;
      case rocksdb::DBOptions::AccessHint::WILLNEED:
        return 0x3;
      default:
        // undefined/default
        return 0x1;
    }
  }

  // Returns the equivalent C++ rocksdb::DBOptions::AccessHint enum for the
  // provided Java org.rocksdb.AccessHint
  static rocksdb::DBOptions::AccessHint toCppAccessHint(jbyte jaccess_hint) {
    switch(jaccess_hint) {
      case 0x0:
        return rocksdb::DBOptions::AccessHint::NONE;
      case 0x1:
        return rocksdb::DBOptions::AccessHint::NORMAL;
      case 0x2:
        return rocksdb::DBOptions::AccessHint::SEQUENTIAL;
      case 0x3:
        return rocksdb::DBOptions::AccessHint::WILLNEED;
      default:
        // undefined/default
        return rocksdb::DBOptions::AccessHint::NORMAL;
    }
  }
};

// The portal class for org.rocksdb.WALRecoveryMode
class WALRecoveryModeJni {
 public:
  // Returns the equivalent org.rocksdb.WALRecoveryMode for the provided
  // C++ rocksdb::WALRecoveryMode enum
  static jbyte toJavaWALRecoveryMode(
      const rocksdb::WALRecoveryMode& wal_recovery_mode) {
    switch(wal_recovery_mode) {
      case rocksdb::WALRecoveryMode::kTolerateCorruptedTailRecords:
        return 0x0;
      case rocksdb::WALRecoveryMode::kAbsoluteConsistency:
        return 0x1;
      case rocksdb::WALRecoveryMode::kPointInTimeRecovery:
        return 0x2;
      case rocksdb::WALRecoveryMode::kSkipAnyCorruptedRecords:
        return 0x3;
      default:
        // undefined/default
        return 0x2;
    }
  }

  // Returns the equivalent C++ rocksdb::WALRecoveryMode enum for the
  // provided Java org.rocksdb.WALRecoveryMode
  static rocksdb::WALRecoveryMode toCppWALRecoveryMode(jbyte jwal_recovery_mode) {
    switch(jwal_recovery_mode) {
      case 0x0:
        return rocksdb::WALRecoveryMode::kTolerateCorruptedTailRecords;
      case 0x1:
        return rocksdb::WALRecoveryMode::kAbsoluteConsistency;
      case 0x2:
        return rocksdb::WALRecoveryMode::kPointInTimeRecovery;
      case 0x3:
        return rocksdb::WALRecoveryMode::kSkipAnyCorruptedRecords;
      default:
        // undefined/default
        return rocksdb::WALRecoveryMode::kPointInTimeRecovery;
    }
  }
};

// The portal class for org.rocksdb.TickerType
class TickerTypeJni {
 public:
  // Returns the equivalent org.rocksdb.TickerType for the provided
  // C++ rocksdb::Tickers enum
  static jbyte toJavaTickerType(
      const rocksdb::Tickers& tickers) {
    switch(tickers) {
      case rocksdb::Tickers::BLOCK_CACHE_MISS:
        return 0x0;
      case rocksdb::Tickers::BLOCK_CACHE_HIT:
        return 0x1;
      case rocksdb::Tickers::BLOCK_CACHE_ADD:
        return 0x2;
      case rocksdb::Tickers::BLOCK_CACHE_ADD_FAILURES:
        return 0x3;
      case rocksdb::Tickers::BLOCK_CACHE_INDEX_MISS:
        return 0x4;
      case rocksdb::Tickers::BLOCK_CACHE_INDEX_HIT:
        return 0x5;
      case rocksdb::Tickers::BLOCK_CACHE_INDEX_ADD:
        return 0x6;
      case rocksdb::Tickers::BLOCK_CACHE_INDEX_BYTES_INSERT:
        return 0x7;
      case rocksdb::Tickers::BLOCK_CACHE_INDEX_BYTES_EVICT:
        return 0x8;
      case rocksdb::Tickers::BLOCK_CACHE_FILTER_MISS:
        return 0x9;
      case rocksdb::Tickers::BLOCK_CACHE_FILTER_HIT:
        return 0xA;
      case rocksdb::Tickers::BLOCK_CACHE_FILTER_ADD:
        return 0xB;
      case rocksdb::Tickers::BLOCK_CACHE_FILTER_BYTES_INSERT:
        return 0xC;
      case rocksdb::Tickers::BLOCK_CACHE_FILTER_BYTES_EVICT:
        return 0xD;
      case rocksdb::Tickers::BLOCK_CACHE_DATA_MISS:
        return 0xE;
      case rocksdb::Tickers::BLOCK_CACHE_DATA_HIT:
        return 0xF;
      case rocksdb::Tickers::BLOCK_CACHE_DATA_ADD:
        return 0x10;
      case rocksdb::Tickers::BLOCK_CACHE_DATA_BYTES_INSERT:
        return 0x11;
      case rocksdb::Tickers::BLOCK_CACHE_BYTES_READ:
        return 0x12;
      case rocksdb::Tickers::BLOCK_CACHE_BYTES_WRITE:
        return 0x13;
      case rocksdb::Tickers::BLOOM_FILTER_USEFUL:
        return 0x14;
      case rocksdb::Tickers::PERSISTENT_CACHE_HIT:
        return 0x15;
      case rocksdb::Tickers::PERSISTENT_CACHE_MISS:
        return 0x16;
      case rocksdb::Tickers::SIM_BLOCK_CACHE_HIT:
        return 0x17;
      case rocksdb::Tickers::SIM_BLOCK_CACHE_MISS:
        return 0x18;
      case rocksdb::Tickers::MEMTABLE_HIT:
        return 0x19;
      case rocksdb::Tickers::MEMTABLE_MISS:
        return 0x1A;
      case rocksdb::Tickers::GET_HIT_L0:
        return 0x1B;
      case rocksdb::Tickers::GET_HIT_L1:
        return 0x1C;
      case rocksdb::Tickers::GET_HIT_L2_AND_UP:
        return 0x1D;
      case rocksdb::Tickers::COMPACTION_KEY_DROP_NEWER_ENTRY:
        return 0x1E;
      case rocksdb::Tickers::COMPACTION_KEY_DROP_OBSOLETE:
        return 0x1F;
      case rocksdb::Tickers::COMPACTION_KEY_DROP_RANGE_DEL:
        return 0x20;
      case rocksdb::Tickers::COMPACTION_KEY_DROP_USER:
        return 0x21;
      case rocksdb::Tickers::COMPACTION_RANGE_DEL_DROP_OBSOLETE:
        return 0x22;
      case rocksdb::Tickers::NUMBER_KEYS_WRITTEN:
        return 0x23;
      case rocksdb::Tickers::NUMBER_KEYS_READ:
        return 0x24;
      case rocksdb::Tickers::NUMBER_KEYS_UPDATED:
        return 0x25;
      case rocksdb::Tickers::BYTES_WRITTEN:
        return 0x26;
      case rocksdb::Tickers::BYTES_READ:
        return 0x27;
      case rocksdb::Tickers::NUMBER_DB_SEEK:
        return 0x28;
      case rocksdb::Tickers::NUMBER_DB_NEXT:
        return 0x29;
      case rocksdb::Tickers::NUMBER_DB_PREV:
        return 0x2A;
      case rocksdb::Tickers::NUMBER_DB_SEEK_FOUND:
        return 0x2B;
      case rocksdb::Tickers::NUMBER_DB_NEXT_FOUND:
        return 0x2C;
      case rocksdb::Tickers::NUMBER_DB_PREV_FOUND:
        return 0x2D;
      case rocksdb::Tickers::ITER_BYTES_READ:
        return 0x2E;
      case rocksdb::Tickers::NO_FILE_CLOSES:
        return 0x2F;
      case rocksdb::Tickers::NO_FILE_OPENS:
        return 0x30;
      case rocksdb::Tickers::NO_FILE_ERRORS:
        return 0x31;
      case rocksdb::Tickers::STALL_L0_SLOWDOWN_MICROS:
        return 0x32;
      case rocksdb::Tickers::STALL_MEMTABLE_COMPACTION_MICROS:
        return 0x33;
      case rocksdb::Tickers::STALL_L0_NUM_FILES_MICROS:
        return 0x34;
      case rocksdb::Tickers::STALL_MICROS:
        return 0x35;
      case rocksdb::Tickers::DB_MUTEX_WAIT_MICROS:
        return 0x36;
      case rocksdb::Tickers::RATE_LIMIT_DELAY_MILLIS:
        return 0x37;
      case rocksdb::Tickers::NO_ITERATORS:
        return 0x38;
      case rocksdb::Tickers::NUMBER_MULTIGET_CALLS:
        return 0x39;
      case rocksdb::Tickers::NUMBER_MULTIGET_KEYS_READ:
        return 0x3A;
      case rocksdb::Tickers::NUMBER_MULTIGET_BYTES_READ:
        return 0x3B;
      case rocksdb::Tickers::NUMBER_FILTERED_DELETES:
        return 0x3C;
      case rocksdb::Tickers::NUMBER_MERGE_FAILURES:
        return 0x3D;
      case rocksdb::Tickers::BLOOM_FILTER_PREFIX_CHECKED:
        return 0x3E;
      case rocksdb::Tickers::BLOOM_FILTER_PREFIX_USEFUL:
        return 0x3F;
      case rocksdb::Tickers::NUMBER_OF_RESEEKS_IN_ITERATION:
        return 0x40;
      case rocksdb::Tickers::GET_UPDATES_SINCE_CALLS:
        return 0x41;
      case rocksdb::Tickers::BLOCK_CACHE_COMPRESSED_MISS:
        return 0x42;
      case rocksdb::Tickers::BLOCK_CACHE_COMPRESSED_HIT:
        return 0x43;
      case rocksdb::Tickers::BLOCK_CACHE_COMPRESSED_ADD:
        return 0x44;
      case rocksdb::Tickers::BLOCK_CACHE_COMPRESSED_ADD_FAILURES:
        return 0x45;
      case rocksdb::Tickers::WAL_FILE_SYNCED:
        return 0x46;
      case rocksdb::Tickers::WAL_FILE_BYTES:
        return 0x47;
      case rocksdb::Tickers::WRITE_DONE_BY_SELF:
        return 0x48;
      case rocksdb::Tickers::WRITE_DONE_BY_OTHER:
        return 0x49;
      case rocksdb::Tickers::WRITE_TIMEDOUT:
        return 0x4A;
      case rocksdb::Tickers::WRITE_WITH_WAL:
        return 0x4B;
      case rocksdb::Tickers::COMPACT_READ_BYTES:
        return 0x4C;
      case rocksdb::Tickers::COMPACT_WRITE_BYTES:
        return 0x4D;
      case rocksdb::Tickers::FLUSH_WRITE_BYTES:
        return 0x4E;
      case rocksdb::Tickers::NUMBER_DIRECT_LOAD_TABLE_PROPERTIES:
        return 0x4F;
      case rocksdb::Tickers::NUMBER_SUPERVERSION_ACQUIRES:
        return 0x50;
      case rocksdb::Tickers::NUMBER_SUPERVERSION_RELEASES:
        return 0x51;
      case rocksdb::Tickers::NUMBER_SUPERVERSION_CLEANUPS:
        return 0x52;
      case rocksdb::Tickers::NUMBER_BLOCK_COMPRESSED:
        return 0x53;
      case rocksdb::Tickers::NUMBER_BLOCK_DECOMPRESSED:
        return 0x54;
      case rocksdb::Tickers::NUMBER_BLOCK_NOT_COMPRESSED:
        return 0x55;
      case rocksdb::Tickers::MERGE_OPERATION_TOTAL_TIME:
        return 0x56;
      case rocksdb::Tickers::FILTER_OPERATION_TOTAL_TIME:
        return 0x57;
      case rocksdb::Tickers::ROW_CACHE_HIT:
        return 0x58;
      case rocksdb::Tickers::ROW_CACHE_MISS:
        return 0x59;
      case rocksdb::Tickers::READ_AMP_ESTIMATE_USEFUL_BYTES:
        return 0x5A;
      case rocksdb::Tickers::READ_AMP_TOTAL_READ_BYTES:
        return 0x5B;
      case rocksdb::Tickers::NUMBER_RATE_LIMITER_DRAINS:
        return 0x5C;
      case rocksdb::Tickers::NUMBER_ITER_SKIP:
        return 0x5D;
      case rocksdb::Tickers::NUMBER_MULTIGET_KEYS_FOUND:
        return 0x5E;
<<<<<<< HEAD
      case rocksdb::Tickers::TICKER_ENUM_MAX:
        return 0x5F;
=======
      case rocksdb::Tickers::NO_ITERATOR_CREATED:
        return 0x5F;
      case rocksdb::Tickers::NO_ITERATOR_DELETED:
        return 0x60;
      case rocksdb::Tickers::TICKER_ENUM_MAX:
        return 0x61;
>>>>>>> 641fae60

      default:
        // undefined/default
        return 0x0;
    }
  }

  // Returns the equivalent C++ rocksdb::Tickers enum for the
  // provided Java org.rocksdb.TickerType
  static rocksdb::Tickers toCppTickers(jbyte jticker_type) {
    switch(jticker_type) {
      case 0x0:
        return rocksdb::Tickers::BLOCK_CACHE_MISS;
      case 0x1:
        return rocksdb::Tickers::BLOCK_CACHE_HIT;
      case 0x2:
        return rocksdb::Tickers::BLOCK_CACHE_ADD;
      case 0x3:
        return rocksdb::Tickers::BLOCK_CACHE_ADD_FAILURES;
      case 0x4:
        return rocksdb::Tickers::BLOCK_CACHE_INDEX_MISS;
      case 0x5:
        return rocksdb::Tickers::BLOCK_CACHE_INDEX_HIT;
      case 0x6:
        return rocksdb::Tickers::BLOCK_CACHE_INDEX_ADD;
      case 0x7:
        return rocksdb::Tickers::BLOCK_CACHE_INDEX_BYTES_INSERT;
      case 0x8:
        return rocksdb::Tickers::BLOCK_CACHE_INDEX_BYTES_EVICT;
      case 0x9:
        return rocksdb::Tickers::BLOCK_CACHE_FILTER_MISS;
      case 0xA:
        return rocksdb::Tickers::BLOCK_CACHE_FILTER_HIT;
      case 0xB:
        return rocksdb::Tickers::BLOCK_CACHE_FILTER_ADD;
      case 0xC:
        return rocksdb::Tickers::BLOCK_CACHE_FILTER_BYTES_INSERT;
      case 0xD:
        return rocksdb::Tickers::BLOCK_CACHE_FILTER_BYTES_EVICT;
      case 0xE:
        return rocksdb::Tickers::BLOCK_CACHE_DATA_MISS;
      case 0xF:
        return rocksdb::Tickers::BLOCK_CACHE_DATA_HIT;
      case 0x10:
        return rocksdb::Tickers::BLOCK_CACHE_DATA_ADD;
      case 0x11:
        return rocksdb::Tickers::BLOCK_CACHE_DATA_BYTES_INSERT;
      case 0x12:
        return rocksdb::Tickers::BLOCK_CACHE_BYTES_READ;
      case 0x13:
        return rocksdb::Tickers::BLOCK_CACHE_BYTES_WRITE;
      case 0x14:
        return rocksdb::Tickers::BLOOM_FILTER_USEFUL;
      case 0x15:
        return rocksdb::Tickers::PERSISTENT_CACHE_HIT;
      case 0x16:
        return rocksdb::Tickers::PERSISTENT_CACHE_MISS;
      case 0x17:
        return rocksdb::Tickers::SIM_BLOCK_CACHE_HIT;
      case 0x18:
        return rocksdb::Tickers::SIM_BLOCK_CACHE_MISS;
      case 0x19:
        return rocksdb::Tickers::MEMTABLE_HIT;
      case 0x1A:
        return rocksdb::Tickers::MEMTABLE_MISS;
      case 0x1B:
        return rocksdb::Tickers::GET_HIT_L0;
      case 0x1C:
        return rocksdb::Tickers::GET_HIT_L1;
      case 0x1D:
        return rocksdb::Tickers::GET_HIT_L2_AND_UP;
      case 0x1E:
        return rocksdb::Tickers::COMPACTION_KEY_DROP_NEWER_ENTRY;
      case 0x1F:
        return rocksdb::Tickers::COMPACTION_KEY_DROP_OBSOLETE;
      case 0x20:
        return rocksdb::Tickers::COMPACTION_KEY_DROP_RANGE_DEL;
      case 0x21:
        return rocksdb::Tickers::COMPACTION_KEY_DROP_USER;
      case 0x22:
        return rocksdb::Tickers::COMPACTION_RANGE_DEL_DROP_OBSOLETE;
      case 0x23:
        return rocksdb::Tickers::NUMBER_KEYS_WRITTEN;
      case 0x24:
        return rocksdb::Tickers::NUMBER_KEYS_READ;
      case 0x25:
        return rocksdb::Tickers::NUMBER_KEYS_UPDATED;
      case 0x26:
        return rocksdb::Tickers::BYTES_WRITTEN;
      case 0x27:
        return rocksdb::Tickers::BYTES_READ;
      case 0x28:
        return rocksdb::Tickers::NUMBER_DB_SEEK;
      case 0x29:
        return rocksdb::Tickers::NUMBER_DB_NEXT;
      case 0x2A:
        return rocksdb::Tickers::NUMBER_DB_PREV;
      case 0x2B:
        return rocksdb::Tickers::NUMBER_DB_SEEK_FOUND;
      case 0x2C:
        return rocksdb::Tickers::NUMBER_DB_NEXT_FOUND;
      case 0x2D:
        return rocksdb::Tickers::NUMBER_DB_PREV_FOUND;
      case 0x2E:
        return rocksdb::Tickers::ITER_BYTES_READ;
      case 0x2F:
        return rocksdb::Tickers::NO_FILE_CLOSES;
      case 0x30:
        return rocksdb::Tickers::NO_FILE_OPENS;
      case 0x31:
        return rocksdb::Tickers::NO_FILE_ERRORS;
      case 0x32:
        return rocksdb::Tickers::STALL_L0_SLOWDOWN_MICROS;
      case 0x33:
        return rocksdb::Tickers::STALL_MEMTABLE_COMPACTION_MICROS;
      case 0x34:
        return rocksdb::Tickers::STALL_L0_NUM_FILES_MICROS;
      case 0x35:
        return rocksdb::Tickers::STALL_MICROS;
      case 0x36:
        return rocksdb::Tickers::DB_MUTEX_WAIT_MICROS;
      case 0x37:
        return rocksdb::Tickers::RATE_LIMIT_DELAY_MILLIS;
      case 0x38:
        return rocksdb::Tickers::NO_ITERATORS;
      case 0x39:
        return rocksdb::Tickers::NUMBER_MULTIGET_CALLS;
      case 0x3A:
        return rocksdb::Tickers::NUMBER_MULTIGET_KEYS_READ;
      case 0x3B:
        return rocksdb::Tickers::NUMBER_MULTIGET_BYTES_READ;
      case 0x3C:
        return rocksdb::Tickers::NUMBER_FILTERED_DELETES;
      case 0x3D:
        return rocksdb::Tickers::NUMBER_MERGE_FAILURES;
      case 0x3E:
        return rocksdb::Tickers::BLOOM_FILTER_PREFIX_CHECKED;
      case 0x3F:
        return rocksdb::Tickers::BLOOM_FILTER_PREFIX_USEFUL;
      case 0x40:
        return rocksdb::Tickers::NUMBER_OF_RESEEKS_IN_ITERATION;
      case 0x41:
        return rocksdb::Tickers::GET_UPDATES_SINCE_CALLS;
      case 0x42:
        return rocksdb::Tickers::BLOCK_CACHE_COMPRESSED_MISS;
      case 0x43:
        return rocksdb::Tickers::BLOCK_CACHE_COMPRESSED_HIT;
      case 0x44:
        return rocksdb::Tickers::BLOCK_CACHE_COMPRESSED_ADD;
      case 0x45:
        return rocksdb::Tickers::BLOCK_CACHE_COMPRESSED_ADD_FAILURES;
      case 0x46:
        return rocksdb::Tickers::WAL_FILE_SYNCED;
      case 0x47:
        return rocksdb::Tickers::WAL_FILE_BYTES;
      case 0x48:
        return rocksdb::Tickers::WRITE_DONE_BY_SELF;
      case 0x49:
        return rocksdb::Tickers::WRITE_DONE_BY_OTHER;
      case 0x4A:
        return rocksdb::Tickers::WRITE_TIMEDOUT;
      case 0x4B:
        return rocksdb::Tickers::WRITE_WITH_WAL;
      case 0x4C:
        return rocksdb::Tickers::COMPACT_READ_BYTES;
      case 0x4D:
        return rocksdb::Tickers::COMPACT_WRITE_BYTES;
      case 0x4E:
        return rocksdb::Tickers::FLUSH_WRITE_BYTES;
      case 0x4F:
        return rocksdb::Tickers::NUMBER_DIRECT_LOAD_TABLE_PROPERTIES;
      case 0x50:
        return rocksdb::Tickers::NUMBER_SUPERVERSION_ACQUIRES;
      case 0x51:
        return rocksdb::Tickers::NUMBER_SUPERVERSION_RELEASES;
      case 0x52:
        return rocksdb::Tickers::NUMBER_SUPERVERSION_CLEANUPS;
      case 0x53:
        return rocksdb::Tickers::NUMBER_BLOCK_COMPRESSED;
      case 0x54:
        return rocksdb::Tickers::NUMBER_BLOCK_DECOMPRESSED;
      case 0x55:
        return rocksdb::Tickers::NUMBER_BLOCK_NOT_COMPRESSED;
      case 0x56:
        return rocksdb::Tickers::MERGE_OPERATION_TOTAL_TIME;
      case 0x57:
        return rocksdb::Tickers::FILTER_OPERATION_TOTAL_TIME;
      case 0x58:
        return rocksdb::Tickers::ROW_CACHE_HIT;
      case 0x59:
        return rocksdb::Tickers::ROW_CACHE_MISS;
      case 0x5A:
        return rocksdb::Tickers::READ_AMP_ESTIMATE_USEFUL_BYTES;
      case 0x5B:
        return rocksdb::Tickers::READ_AMP_TOTAL_READ_BYTES;
      case 0x5C:
        return rocksdb::Tickers::NUMBER_RATE_LIMITER_DRAINS;
      case 0x5D:
        return rocksdb::Tickers::NUMBER_ITER_SKIP;
      case 0x5E:
        return rocksdb::Tickers::NUMBER_MULTIGET_KEYS_FOUND;
      case 0x5F:
<<<<<<< HEAD
=======
        return rocksdb::Tickers::NO_ITERATOR_CREATED;
      case 0x60:
        return rocksdb::Tickers::NO_ITERATOR_DELETED;
      case 0x61:
>>>>>>> 641fae60
        return rocksdb::Tickers::TICKER_ENUM_MAX;

      default:
        // undefined/default
        return rocksdb::Tickers::BLOCK_CACHE_MISS;
    }
  }
};

// The portal class for org.rocksdb.HistogramType
class HistogramTypeJni {
 public:
  // Returns the equivalent org.rocksdb.HistogramType for the provided
  // C++ rocksdb::Histograms enum
  static jbyte toJavaHistogramsType(
      const rocksdb::Histograms& histograms) {
    switch(histograms) {
      case rocksdb::Histograms::DB_GET:
        return 0x0;
      case rocksdb::Histograms::DB_WRITE:
        return 0x1;
      case rocksdb::Histograms::COMPACTION_TIME:
        return 0x2;
      case rocksdb::Histograms::SUBCOMPACTION_SETUP_TIME:
        return 0x3;
      case rocksdb::Histograms::TABLE_SYNC_MICROS:
        return 0x4;
      case rocksdb::Histograms::COMPACTION_OUTFILE_SYNC_MICROS:
        return 0x5;
      case rocksdb::Histograms::WAL_FILE_SYNC_MICROS:
        return 0x6;
      case rocksdb::Histograms::MANIFEST_FILE_SYNC_MICROS:
        return 0x7;
      case rocksdb::Histograms::TABLE_OPEN_IO_MICROS:
        return 0x8;
      case rocksdb::Histograms::DB_MULTIGET:
        return 0x9;
      case rocksdb::Histograms::READ_BLOCK_COMPACTION_MICROS:
        return 0xA;
      case rocksdb::Histograms::READ_BLOCK_GET_MICROS:
        return 0xB;
      case rocksdb::Histograms::WRITE_RAW_BLOCK_MICROS:
        return 0xC;
      case rocksdb::Histograms::STALL_L0_SLOWDOWN_COUNT:
        return 0xD;
      case rocksdb::Histograms::STALL_MEMTABLE_COMPACTION_COUNT:
        return 0xE;
      case rocksdb::Histograms::STALL_L0_NUM_FILES_COUNT:
        return 0xF;
      case rocksdb::Histograms::HARD_RATE_LIMIT_DELAY_COUNT:
        return 0x10;
      case rocksdb::Histograms::SOFT_RATE_LIMIT_DELAY_COUNT:
        return 0x11;
      case rocksdb::Histograms::NUM_FILES_IN_SINGLE_COMPACTION:
        return 0x12;
      case rocksdb::Histograms::DB_SEEK:
        return 0x13;
      case rocksdb::Histograms::WRITE_STALL:
        return 0x14;
      case rocksdb::Histograms::SST_READ_MICROS:
        return 0x15;
      case rocksdb::Histograms::NUM_SUBCOMPACTIONS_SCHEDULED:
        return 0x16;
      case rocksdb::Histograms::BYTES_PER_READ:
        return 0x17;
      case rocksdb::Histograms::BYTES_PER_WRITE:
        return 0x18;
      case rocksdb::Histograms::BYTES_PER_MULTIGET:
        return 0x19;
      case rocksdb::Histograms::BYTES_COMPRESSED:
        return 0x1A;
      case rocksdb::Histograms::BYTES_DECOMPRESSED:
        return 0x1B;
      case rocksdb::Histograms::COMPRESSION_TIMES_NANOS:
        return 0x1C;
      case rocksdb::Histograms::DECOMPRESSION_TIMES_NANOS:
        return 0x1D;
      case rocksdb::Histograms::READ_NUM_MERGE_OPERANDS:
        return 0x1E;
      case rocksdb::Histograms::FLUSH_TIME:
        return 0x1F;
      case rocksdb::Histograms::HISTOGRAM_ENUM_MAX:
        return 0x20;

      default:
        // undefined/default
        return 0x0;
    }
  }

  // Returns the equivalent C++ rocksdb::Histograms enum for the
  // provided Java org.rocksdb.HistogramsType
  static rocksdb::Histograms toCppHistograms(jbyte jhistograms_type) {
    switch(jhistograms_type) {
      case 0x0:
        return rocksdb::Histograms::DB_GET;
      case 0x1:
        return rocksdb::Histograms::DB_WRITE;
      case 0x2:
        return rocksdb::Histograms::COMPACTION_TIME;
      case 0x3:
        return rocksdb::Histograms::SUBCOMPACTION_SETUP_TIME;
      case 0x4:
        return rocksdb::Histograms::TABLE_SYNC_MICROS;
      case 0x5:
        return rocksdb::Histograms::COMPACTION_OUTFILE_SYNC_MICROS;
      case 0x6:
        return rocksdb::Histograms::WAL_FILE_SYNC_MICROS;
      case 0x7:
        return rocksdb::Histograms::MANIFEST_FILE_SYNC_MICROS;
      case 0x8:
        return rocksdb::Histograms::TABLE_OPEN_IO_MICROS;
      case 0x9:
        return rocksdb::Histograms::DB_MULTIGET;
      case 0xA:
        return rocksdb::Histograms::READ_BLOCK_COMPACTION_MICROS;
      case 0xB:
        return rocksdb::Histograms::READ_BLOCK_GET_MICROS;
      case 0xC:
        return rocksdb::Histograms::WRITE_RAW_BLOCK_MICROS;
      case 0xD:
        return rocksdb::Histograms::STALL_L0_SLOWDOWN_COUNT;
      case 0xE:
        return rocksdb::Histograms::STALL_MEMTABLE_COMPACTION_COUNT;
      case 0xF:
        return rocksdb::Histograms::STALL_L0_NUM_FILES_COUNT;
      case 0x10:
        return rocksdb::Histograms::HARD_RATE_LIMIT_DELAY_COUNT;
      case 0x11:
        return rocksdb::Histograms::SOFT_RATE_LIMIT_DELAY_COUNT;
      case 0x12:
        return rocksdb::Histograms::NUM_FILES_IN_SINGLE_COMPACTION;
      case 0x13:
        return rocksdb::Histograms::DB_SEEK;
      case 0x14:
        return rocksdb::Histograms::WRITE_STALL;
      case 0x15:
        return rocksdb::Histograms::SST_READ_MICROS;
      case 0x16:
        return rocksdb::Histograms::NUM_SUBCOMPACTIONS_SCHEDULED;
      case 0x17:
        return rocksdb::Histograms::BYTES_PER_READ;
      case 0x18:
        return rocksdb::Histograms::BYTES_PER_WRITE;
      case 0x19:
        return rocksdb::Histograms::BYTES_PER_MULTIGET;
      case 0x1A:
        return rocksdb::Histograms::BYTES_COMPRESSED;
      case 0x1B:
        return rocksdb::Histograms::BYTES_DECOMPRESSED;
      case 0x1C:
        return rocksdb::Histograms::COMPRESSION_TIMES_NANOS;
      case 0x1D:
        return rocksdb::Histograms::DECOMPRESSION_TIMES_NANOS;
      case 0x1E:
        return rocksdb::Histograms::READ_NUM_MERGE_OPERANDS;
      case 0x1F:
        return rocksdb::Histograms::FLUSH_TIME;
      case 0x20:
        return rocksdb::Histograms::HISTOGRAM_ENUM_MAX;

      default:
        // undefined/default
        return rocksdb::Histograms::DB_GET;
    }
  }
};

// The portal class for org.rocksdb.StatsLevel
class StatsLevelJni {
 public:
  // Returns the equivalent org.rocksdb.StatsLevel for the provided
  // C++ rocksdb::StatsLevel enum
  static jbyte toJavaStatsLevel(
      const rocksdb::StatsLevel& stats_level) {
    switch(stats_level) {
      case rocksdb::StatsLevel::kExceptDetailedTimers:
        return 0x0;
      case rocksdb::StatsLevel::kExceptTimeForMutex:
        return 0x1;
      case rocksdb::StatsLevel::kAll:
        return 0x2;

      default:
        // undefined/default
        return 0x0;
    }
  }

  // Returns the equivalent C++ rocksdb::StatsLevel enum for the
  // provided Java org.rocksdb.StatsLevel
  static rocksdb::StatsLevel toCppStatsLevel(jbyte jstats_level) {
    switch(jstats_level) {
      case 0x0:
        return rocksdb::StatsLevel::kExceptDetailedTimers;
      case 0x1:
        return rocksdb::StatsLevel::kExceptTimeForMutex;
      case 0x2:
        return rocksdb::StatsLevel::kAll;

      default:
        // undefined/default
        return rocksdb::StatsLevel::kExceptDetailedTimers;
    }
  }
};

// The portal class for org.rocksdb.RateLimiterMode
class RateLimiterModeJni {
 public:
  // Returns the equivalent org.rocksdb.RateLimiterMode for the provided
  // C++ rocksdb::RateLimiter::Mode enum
  static jbyte toJavaRateLimiterMode(
      const rocksdb::RateLimiter::Mode& rate_limiter_mode) {
    switch(rate_limiter_mode) {
      case rocksdb::RateLimiter::Mode::kReadsOnly:
        return 0x0;
      case rocksdb::RateLimiter::Mode::kWritesOnly:
        return 0x1;
      case rocksdb::RateLimiter::Mode::kAllIo:
        return 0x2;

      default:
        // undefined/default
        return 0x1;
    }
  }

  // Returns the equivalent C++ rocksdb::RateLimiter::Mode enum for the
  // provided Java org.rocksdb.RateLimiterMode
  static rocksdb::RateLimiter::Mode toCppRateLimiterMode(jbyte jrate_limiter_mode) {
    switch(jrate_limiter_mode) {
      case 0x0:
        return rocksdb::RateLimiter::Mode::kReadsOnly;
      case 0x1:
        return rocksdb::RateLimiter::Mode::kWritesOnly;
      case 0x2:
        return rocksdb::RateLimiter::Mode::kAllIo;

      default:
        // undefined/default
        return rocksdb::RateLimiter::Mode::kWritesOnly;
    }
  }
};

<<<<<<< HEAD
=======
// The portal class for org.rocksdb.MemoryUsageType
class MemoryUsageTypeJni {
public:
  // Returns the equivalent org.rocksdb.MemoryUsageType for the provided
  // C++ rocksdb::MemoryUtil::UsageType enum
  static jbyte toJavaMemoryUsageType(
      const rocksdb::MemoryUtil::UsageType& usage_type) {
    switch(usage_type) {
      case rocksdb::MemoryUtil::UsageType::kMemTableTotal:
        return 0x0;
      case rocksdb::MemoryUtil::UsageType::kMemTableUnFlushed:
        return 0x1;
      case rocksdb::MemoryUtil::UsageType::kTableReadersTotal:
        return 0x2;
      case rocksdb::MemoryUtil::UsageType::kCacheTotal:
        return 0x3;
      default:
        // undefined: use kNumUsageTypes
        return 0x4;
    }
  }

  // Returns the equivalent C++ rocksdb::MemoryUtil::UsageType enum for the
  // provided Java org.rocksdb.MemoryUsageType
  static rocksdb::MemoryUtil::UsageType toCppMemoryUsageType(
      jbyte usage_type) {
    switch(usage_type) {
      case 0x0:
        return rocksdb::MemoryUtil::UsageType::kMemTableTotal;
      case 0x1:
        return rocksdb::MemoryUtil::UsageType::kMemTableUnFlushed;
      case 0x2:
        return rocksdb::MemoryUtil::UsageType::kTableReadersTotal;
      case 0x3:
        return rocksdb::MemoryUtil::UsageType::kCacheTotal;
      default:
        // undefined/default: use kNumUsageTypes
        return rocksdb::MemoryUtil::UsageType::kNumUsageTypes;
    }
  }
};

>>>>>>> 641fae60
// The portal class for org.rocksdb.Transaction
class TransactionJni : public JavaClass {
 public:
  /**
   * Get the Java Class org.rocksdb.Transaction
   *
   * @param env A pointer to the Java environment
   *
   * @return The Java Class or nullptr if one of the
   *     ClassFormatError, ClassCircularityError, NoClassDefFoundError,
   *     OutOfMemoryError or ExceptionInInitializerError exceptions is thrown
   */
  static jclass getJClass(JNIEnv* env) {
    return JavaClass::getJClass(env,
        "org/rocksdb/Transaction");
  }

  /**
   * Create a new Java org.rocksdb.Transaction.WaitingTransactions object
   *
   * @param env A pointer to the Java environment
   * @param jtransaction A Java org.rocksdb.Transaction object
   * @param column_family_id The id of the column family
   * @param key The key
   * @param transaction_ids The transaction ids
   *
   * @return A reference to a Java
   *     org.rocksdb.Transaction.WaitingTransactions object,
   *     or nullptr if an an exception occurs
   */
  static jobject newWaitingTransactions(JNIEnv* env, jobject jtransaction,
      const uint32_t column_family_id, const std::string &key,
      const std::vector<TransactionID> &transaction_ids) {
    jclass jclazz = getJClass(env);
    if(jclazz == nullptr) {
      // exception occurred accessing class
      return nullptr;
    }

    jmethodID mid = env->GetMethodID(
      jclazz, "newWaitingTransactions", "(JLjava/lang/String;[J)Lorg/rocksdb/Transaction$WaitingTransactions;");
    if(mid == nullptr) {
      // exception thrown: NoSuchMethodException or OutOfMemoryError
      return nullptr;
    }

    jstring jkey = env->NewStringUTF(key.c_str());
    if(jkey == nullptr) {
      // exception thrown: OutOfMemoryError
      return nullptr;
    }

    const size_t len = transaction_ids.size();
    jlongArray jtransaction_ids = env->NewLongArray(static_cast<jsize>(len));
    if(jtransaction_ids == nullptr) {
      // exception thrown: OutOfMemoryError
      env->DeleteLocalRef(jkey);
      return nullptr;
    }

    jlong *body = env->GetLongArrayElements(jtransaction_ids, nullptr);
    if(body == nullptr) {
        // exception thrown: OutOfMemoryError
        env->DeleteLocalRef(jkey);
        env->DeleteLocalRef(jtransaction_ids);
        return nullptr;
    }
    for(size_t i = 0; i < len; ++i) {
      body[i] = static_cast<jlong>(transaction_ids[i]);
    }
    env->ReleaseLongArrayElements(jtransaction_ids, body, 0);

    jobject jwaiting_transactions = env->CallObjectMethod(jtransaction,
      mid, static_cast<jlong>(column_family_id), jkey, jtransaction_ids);
    if(env->ExceptionCheck()) {
      // exception thrown: InstantiationException or OutOfMemoryError
      env->DeleteLocalRef(jkey);
      env->DeleteLocalRef(jtransaction_ids);
      return nullptr;
    }

    return jwaiting_transactions;
  }
};

// The portal class for org.rocksdb.TransactionDB
class TransactionDBJni : public JavaClass {
 public:
 /**
  * Get the Java Class org.rocksdb.TransactionDB
  *
  * @param env A pointer to the Java environment
  *
  * @return The Java Class or nullptr if one of the
  *     ClassFormatError, ClassCircularityError, NoClassDefFoundError,
  *     OutOfMemoryError or ExceptionInInitializerError exceptions is thrown
  */
  static jclass getJClass(JNIEnv* env) {
    return JavaClass::getJClass(env,
       "org/rocksdb/TransactionDB");
  }

  /**
   * Create a new Java org.rocksdb.TransactionDB.DeadlockInfo object
   *
   * @param env A pointer to the Java environment
   * @param jtransaction A Java org.rocksdb.Transaction object
   * @param column_family_id The id of the column family
   * @param key The key
   * @param transaction_ids The transaction ids
   *
   * @return A reference to a Java
   *     org.rocksdb.Transaction.WaitingTransactions object,
   *     or nullptr if an an exception occurs
   */
  static jobject newDeadlockInfo(JNIEnv* env, jobject jtransaction_db,
      const rocksdb::TransactionID transaction_id,
      const uint32_t column_family_id, const std::string &waiting_key,
      const bool exclusive) {
    jclass jclazz = getJClass(env);
    if(jclazz == nullptr) {
      // exception occurred accessing class
      return nullptr;
    }

    jmethodID mid = env->GetMethodID(
        jclazz, "newDeadlockInfo", "(JJLjava/lang/String;Z)Lorg/rocksdb/TransactionDB$DeadlockInfo;");
    if(mid == nullptr) {
      // exception thrown: NoSuchMethodException or OutOfMemoryError
      return nullptr;
    }

    jstring jwaiting_key = env->NewStringUTF(waiting_key.c_str());
    if(jwaiting_key == nullptr) {
      // exception thrown: OutOfMemoryError
      return nullptr;
    }

    // resolve the column family id to a ColumnFamilyHandle
    jobject jdeadlock_info = env->CallObjectMethod(jtransaction_db,
        mid, transaction_id, static_cast<jlong>(column_family_id),
        jwaiting_key, exclusive);
    if(env->ExceptionCheck()) {
      // exception thrown: InstantiationException or OutOfMemoryError
      env->DeleteLocalRef(jwaiting_key);
      return nullptr;
    }

    return jdeadlock_info;
  }
};

// The portal class for org.rocksdb.TxnDBWritePolicy
class TxnDBWritePolicyJni {
 public:
 // Returns the equivalent org.rocksdb.TxnDBWritePolicy for the provided
 // C++ rocksdb::TxnDBWritePolicy enum
 static jbyte toJavaTxnDBWritePolicy(
     const rocksdb::TxnDBWritePolicy& txndb_write_policy) {
   switch(txndb_write_policy) {
     case rocksdb::TxnDBWritePolicy::WRITE_COMMITTED:
       return 0x0;
     case rocksdb::TxnDBWritePolicy::WRITE_PREPARED:
       return 0x1;
    case rocksdb::TxnDBWritePolicy::WRITE_UNPREPARED:
       return 0x2;
     default:
       return 0x7F;  // undefined
   }
 }

 // Returns the equivalent C++ rocksdb::TxnDBWritePolicy enum for the
 // provided Java org.rocksdb.TxnDBWritePolicy
 static rocksdb::TxnDBWritePolicy toCppTxnDBWritePolicy(
     jbyte jtxndb_write_policy) {
   switch(jtxndb_write_policy) {
     case 0x0:
       return rocksdb::TxnDBWritePolicy::WRITE_COMMITTED;
     case 0x1:
       return rocksdb::TxnDBWritePolicy::WRITE_PREPARED;
     case 0x2:
       return rocksdb::TxnDBWritePolicy::WRITE_UNPREPARED;
     default:
       // undefined/default
       return rocksdb::TxnDBWritePolicy::WRITE_COMMITTED;
   }
 }
};

// The portal class for org.rocksdb.TransactionDB.KeyLockInfo
class KeyLockInfoJni : public JavaClass {
 public:
  /**
   * Get the Java Class org.rocksdb.TransactionDB.KeyLockInfo
   *
   * @param env A pointer to the Java environment
   *
   * @return The Java Class or nullptr if one of the
   *     ClassFormatError, ClassCircularityError, NoClassDefFoundError,
   *     OutOfMemoryError or ExceptionInInitializerError exceptions is thrown
   */
  static jclass getJClass(JNIEnv* env) {
    return JavaClass::getJClass(env,
        "org/rocksdb/TransactionDB$KeyLockInfo");
  }

  /**
   * Create a new Java org.rocksdb.TransactionDB.KeyLockInfo object
   * with the same properties as the provided C++ rocksdb::KeyLockInfo object
   *
   * @param env A pointer to the Java environment
   * @param key_lock_info The rocksdb::KeyLockInfo object
   *
   * @return A reference to a Java
   *     org.rocksdb.TransactionDB.KeyLockInfo object,
   *     or nullptr if an an exception occurs
   */
  static jobject construct(JNIEnv* env,
      const rocksdb::KeyLockInfo& key_lock_info) {
    jclass jclazz = getJClass(env);
    if(jclazz == nullptr) {
      // exception occurred accessing class
      return nullptr;
    }

    jmethodID mid = env->GetMethodID(
      jclazz, "<init>", "(Ljava/lang/String;[JZ)V");
    if (mid == nullptr) {
      // exception thrown: NoSuchMethodException or OutOfMemoryError
      return nullptr;
    }

    jstring jkey = env->NewStringUTF(key_lock_info.key.c_str());
    if (jkey == nullptr) {
      // exception thrown: OutOfMemoryError
      return nullptr;
    }

    const jsize jtransaction_ids_len = static_cast<jsize>(key_lock_info.ids.size());
    jlongArray jtransactions_ids = env->NewLongArray(jtransaction_ids_len);
    if (jtransactions_ids == nullptr) {
      // exception thrown: OutOfMemoryError
      env->DeleteLocalRef(jkey);
      return nullptr;
    }

    const jobject jkey_lock_info = env->NewObject(jclazz, mid,
      jkey, jtransactions_ids, key_lock_info.exclusive);
    if(jkey_lock_info == nullptr) {
      // exception thrown: InstantiationException or OutOfMemoryError
      env->DeleteLocalRef(jtransactions_ids);
      env->DeleteLocalRef(jkey);
      return nullptr;
    }

    return jkey_lock_info;
  }
};

// The portal class for org.rocksdb.TransactionDB.DeadlockInfo
class DeadlockInfoJni : public JavaClass {
 public:
  /**
   * Get the Java Class org.rocksdb.TransactionDB.DeadlockInfo
   *
   * @param env A pointer to the Java environment
   *
   * @return The Java Class or nullptr if one of the
   *     ClassFormatError, ClassCircularityError, NoClassDefFoundError,
   *     OutOfMemoryError or ExceptionInInitializerError exceptions is thrown
   */
   static jclass getJClass(JNIEnv* env) {
     return JavaClass::getJClass(env,"org/rocksdb/TransactionDB$DeadlockInfo");
  }
};

// The portal class for org.rocksdb.TransactionDB.DeadlockPath
class DeadlockPathJni : public JavaClass {
 public:
  /**
   * Get the Java Class org.rocksdb.TransactionDB.DeadlockPath
   *
   * @param env A pointer to the Java environment
   *
   * @return The Java Class or nullptr if one of the
   *     ClassFormatError, ClassCircularityError, NoClassDefFoundError,
   *     OutOfMemoryError or ExceptionInInitializerError exceptions is thrown
   */
  static jclass getJClass(JNIEnv* env) {
    return JavaClass::getJClass(env,
        "org/rocksdb/TransactionDB$DeadlockPath");
  }

  /**
   * Create a new Java org.rocksdb.TransactionDB.DeadlockPath object
   *
   * @param env A pointer to the Java environment
   *
   * @return A reference to a Java
   *     org.rocksdb.TransactionDB.DeadlockPath object,
   *     or nullptr if an an exception occurs
   */
  static jobject construct(JNIEnv* env,
    const jobjectArray jdeadlock_infos, const bool limit_exceeded) {
    jclass jclazz = getJClass(env);
    if(jclazz == nullptr) {
      // exception occurred accessing class
      return nullptr;
    }

    jmethodID mid = env->GetMethodID(
      jclazz, "<init>", "([LDeadlockInfo;Z)V");
    if (mid == nullptr) {
      // exception thrown: NoSuchMethodException or OutOfMemoryError
      return nullptr;
    }

    const jobject jdeadlock_path = env->NewObject(jclazz, mid,
      jdeadlock_infos, limit_exceeded);
    if(jdeadlock_path == nullptr) {
      // exception thrown: InstantiationException or OutOfMemoryError
      return nullptr;
    }

    return jdeadlock_path;
  }
};

// various utility functions for working with RocksDB and JNI
class JniUtil {
 public:
    /**
     * Obtains a reference to the JNIEnv from
     * the JVM
     *
     * If the current thread is not attached to the JavaVM
     * then it will be attached so as to retrieve the JNIEnv
     *
     * If a thread is attached, it must later be manually
     * released by calling JavaVM::DetachCurrentThread.
     * This can be handled by always matching calls to this
     * function with calls to {@link JniUtil::releaseJniEnv(JavaVM*, jboolean)}
     *
     * @param jvm (IN) A pointer to the JavaVM instance
     * @param attached (OUT) A pointer to a boolean which
     *     will be set to JNI_TRUE if we had to attach the thread
     *
     * @return A pointer to the JNIEnv or nullptr if a fatal error
     *     occurs and the JNIEnv cannot be retrieved
     */
    static JNIEnv* getJniEnv(JavaVM* jvm, jboolean* attached) {
      assert(jvm != nullptr);

      JNIEnv *env;
      const jint env_rs = jvm->GetEnv(reinterpret_cast<void**>(&env),
          JNI_VERSION_1_2);

      if(env_rs == JNI_OK) {
        // current thread is already attached, return the JNIEnv
        *attached = JNI_FALSE;
        return env;
      } else if(env_rs == JNI_EDETACHED) {
        // current thread is not attached, attempt to attach
        const jint rs_attach = jvm->AttachCurrentThread(reinterpret_cast<void**>(&env), NULL);
        if(rs_attach == JNI_OK) {
          *attached = JNI_TRUE;
          return env;
        } else {
          // error, could not attach the thread
          std::cerr << "JniUtil::getJinEnv - Fatal: could not attach current thread to JVM!" << std::endl;
          return nullptr;
        }
      } else if(env_rs == JNI_EVERSION) {
        // error, JDK does not support JNI_VERSION_1_2+
        std::cerr << "JniUtil::getJinEnv - Fatal: JDK does not support JNI_VERSION_1_2" << std::endl;
        return nullptr;
      } else {
        std::cerr << "JniUtil::getJinEnv - Fatal: Unknown error: env_rs=" << env_rs << std::endl;
        return nullptr;
      }
    }

    /**
     * Counterpart to {@link JniUtil::getJniEnv(JavaVM*, jboolean*)}
     *
     * Detachess the current thread from the JVM if it was previously
     * attached
     *
     * @param jvm (IN) A pointer to the JavaVM instance
     * @param attached (IN) JNI_TRUE if we previously had to attach the thread
     *     to the JavaVM to get the JNIEnv
     */
    static void releaseJniEnv(JavaVM* jvm, jboolean& attached) {
      assert(jvm != nullptr);
      if(attached == JNI_TRUE) {
        const jint rs_detach = jvm->DetachCurrentThread();
        assert(rs_detach == JNI_OK);
        if(rs_detach != JNI_OK) {
          std::cerr << "JniUtil::getJinEnv - Warn: Unable to detach current thread from JVM!" << std::endl;
        }
      }
    }

    /**
     * Copies a Java String[] to a C++ std::vector<std::string>
     *
     * @param env (IN) A pointer to the java environment
     * @param jss (IN) The Java String array to copy
     * @param has_exception (OUT) will be set to JNI_TRUE
     *     if an OutOfMemoryError or ArrayIndexOutOfBoundsException
     *     exception occurs
     *
     * @return A std::vector<std:string> containing copies of the Java strings
     */
    static std::vector<std::string> copyStrings(JNIEnv* env,
        jobjectArray jss, jboolean* has_exception) {
          return rocksdb::JniUtil::copyStrings(env, jss,
              env->GetArrayLength(jss), has_exception);
    }

    /**
     * Copies a Java String[] to a C++ std::vector<std::string>
     *
     * @param env (IN) A pointer to the java environment
     * @param jss (IN) The Java String array to copy
     * @param jss_len (IN) The length of the Java String array to copy
     * @param has_exception (OUT) will be set to JNI_TRUE
     *     if an OutOfMemoryError or ArrayIndexOutOfBoundsException
     *     exception occurs
     *
     * @return A std::vector<std:string> containing copies of the Java strings
     */
    static std::vector<std::string> copyStrings(JNIEnv* env,
        jobjectArray jss, const jsize jss_len, jboolean* has_exception) {
      std::vector<std::string> strs;
      for (jsize i = 0; i < jss_len; i++) {
        jobject js = env->GetObjectArrayElement(jss, i);
        if(env->ExceptionCheck()) {
          // exception thrown: ArrayIndexOutOfBoundsException
          *has_exception = JNI_TRUE;
          return strs;
        }

        jstring jstr = static_cast<jstring>(js);
        const char* str = env->GetStringUTFChars(jstr, nullptr);
        if(str == nullptr) {
          // exception thrown: OutOfMemoryError
          env->DeleteLocalRef(js);
          *has_exception = JNI_TRUE;
          return strs;
        }

        strs.push_back(std::string(str));

        env->ReleaseStringUTFChars(jstr, str);
        env->DeleteLocalRef(js);
      }

      *has_exception = JNI_FALSE;
      return strs;
    }

    /**
     * Copies a jstring to a C-style null-terminated byte string
     * and releases the original jstring
     *
     * The jstring is copied as UTF-8
     *
     * If an exception occurs, then JNIEnv::ExceptionCheck()
     * will have been called
     *
     * @param env (IN) A pointer to the java environment
     * @param js (IN) The java string to copy
     * @param has_exception (OUT) will be set to JNI_TRUE
     *     if an OutOfMemoryError exception occurs
     *
     * @return A pointer to the copied string, or a
     *     nullptr if has_exception == JNI_TRUE
     */
    static std::unique_ptr<char[]> copyString(JNIEnv* env, jstring js,
        jboolean* has_exception) {
      const char *utf = env->GetStringUTFChars(js, nullptr);
      if(utf == nullptr) {
        // exception thrown: OutOfMemoryError
        env->ExceptionCheck();
        *has_exception = JNI_TRUE;
        return nullptr;
      } else if(env->ExceptionCheck()) {
        // exception thrown
        env->ReleaseStringUTFChars(js, utf);
        *has_exception = JNI_TRUE;
        return nullptr;
      }

      const jsize utf_len = env->GetStringUTFLength(js);
      std::unique_ptr<char[]> str(new char[utf_len + 1]);  // Note: + 1 is needed for the c_str null terminator
      std::strcpy(str.get(), utf);
      env->ReleaseStringUTFChars(js, utf);
      *has_exception = JNI_FALSE;
      return str;
    }

    /**
     * Copies a jstring to a std::string
     * and releases the original jstring
     *
     * If an exception occurs, then JNIEnv::ExceptionCheck()
     * will have been called
     *
     * @param env (IN) A pointer to the java environment
     * @param js (IN) The java string to copy
     * @param has_exception (OUT) will be set to JNI_TRUE
     *     if an OutOfMemoryError exception occurs
     *
     * @return A std:string copy of the jstring, or an
     *     empty std::string if has_exception == JNI_TRUE
     */
    static std::string copyStdString(JNIEnv* env, jstring js,
      jboolean* has_exception) {
      const char *utf = env->GetStringUTFChars(js, nullptr);
      if(utf == nullptr) {
        // exception thrown: OutOfMemoryError
        env->ExceptionCheck();
        *has_exception = JNI_TRUE;
        return std::string();
      } else if(env->ExceptionCheck()) {
        // exception thrown
        env->ReleaseStringUTFChars(js, utf);
        *has_exception = JNI_TRUE;
        return std::string();
      }

      std::string name(utf);
      env->ReleaseStringUTFChars(js, utf);
      *has_exception = JNI_FALSE;
      return name;
    }

    /**
     * Copies bytes from a std::string to a jByteArray
     *
     * @param env A pointer to the java environment
     * @param bytes The bytes to copy
     *
     * @return the Java byte[] or nullptr if an exception occurs
     * 
     * @throws RocksDBException thrown 
     *   if memory size to copy exceeds general java specific array size limitation.
     */
    static jbyteArray copyBytes(JNIEnv* env, std::string bytes) {
      return createJavaByteArrayWithSizeCheck(env, bytes.c_str(), bytes.size());
    }

    /**
     * Given a Java byte[][] which is an array of java.lang.Strings
     * where each String is a byte[], the passed function `string_fn`
     * will be called on each String, the result is the collected by
     * calling the passed function `collector_fn`
     *
     * @param env (IN) A pointer to the java environment
     * @param jbyte_strings (IN) A Java array of Strings expressed as bytes
     * @param string_fn (IN) A transform function to call for each String
     * @param collector_fn (IN) A collector which is called for the result
     *     of each `string_fn`
     * @param has_exception (OUT) will be set to JNI_TRUE
     *     if an ArrayIndexOutOfBoundsException or OutOfMemoryError
     *     exception occurs
     */
    template <typename T> static void byteStrings(JNIEnv* env,
        jobjectArray jbyte_strings,
        std::function<T(const char*, const size_t)> string_fn,
        std::function<void(size_t, T)> collector_fn,
        jboolean *has_exception) {
      const jsize jlen = env->GetArrayLength(jbyte_strings);

      for(jsize i = 0; i < jlen; i++) {
        jobject jbyte_string_obj = env->GetObjectArrayElement(jbyte_strings, i);
        if(env->ExceptionCheck()) {
          // exception thrown: ArrayIndexOutOfBoundsException
          *has_exception = JNI_TRUE;  // signal error
          return;
        }

        jbyteArray jbyte_string_ary =
            reinterpret_cast<jbyteArray>(jbyte_string_obj);
        T result = byteString(env, jbyte_string_ary, string_fn, has_exception);

        env->DeleteLocalRef(jbyte_string_obj);

        if(*has_exception == JNI_TRUE) {
          // exception thrown: OutOfMemoryError
          return;
        }

        collector_fn(i, result);
      }

      *has_exception = JNI_FALSE;
    }

    /**
     * Given a Java String which is expressed as a Java Byte Array byte[],
     * the passed function `string_fn` will be called on the String
     * and the result returned
     *
     * @param env (IN) A pointer to the java environment
     * @param jbyte_string_ary (IN) A Java String expressed in bytes
     * @param string_fn (IN) A transform function to call on the String
     * @param has_exception (OUT) will be set to JNI_TRUE
     *     if an OutOfMemoryError exception occurs
     */
    template <typename T> static T byteString(JNIEnv* env,
        jbyteArray jbyte_string_ary,
        std::function<T(const char*, const size_t)> string_fn,
        jboolean* has_exception) {
      const jsize jbyte_string_len = env->GetArrayLength(jbyte_string_ary);
      return byteString<T>(env, jbyte_string_ary, jbyte_string_len, string_fn,
          has_exception);
    }

    /**
     * Given a Java String which is expressed as a Java Byte Array byte[],
     * the passed function `string_fn` will be called on the String
     * and the result returned
     *
     * @param env (IN) A pointer to the java environment
     * @param jbyte_string_ary (IN) A Java String expressed in bytes
     * @param jbyte_string_len (IN) The length of the Java String
     *     expressed in bytes
     * @param string_fn (IN) A transform function to call on the String
     * @param has_exception (OUT) will be set to JNI_TRUE
     *     if an OutOfMemoryError exception occurs
     */
    template <typename T> static T byteString(JNIEnv* env,
        jbyteArray jbyte_string_ary, const jsize jbyte_string_len,
        std::function<T(const char*, const size_t)> string_fn,
        jboolean* has_exception) {
      jbyte* jbyte_string =
          env->GetByteArrayElements(jbyte_string_ary, nullptr);
      if(jbyte_string == nullptr) {
        // exception thrown: OutOfMemoryError
        *has_exception = JNI_TRUE;
        return nullptr;  // signal error
      }

      T result =
          string_fn(reinterpret_cast<char *>(jbyte_string), jbyte_string_len);

      env->ReleaseByteArrayElements(jbyte_string_ary, jbyte_string, JNI_ABORT);

      *has_exception = JNI_FALSE;
      return result;
    }

    /**
     * Converts a std::vector<string> to a Java byte[][] where each Java String
     * is expressed as a Java Byte Array byte[].
     *
     * @param env A pointer to the java environment
     * @param strings A vector of Strings
     *
     * @return A Java array of Strings expressed as bytes
     */
    static jobjectArray stringsBytes(JNIEnv* env, std::vector<std::string> strings) {
      jclass jcls_ba = ByteJni::getArrayJClass(env);
      if(jcls_ba == nullptr) {
        // exception occurred
        return nullptr;
      }

      const jsize len = static_cast<jsize>(strings.size());

      jobjectArray jbyte_strings = env->NewObjectArray(len, jcls_ba, nullptr);
      if(jbyte_strings == nullptr) {
        // exception thrown: OutOfMemoryError
        return nullptr;
      }

      for (jsize i = 0; i < len; i++) {
        std::string *str = &strings[i];
        const jsize str_len = static_cast<jsize>(str->size());

        jbyteArray jbyte_string_ary = env->NewByteArray(str_len);
        if(jbyte_string_ary == nullptr) {
          // exception thrown: OutOfMemoryError
          env->DeleteLocalRef(jbyte_strings);
          return nullptr;
        }

        env->SetByteArrayRegion(
          jbyte_string_ary, 0, str_len,
          const_cast<jbyte*>(reinterpret_cast<const jbyte*>(str->c_str())));
        if(env->ExceptionCheck()) {
          // exception thrown: ArrayIndexOutOfBoundsException
          env->DeleteLocalRef(jbyte_string_ary);
          env->DeleteLocalRef(jbyte_strings);
          return nullptr;
        }

        env->SetObjectArrayElement(jbyte_strings, i, jbyte_string_ary);
        if(env->ExceptionCheck()) {
          // exception thrown: ArrayIndexOutOfBoundsException
          // or ArrayStoreException
          env->DeleteLocalRef(jbyte_string_ary);
          env->DeleteLocalRef(jbyte_strings);
          return nullptr;
        }

        env->DeleteLocalRef(jbyte_string_ary);
      }

      return jbyte_strings;
    }
    
    /**
      * Copies bytes to a new jByteArray with the check of java array size limitation.
      *
      * @param bytes pointer to memory to copy to a new jByteArray
      * @param size number of bytes to copy
      *
      * @return the Java byte[] or nullptr if an exception occurs
      * 
      * @throws RocksDBException thrown 
      *   if memory size to copy exceeds general java array size limitation to avoid overflow.
      */
    static jbyteArray createJavaByteArrayWithSizeCheck(JNIEnv* env, const char* bytes, const size_t size) {
      // Limitation for java array size is vm specific
      // In general it cannot exceed Integer.MAX_VALUE (2^31 - 1)
      // Current HotSpot VM limitation for array size is Integer.MAX_VALUE - 5 (2^31 - 1 - 5)
      // It means that the next call to env->NewByteArray can still end with 
      // OutOfMemoryError("Requested array size exceeds VM limit") coming from VM
      static const size_t MAX_JARRAY_SIZE = (static_cast<size_t>(1)) << 31;
      if(size > MAX_JARRAY_SIZE) {
        rocksdb::RocksDBExceptionJni::ThrowNew(env, "Requested array size exceeds VM limit");
        return nullptr;
      }
      
      const jsize jlen = static_cast<jsize>(size);
      jbyteArray jbytes = env->NewByteArray(jlen);
      if(jbytes == nullptr) {
        // exception thrown: OutOfMemoryError	
        return nullptr;
      }
      
      env->SetByteArrayRegion(jbytes, 0, jlen,
        const_cast<jbyte*>(reinterpret_cast<const jbyte*>(bytes)));
      if(env->ExceptionCheck()) {
        // exception thrown: ArrayIndexOutOfBoundsException
        env->DeleteLocalRef(jbytes);
        return nullptr;
      }

      return jbytes;
    }

    /**
     * Copies bytes from a rocksdb::Slice to a jByteArray
     *
     * @param env A pointer to the java environment
     * @param bytes The bytes to copy
     *
     * @return the Java byte[] or nullptr if an exception occurs
     * 
     * @throws RocksDBException thrown 
     *   if memory size to copy exceeds general java specific array size limitation.
     */
    static jbyteArray copyBytes(JNIEnv* env, const Slice& bytes) {
      return createJavaByteArrayWithSizeCheck(env, bytes.data(), bytes.size());
    }

    /**
     * Copies bytes from a rocksdb::Slice to a jByteArray
     *
     * @param env A pointer to the java environment
     * @param bytes The bytes to copy
     *
     * @return the Java byte[] or nullptr if an exception occurs
     */
    static jbyteArray copyBytes(JNIEnv* env, const Slice& bytes) {
      const jsize jlen = static_cast<jsize>(bytes.size());

      jbyteArray jbytes = env->NewByteArray(jlen);
      if(jbytes == nullptr) {
        // exception thrown: OutOfMemoryError
        return nullptr;
      }

      env->SetByteArrayRegion(jbytes, 0, jlen,
        const_cast<jbyte*>(reinterpret_cast<const jbyte*>(bytes.data())));
      if(env->ExceptionCheck()) {
        // exception thrown: ArrayIndexOutOfBoundsException
        env->DeleteLocalRef(jbytes);
        return nullptr;
      }

      return jbytes;
    }

    /*
     * Helper for operations on a key and value
     * for example WriteBatch->Put
     *
     * TODO(AR) could be used for RocksDB->Put etc.
     */
    static std::unique_ptr<rocksdb::Status> kv_op(
        std::function<rocksdb::Status(rocksdb::Slice, rocksdb::Slice)> op,
        JNIEnv* env, jobject /*jobj*/,
        jbyteArray jkey, jint jkey_len,
        jbyteArray jvalue, jint jvalue_len) {
      jbyte* key = env->GetByteArrayElements(jkey, nullptr);
      if(env->ExceptionCheck()) {
        // exception thrown: OutOfMemoryError
        return nullptr;
      }

      jbyte* value = env->GetByteArrayElements(jvalue, nullptr);
      if(env->ExceptionCheck()) {
        // exception thrown: OutOfMemoryError
        if(key != nullptr) {
          env->ReleaseByteArrayElements(jkey, key, JNI_ABORT);
        }
        return nullptr;
      }

      rocksdb::Slice key_slice(reinterpret_cast<char*>(key), jkey_len);
      rocksdb::Slice value_slice(reinterpret_cast<char*>(value),
          jvalue_len);

      auto status = op(key_slice, value_slice);

      if(value != nullptr) {
        env->ReleaseByteArrayElements(jvalue, value, JNI_ABORT);
      }
      if(key != nullptr) {
        env->ReleaseByteArrayElements(jkey, key, JNI_ABORT);
      }

      return std::unique_ptr<rocksdb::Status>(new rocksdb::Status(status));
    }

    /*
     * Helper for operations on a key
     * for example WriteBatch->Delete
     *
     * TODO(AR) could be used for RocksDB->Delete etc.
     */
    static std::unique_ptr<rocksdb::Status> k_op(
        std::function<rocksdb::Status(rocksdb::Slice)> op,
        JNIEnv* env, jobject /*jobj*/,
        jbyteArray jkey, jint jkey_len) {
      jbyte* key = env->GetByteArrayElements(jkey, nullptr);
      if(env->ExceptionCheck()) {
        // exception thrown: OutOfMemoryError
        return nullptr;
      }

      rocksdb::Slice key_slice(reinterpret_cast<char*>(key), jkey_len);

      auto status = op(key_slice);

      if(key != nullptr) {
        env->ReleaseByteArrayElements(jkey, key, JNI_ABORT);
      }

      return std::unique_ptr<rocksdb::Status>(new rocksdb::Status(status));
    }

    /*
     * Helper for operations on a value
     * for example WriteBatchWithIndex->GetFromBatch
     */
    static jbyteArray v_op(
        std::function<rocksdb::Status(rocksdb::Slice, std::string*)> op,
        JNIEnv* env, jbyteArray jkey, jint jkey_len) {
      jbyte* key = env->GetByteArrayElements(jkey, nullptr);
      if(env->ExceptionCheck()) {
        // exception thrown: OutOfMemoryError
        return nullptr;
      }

      rocksdb::Slice key_slice(reinterpret_cast<char*>(key), jkey_len);

      std::string value;
      rocksdb::Status s = op(key_slice, &value);

      if(key != nullptr) {
        env->ReleaseByteArrayElements(jkey, key, JNI_ABORT);
      }

      if (s.IsNotFound()) {
        return nullptr;
      }

      if (s.ok()) {
        jbyteArray jret_value =
            env->NewByteArray(static_cast<jsize>(value.size()));
        if(jret_value == nullptr) {
          // exception thrown: OutOfMemoryError
          return nullptr;
        }

        env->SetByteArrayRegion(jret_value, 0, static_cast<jsize>(value.size()),
                                const_cast<jbyte*>(reinterpret_cast<const jbyte*>(value.c_str())));
        if(env->ExceptionCheck()) {
          // exception thrown: ArrayIndexOutOfBoundsException
          if(jret_value != nullptr) {
            env->DeleteLocalRef(jret_value);
          }
          return nullptr;
        }

        return jret_value;
      }

      rocksdb::RocksDBExceptionJni::ThrowNew(env, s);
      return nullptr;
    }
};

class ColumnFamilyDescriptorJni : public JavaClass {
 public:
  /**
   * Get the Java Class org.rocksdb.ColumnFamilyDescriptor
   *
   * @param env A pointer to the Java environment
   *
   * @return The Java Class or nullptr if one of the
   *     ClassFormatError, ClassCircularityError, NoClassDefFoundError,
   *     OutOfMemoryError or ExceptionInInitializerError exceptions is thrown
   */
  static jclass getJClass(JNIEnv* env) {
    return JavaClass::getJClass(env, "org/rocksdb/ColumnFamilyDescriptor");
  }

  /**
   * Create a new Java org.rocksdb.ColumnFamilyDescriptor object with the same
   * properties as the provided C++ rocksdb::ColumnFamilyDescriptor object
   *
   * @param env A pointer to the Java environment
   * @param cfd A pointer to rocksdb::ColumnFamilyDescriptor object
   *
   * @return A reference to a Java org.rocksdb.ColumnFamilyDescriptor object, or
   * nullptr if an an exception occurs
   */
  static jobject construct(JNIEnv* env, ColumnFamilyDescriptor* cfd) {
    jbyteArray jcf_name = JniUtil::copyBytes(env, cfd->name);
    jobject cfopts = ColumnFamilyOptionsJni::construct(env, &(cfd->options));

    jclass jclazz = getJClass(env);
    if (jclazz == nullptr) {
      // exception occurred accessing class
      return nullptr;
    }

    jmethodID mid = env->GetMethodID(jclazz, "<init>",
                                     "([BLorg/rocksdb/ColumnFamilyOptions;)V");
    if (mid == nullptr) {
      // exception thrown: NoSuchMethodException or OutOfMemoryError
      env->DeleteLocalRef(jcf_name);
      return nullptr;
    }

    jobject jcfd = env->NewObject(jclazz, mid, jcf_name, cfopts);
    if (env->ExceptionCheck()) {
      env->DeleteLocalRef(jcf_name);
      return nullptr;
    }

    return jcfd;
  }

  /**
   * Get the Java Method: ColumnFamilyDescriptor#columnFamilyName
   *
   * @param env A pointer to the Java environment
   *
   * @return The Java Method ID or nullptr if the class or method id could not
   *     be retieved
   */
  static jmethodID getColumnFamilyNameMethod(JNIEnv* env) {
    jclass jclazz = getJClass(env);
    if (jclazz == nullptr) {
      // exception occurred accessing class
      return nullptr;
    }

    static jmethodID mid = env->GetMethodID(jclazz, "columnFamilyName", "()[B");
    assert(mid != nullptr);
    return mid;
  }

  /**
   * Get the Java Method: ColumnFamilyDescriptor#columnFamilyOptions
   *
   * @param env A pointer to the Java environment
   *
   * @return The Java Method ID or nullptr if the class or method id could not
   *     be retieved
   */
  static jmethodID getColumnFamilyOptionsMethod(JNIEnv* env) {
    jclass jclazz = getJClass(env);
    if (jclazz == nullptr) {
      // exception occurred accessing class
      return nullptr;
    }

    static jmethodID mid = env->GetMethodID(
        jclazz, "columnFamilyOptions", "()Lorg/rocksdb/ColumnFamilyOptions;");
    assert(mid != nullptr);
    return mid;
  }
};

class MapJni : public JavaClass {
 public:
  /**
   * Get the Java Class java.util.Map
   *
   * @param env A pointer to the Java environment
   *
   * @return The Java Class or nullptr if one of the
   *     ClassFormatError, ClassCircularityError, NoClassDefFoundError,
   *     OutOfMemoryError or ExceptionInInitializerError exceptions is thrown
   */
  static jclass getClass(JNIEnv* env) {
    return JavaClass::getJClass(env, "java/util/Map");
  }

  /**
   * Get the Java Method: Map#put
   *
   * @param env A pointer to the Java environment
   *
   * @return The Java Method ID or nullptr if the class or method id could not
   *     be retieved
   */
  static jmethodID getMapPutMethodId(JNIEnv* env) {
    jclass jlist_clazz = getClass(env);
    if(jlist_clazz == nullptr) {
      // exception occurred accessing class
      return nullptr;
    }

    static jmethodID mid =
        env->GetMethodID(jlist_clazz, "put", "(Ljava/lang/Object;Ljava/lang/Object;)Ljava/lang/Object;");
    assert(mid != nullptr);
    return mid;
  }
};

class HashMapJni : public JavaClass {
 public:
  /**
   * Get the Java Class java.util.HashMap
   *
   * @param env A pointer to the Java environment
   *
   * @return The Java Class or nullptr if one of the
   *     ClassFormatError, ClassCircularityError, NoClassDefFoundError,
   *     OutOfMemoryError or ExceptionInInitializerError exceptions is thrown
   */
  static jclass getJClass(JNIEnv* env) {
    return JavaClass::getJClass(env, "java/util/HashMap");
  }

  /**
   * Create a new Java java.util.HashMap object.
   *
   * @param env A pointer to the Java environment
   *
   * @return A reference to a Java java.util.HashMap object, or
   * nullptr if an an exception occurs
   */
  static jobject construct(JNIEnv* env, const uint32_t initial_capacity = 16) {
    jclass jclazz = getJClass(env);
    if (jclazz == nullptr) {
      // exception occurred accessing class
      return nullptr;
    }

    jmethodID mid = env->GetMethodID(jclazz, "<init>", "(I)V");
    if (mid == nullptr) {
      // exception thrown: NoSuchMethodException or OutOfMemoryError
      return nullptr;
    }

    jobject jhash_map = env->NewObject(jclazz, mid, static_cast<jint>(initial_capacity));
    if (env->ExceptionCheck()) {
      return nullptr;
    }

    return jhash_map;
  }

  /**
   * A function which maps a std::pair<K,V> to a std::pair<jobject, jobject>
   *
   * @return Either a pointer to a std::pair<jobject, jobject>, or nullptr
   *     if an error occurs during the mapping
   */
  template <typename K, typename V>
  using FnMapKV = std::function<std::unique_ptr<std::pair<jobject, jobject>> (const std::pair<K, V>&)>;

  // template <class I, typename K, typename V, typename K1, typename V1, typename std::enable_if<std::is_same<typename std::iterator_traits<I>::value_type, std::pair<const K,V>>::value, int32_t>::type = 0>
  // static void putAll(JNIEnv* env, const jobject jhash_map, I iterator, const FnMapKV<const K,V,K1,V1> &fn_map_kv) {
  /**
   * Returns true if it succeeds, false if an error occurs
   */
  template<class iterator_type, typename K, typename V>
  static bool putAll(JNIEnv* env, const jobject jhash_map, iterator_type iterator, iterator_type end, const FnMapKV<K, V> &fn_map_kv) {
    const jmethodID jmid_put = rocksdb::MapJni::getMapPutMethodId(env);
    if (jmid_put == nullptr) {
      return false;
    }

    for (auto it = iterator; it != end; ++it) {
      const std::unique_ptr<std::pair<jobject, jobject>> result = fn_map_kv(*it);
      if (result == nullptr) {
          // an error occurred during fn_map_kv
          return false;
      }
      env->CallObjectMethod(jhash_map, jmid_put, result->first, result->second);
      if (env->ExceptionCheck()) {
        // exception occurred
        env->DeleteLocalRef(result->second);
        env->DeleteLocalRef(result->first);
        return false;
      }

      // release local references
      env->DeleteLocalRef(result->second);
      env->DeleteLocalRef(result->first);
    }

    return true;
  }
};

class LongJni : public JavaClass {
 public:
  /**
   * Get the Java Class java.lang.Long
   *
   * @param env A pointer to the Java environment
   *
   * @return The Java Class or nullptr if one of the
   *     ClassFormatError, ClassCircularityError, NoClassDefFoundError,
   *     OutOfMemoryError or ExceptionInInitializerError exceptions is thrown
   */
  static jclass getJClass(JNIEnv* env) {
    return JavaClass::getJClass(env, "java/lang/Long");
  }

  static jobject valueOf(JNIEnv* env, jlong jprimitive_long) {
    jclass jclazz = getJClass(env);
    if (jclazz == nullptr) {
      // exception occurred accessing class
      return nullptr;
    }

    jmethodID mid =
        env->GetStaticMethodID(jclazz, "valueOf", "(J)Ljava/lang/Long;");
    if (mid == nullptr) {
      // exception thrown: NoSuchMethodException or OutOfMemoryError
      return nullptr;
    }

    const jobject jlong_obj =
        env->CallStaticObjectMethod(jclazz, mid, jprimitive_long);
    if (env->ExceptionCheck()) {
      // exception occurred
      return nullptr;
    }

    return jlong_obj;
  }
};
}  // namespace rocksdb
#endif  // JAVA_ROCKSJNI_PORTAL_H_<|MERGE_RESOLUTION|>--- conflicted
+++ resolved
@@ -26,10 +26,7 @@
 #include "rocksdb/rate_limiter.h"
 #include "rocksdb/status.h"
 #include "rocksdb/utilities/backupable_db.h"
-<<<<<<< HEAD
-=======
 #include "rocksdb/utilities/memory_util.h"
->>>>>>> 641fae60
 #include "rocksdb/utilities/transaction_db.h"
 #include "rocksdb/utilities/write_batch_with_index.h"
 #include "rocksjni/compaction_filter_factory_jnicallback.h"
@@ -1295,7 +1292,6 @@
     return mid;
   }
 
-<<<<<<< HEAD
   /**
    * Get the Java Method: WriteBatch.Handler#deleteRange
    *
@@ -1308,10 +1304,6 @@
     jclass jclazz = getJClass(env);
     if (jclazz == nullptr) {
       // exception occurred accessing class
-=======
-    jobject jcfd = env->NewObject(jclazz, mid, reinterpret_cast<jlong>(cfo));
-    if (env->ExceptionCheck()) {
->>>>>>> 641fae60
       return nullptr;
     }
 
@@ -1320,14 +1312,191 @@
     return mid;
   }
 
-<<<<<<< HEAD
-=======
-// The portal class for org.rocksdb.WriteOptions
-class WriteOptionsJni : public RocksDBNativeClass<
-    rocksdb::WriteOptions*, WriteOptionsJni> {
- public:
-  /**
-   * Get the Java Class org.rocksdb.WriteOptions
+  /**
+   * Get the Java Method: WriteBatch.Handler#deleteRange
+   *
+   * @param env A pointer to the Java environment
+   *
+   * @return The Java Method ID or nullptr if the class or method id could not
+   *     be retieved
+   */
+  static jmethodID getDeleteRangeMethodId(JNIEnv* env) {
+    jclass jclazz = getJClass(env);
+    if (jclazz == nullptr) {
+      // exception occurred accessing class
+      return nullptr;
+    }
+
+    static jmethodID mid = env->GetMethodID(jclazz, "deleteRange", "([B[B)V");
+    assert(mid != nullptr);
+    return mid;
+  }
+
+  /**
+   * Get the Java Method: WriteBatch.Handler#logData
+   *
+   * @param env A pointer to the Java environment
+   *
+   * @return The Java Method ID or nullptr if the class or method id could not
+   *     be retieved
+   */
+  static jmethodID getLogDataMethodId(JNIEnv* env) {
+    jclass jclazz = getJClass(env);
+    if(jclazz == nullptr) {
+      // exception occurred accessing class
+      return nullptr;
+    }
+
+    static jmethodID mid = env->GetMethodID(jclazz, "logData", "([B)V");
+    assert(mid != nullptr);
+    return mid;
+  }
+
+  /**
+   * Get the Java Method: WriteBatch.Handler#putBlobIndex
+   *
+   * @param env A pointer to the Java environment
+   *
+   * @return The Java Method ID or nullptr if the class or method id could not
+   *     be retieved
+   */
+  static jmethodID getPutBlobIndexCfMethodId(JNIEnv* env) {
+    jclass jclazz = getJClass(env);
+    if(jclazz == nullptr) {
+      // exception occurred accessing class
+      return nullptr;
+    }
+
+    static jmethodID mid = env->GetMethodID(jclazz, "putBlobIndex", "(I[B[B)V");
+    assert(mid != nullptr);
+    return mid;
+  }
+
+  /**
+   * Get the Java Method: WriteBatch.Handler#markBeginPrepare
+   *
+   * @param env A pointer to the Java environment
+   *
+   * @return The Java Method ID or nullptr if the class or method id could not
+   *     be retieved
+   */
+  static jmethodID getMarkBeginPrepareMethodId(JNIEnv* env) {
+    jclass jclazz = getJClass(env);
+    if(jclazz == nullptr) {
+      // exception occurred accessing class
+      return nullptr;
+    }
+
+    static jmethodID mid = env->GetMethodID(jclazz, "markBeginPrepare", "()V");
+    assert(mid != nullptr);
+    return mid;
+  }
+
+  /**
+   * Get the Java Method: WriteBatch.Handler#markEndPrepare
+   *
+   * @param env A pointer to the Java environment
+   *
+   * @return The Java Method ID or nullptr if the class or method id could not
+   *     be retieved
+   */
+  static jmethodID getMarkEndPrepareMethodId(JNIEnv* env) {
+    jclass jclazz = getJClass(env);
+    if(jclazz == nullptr) {
+      // exception occurred accessing class
+      return nullptr;
+    }
+
+    static jmethodID mid = env->GetMethodID(jclazz, "markEndPrepare", "([B)V");
+    assert(mid != nullptr);
+    return mid;
+  }
+
+  /**
+   * Get the Java Method: WriteBatch.Handler#markNoop
+   *
+   * @param env A pointer to the Java environment
+   *
+   * @return The Java Method ID or nullptr if the class or method id could not
+   *     be retieved
+   */
+  static jmethodID getMarkNoopMethodId(JNIEnv* env) {
+    jclass jclazz = getJClass(env);
+    if(jclazz == nullptr) {
+      // exception occurred accessing class
+      return nullptr;
+    }
+
+    static jmethodID mid = env->GetMethodID(jclazz, "markNoop", "(Z)V");
+    assert(mid != nullptr);
+    return mid;
+  }
+
+  /**
+   * Get the Java Method: WriteBatch.Handler#markRollback
+   *
+   * @param env A pointer to the Java environment
+   *
+   * @return The Java Method ID or nullptr if the class or method id could not
+   *     be retieved
+   */
+  static jmethodID getMarkRollbackMethodId(JNIEnv* env) {
+    jclass jclazz = getJClass(env);
+    if(jclazz == nullptr) {
+      // exception occurred accessing class
+      return nullptr;
+    }
+
+    static jmethodID mid = env->GetMethodID(jclazz, "markRollback", "([B)V");
+    assert(mid != nullptr);
+    return mid;
+  }
+
+  /**
+   * Get the Java Method: WriteBatch.Handler#markCommit
+   *
+   * @param env A pointer to the Java environment
+   *
+   * @return The Java Method ID or nullptr if the class or method id could not
+   *     be retieved
+   */
+  static jmethodID getMarkCommitMethodId(JNIEnv* env) {
+    jclass jclazz = getJClass(env);
+    if(jclazz == nullptr) {
+      // exception occurred accessing class
+      return nullptr;
+    }
+
+    static jmethodID mid = env->GetMethodID(jclazz, "markCommit", "([B)V");
+    assert(mid != nullptr);
+    return mid;
+  }
+
+  /**
+   * Get the Java Method: WriteBatch.Handler#shouldContinue
+   *
+   * @param env A pointer to the Java environment
+   *
+   * @return The Java Method ID or nullptr if the class or method id could not
+   *     be retieved
+   */
+  static jmethodID getContinueMethodId(JNIEnv* env) {
+    jclass jclazz = getJClass(env);
+    if(jclazz == nullptr) {
+      // exception occurred accessing class
+      return nullptr;
+    }
+
+    static jmethodID mid = env->GetMethodID(jclazz, "shouldContinue", "()Z");
+    assert(mid != nullptr);
+    return mid;
+  }
+};
+
+class WriteBatchSavePointJni : public JavaClass {
+ public:
+  /**
+   * Get the Java Class org.rocksdb.WriteBatch.SavePoint
    *
    * @param env A pointer to the Java environment
    *
@@ -1336,494 +1505,10 @@
    *     OutOfMemoryError or ExceptionInInitializerError exceptions is thrown
    */
   static jclass getJClass(JNIEnv* env) {
-    return RocksDBNativeClass::getJClass(env, "org/rocksdb/WriteOptions");
-  }
-};
-
-// The portal class for org.rocksdb.ReadOptions
-class ReadOptionsJni : public RocksDBNativeClass<
-    rocksdb::ReadOptions*, ReadOptionsJni> {
- public:
-  /**
-   * Get the Java Class org.rocksdb.ReadOptions
-   *
-   * @param env A pointer to the Java environment
-   *
-   * @return The Java Class or nullptr if one of the
-   *     ClassFormatError, ClassCircularityError, NoClassDefFoundError,
-   *     OutOfMemoryError or ExceptionInInitializerError exceptions is thrown
-   */
-  static jclass getJClass(JNIEnv* env) {
-    return RocksDBNativeClass::getJClass(env, "org/rocksdb/ReadOptions");
-  }
-};
-
-// The portal class for org.rocksdb.WriteBatch
-class WriteBatchJni : public RocksDBNativeClass<
-    rocksdb::WriteBatch*, WriteBatchJni> {
- public:
-  /**
-   * Get the Java Class org.rocksdb.WriteBatch
-   *
-   * @param env A pointer to the Java environment
-   *
-   * @return The Java Class or nullptr if one of the
-   *     ClassFormatError, ClassCircularityError, NoClassDefFoundError,
-   *     OutOfMemoryError or ExceptionInInitializerError exceptions is thrown
-   */
-  static jclass getJClass(JNIEnv* env) {
-    return RocksDBNativeClass::getJClass(env, "org/rocksdb/WriteBatch");
-  }
-
-  /**
-   * Create a new Java org.rocksdb.WriteBatch object
-   *
-   * @param env A pointer to the Java environment
-   * @param wb A pointer to rocksdb::WriteBatch object
-   *
-   * @return A reference to a Java org.rocksdb.WriteBatch object, or
-   * nullptr if an an exception occurs
-   */
-  static jobject construct(JNIEnv* env, const WriteBatch* wb) {
-    jclass jclazz = getJClass(env);
-    if(jclazz == nullptr) {
-      // exception occurred accessing class
-      return nullptr;
-    }
-
-    jmethodID mid = env->GetMethodID(jclazz, "<init>", "(J)V");
-    if (mid == nullptr) {
-      // exception thrown: NoSuchMethodException or OutOfMemoryError
-      return nullptr;
-    }
-
-    jobject jwb = env->NewObject(jclazz, mid, reinterpret_cast<jlong>(wb));
-    if (env->ExceptionCheck()) {
-      return nullptr;
-    }
-
-    return jwb;
-  }
-};
-
-// The portal class for org.rocksdb.WriteBatch.Handler
-class WriteBatchHandlerJni : public RocksDBNativeClass<
-    const rocksdb::WriteBatchHandlerJniCallback*,
-    WriteBatchHandlerJni> {
- public:
-  /**
-   * Get the Java Class org.rocksdb.WriteBatch.Handler
-   *
-   * @param env A pointer to the Java environment
-   *
-   * @return The Java Class or nullptr if one of the
-   *     ClassFormatError, ClassCircularityError, NoClassDefFoundError,
-   *     OutOfMemoryError or ExceptionInInitializerError exceptions is thrown
-   */
-  static jclass getJClass(JNIEnv* env) {
-    return RocksDBNativeClass::getJClass(env,
-        "org/rocksdb/WriteBatch$Handler");
-  }
-
-  /**
-   * Get the Java Method: WriteBatch.Handler#put
-   *
-   * @param env A pointer to the Java environment
-   *
-   * @return The Java Method ID or nullptr if the class or method id could not
-   *     be retieved
-   */
-  static jmethodID getPutCfMethodId(JNIEnv* env) {
-    jclass jclazz = getJClass(env);
-    if(jclazz == nullptr) {
-      // exception occurred accessing class
-      return nullptr;
-    }
-
-    static jmethodID mid = env->GetMethodID(jclazz, "put", "(I[B[B)V");
-    assert(mid != nullptr);
-    return mid;
-  }
-
-  /**
-   * Get the Java Method: WriteBatch.Handler#put
-   *
-   * @param env A pointer to the Java environment
-   *
-   * @return The Java Method ID or nullptr if the class or method id could not
-   *     be retieved
-   */
-  static jmethodID getPutMethodId(JNIEnv* env) {
-    jclass jclazz = getJClass(env);
-    if(jclazz == nullptr) {
-      // exception occurred accessing class
-      return nullptr;
-    }
-
-    static jmethodID mid = env->GetMethodID(jclazz, "put", "([B[B)V");
-    assert(mid != nullptr);
-    return mid;
-  }
-
-  /**
-   * Get the Java Method: WriteBatch.Handler#merge
-   *
-   * @param env A pointer to the Java environment
-   *
-   * @return The Java Method ID or nullptr if the class or method id could not
-   *     be retieved
-   */
-  static jmethodID getMergeCfMethodId(JNIEnv* env) {
-    jclass jclazz = getJClass(env);
-    if(jclazz == nullptr) {
-      // exception occurred accessing class
-      return nullptr;
-    }
-
-    static jmethodID mid = env->GetMethodID(jclazz, "merge", "(I[B[B)V");
-    assert(mid != nullptr);
-    return mid;
-  }
-
-  /**
-   * Get the Java Method: WriteBatch.Handler#merge
-   *
-   * @param env A pointer to the Java environment
-   *
-   * @return The Java Method ID or nullptr if the class or method id could not
-   *     be retieved
-   */
-  static jmethodID getMergeMethodId(JNIEnv* env) {
-    jclass jclazz = getJClass(env);
-    if(jclazz == nullptr) {
-      // exception occurred accessing class
-      return nullptr;
-    }
-
-    static jmethodID mid = env->GetMethodID(jclazz, "merge", "([B[B)V");
-    assert(mid != nullptr);
-    return mid;
-  }
-
-  /**
-   * Get the Java Method: WriteBatch.Handler#delete
-   *
-   * @param env A pointer to the Java environment
-   *
-   * @return The Java Method ID or nullptr if the class or method id could not
-   *     be retieved
-   */
-  static jmethodID getDeleteCfMethodId(JNIEnv* env) {
-    jclass jclazz = getJClass(env);
-    if(jclazz == nullptr) {
-      // exception occurred accessing class
-      return nullptr;
-    }
-
-    static jmethodID mid = env->GetMethodID(jclazz, "delete", "(I[B)V");
-    assert(mid != nullptr);
-    return mid;
-  }
-
-  /**
-   * Get the Java Method: WriteBatch.Handler#delete
-   *
-   * @param env A pointer to the Java environment
-   *
-   * @return The Java Method ID or nullptr if the class or method id could not
-   *     be retieved
-   */
-  static jmethodID getDeleteMethodId(JNIEnv* env) {
-    jclass jclazz = getJClass(env);
-    if(jclazz == nullptr) {
-      // exception occurred accessing class
-      return nullptr;
-    }
-
-    static jmethodID mid = env->GetMethodID(jclazz, "delete", "([B)V");
-    assert(mid != nullptr);
-    return mid;
-  }
-
-  /**
-   * Get the Java Method: WriteBatch.Handler#singleDelete
-   *
-   * @param env A pointer to the Java environment
-   *
-   * @return The Java Method ID or nullptr if the class or method id could not
-   *     be retieved
-   */
-  static jmethodID getSingleDeleteCfMethodId(JNIEnv* env) {
-    jclass jclazz = getJClass(env);
-    if(jclazz == nullptr) {
-      // exception occurred accessing class
-      return nullptr;
-    }
-
-    static jmethodID mid = env->GetMethodID(jclazz, "singleDelete", "(I[B)V");
-    assert(mid != nullptr);
-    return mid;
-  }
-
-  /**
-   * Get the Java Method: WriteBatch.Handler#singleDelete
-   *
-   * @param env A pointer to the Java environment
-   *
-   * @return The Java Method ID or nullptr if the class or method id could not
-   *     be retieved
-   */
-  static jmethodID getSingleDeleteMethodId(JNIEnv* env) {
-    jclass jclazz = getJClass(env);
-    if(jclazz == nullptr) {
-      // exception occurred accessing class
-      return nullptr;
-    }
-
-    static jmethodID mid = env->GetMethodID(jclazz, "singleDelete", "([B)V");
-    assert(mid != nullptr);
-    return mid;
-  }
-
-  /**
-   * Get the Java Method: WriteBatch.Handler#deleteRange
-   *
-   * @param env A pointer to the Java environment
-   *
-   * @return The Java Method ID or nullptr if the class or method id could not
-   *     be retieved
-   */
-  static jmethodID getDeleteRangeCfMethodId(JNIEnv* env) {
-    jclass jclazz = getJClass(env);
-    if (jclazz == nullptr) {
-      // exception occurred accessing class
-      return nullptr;
-    }
-
-    static jmethodID mid = env->GetMethodID(jclazz, "deleteRange", "(I[B[B)V");
-    assert(mid != nullptr);
-    return mid;
-  }
-
->>>>>>> 641fae60
-  /**
-   * Get the Java Method: WriteBatch.Handler#deleteRange
-   *
-   * @param env A pointer to the Java environment
-   *
-   * @return The Java Method ID or nullptr if the class or method id could not
-   *     be retieved
-   */
-  static jmethodID getDeleteRangeMethodId(JNIEnv* env) {
-    jclass jclazz = getJClass(env);
-    if (jclazz == nullptr) {
-      // exception occurred accessing class
-      return nullptr;
-    }
-
-    static jmethodID mid = env->GetMethodID(jclazz, "deleteRange", "([B[B)V");
-    assert(mid != nullptr);
-    return mid;
-  }
-
-  /**
-   * Get the Java Method: WriteBatch.Handler#logData
-   *
-   * @param env A pointer to the Java environment
-   *
-   * @return The Java Method ID or nullptr if the class or method id could not
-   *     be retieved
-   */
-  static jmethodID getLogDataMethodId(JNIEnv* env) {
-    jclass jclazz = getJClass(env);
-    if(jclazz == nullptr) {
-      // exception occurred accessing class
-      return nullptr;
-    }
-
-    static jmethodID mid = env->GetMethodID(jclazz, "logData", "([B)V");
-    assert(mid != nullptr);
-    return mid;
-  }
-
-  /**
-   * Get the Java Method: WriteBatch.Handler#putBlobIndex
-   *
-   * @param env A pointer to the Java environment
-   *
-   * @return The Java Method ID or nullptr if the class or method id could not
-   *     be retieved
-   */
-  static jmethodID getPutBlobIndexCfMethodId(JNIEnv* env) {
-    jclass jclazz = getJClass(env);
-    if(jclazz == nullptr) {
-      // exception occurred accessing class
-      return nullptr;
-    }
-
-    static jmethodID mid = env->GetMethodID(jclazz, "putBlobIndex", "(I[B[B)V");
-    assert(mid != nullptr);
-    return mid;
-  }
-
-  /**
-   * Get the Java Method: WriteBatch.Handler#markBeginPrepare
-   *
-   * @param env A pointer to the Java environment
-   *
-   * @return The Java Method ID or nullptr if the class or method id could not
-   *     be retieved
-   */
-  static jmethodID getMarkBeginPrepareMethodId(JNIEnv* env) {
-    jclass jclazz = getJClass(env);
-    if(jclazz == nullptr) {
-      // exception occurred accessing class
-      return nullptr;
-    }
-
-    static jmethodID mid = env->GetMethodID(jclazz, "markBeginPrepare", "()V");
-    assert(mid != nullptr);
-    return mid;
-  }
-
-  /**
-   * Get the Java Method: WriteBatch.Handler#markEndPrepare
-   *
-   * @param env A pointer to the Java environment
-   *
-   * @return The Java Method ID or nullptr if the class or method id could not
-   *     be retieved
-   */
-  static jmethodID getMarkEndPrepareMethodId(JNIEnv* env) {
-    jclass jclazz = getJClass(env);
-    if(jclazz == nullptr) {
-      // exception occurred accessing class
-      return nullptr;
-    }
-
-    static jmethodID mid = env->GetMethodID(jclazz, "markEndPrepare", "([B)V");
-    assert(mid != nullptr);
-    return mid;
-  }
-
-  /**
-   * Get the Java Method: WriteBatch.Handler#markNoop
-   *
-   * @param env A pointer to the Java environment
-   *
-   * @return The Java Method ID or nullptr if the class or method id could not
-   *     be retieved
-   */
-  static jmethodID getMarkNoopMethodId(JNIEnv* env) {
-    jclass jclazz = getJClass(env);
-    if(jclazz == nullptr) {
-      // exception occurred accessing class
-      return nullptr;
-    }
-
-    static jmethodID mid = env->GetMethodID(jclazz, "markNoop", "(Z)V");
-    assert(mid != nullptr);
-    return mid;
-  }
-
-  /**
-   * Get the Java Method: WriteBatch.Handler#markRollback
-   *
-   * @param env A pointer to the Java environment
-   *
-   * @return The Java Method ID or nullptr if the class or method id could not
-   *     be retieved
-   */
-  static jmethodID getMarkRollbackMethodId(JNIEnv* env) {
-    jclass jclazz = getJClass(env);
-    if(jclazz == nullptr) {
-      // exception occurred accessing class
-      return nullptr;
-    }
-
-    static jmethodID mid = env->GetMethodID(jclazz, "markRollback", "([B)V");
-    assert(mid != nullptr);
-    return mid;
-  }
-
-  /**
-   * Get the Java Method: WriteBatch.Handler#markCommit
-   *
-   * @param env A pointer to the Java environment
-   *
-   * @return The Java Method ID or nullptr if the class or method id could not
-   *     be retieved
-   */
-  static jmethodID getMarkCommitMethodId(JNIEnv* env) {
-    jclass jclazz = getJClass(env);
-    if(jclazz == nullptr) {
-      // exception occurred accessing class
-      return nullptr;
-    }
-
-    static jmethodID mid = env->GetMethodID(jclazz, "markCommit", "([B)V");
-    assert(mid != nullptr);
-    return mid;
-  }
-
-  /**
-   * Get the Java Method: WriteBatch.Handler#shouldContinue
-   *
-   * @param env A pointer to the Java environment
-   *
-   * @return The Java Method ID or nullptr if the class or method id could not
-   *     be retieved
-   */
-  static jmethodID getContinueMethodId(JNIEnv* env) {
-    jclass jclazz = getJClass(env);
-    if(jclazz == nullptr) {
-      // exception occurred accessing class
-      return nullptr;
-    }
-
-    static jmethodID mid = env->GetMethodID(jclazz, "shouldContinue", "()Z");
-    assert(mid != nullptr);
-    return mid;
-  }
-};
-<<<<<<< HEAD
-=======
-
-class WriteBatchSavePointJni : public JavaClass {
- public:
-  /**
-   * Get the Java Class org.rocksdb.WriteBatch.SavePoint
-   *
-   * @param env A pointer to the Java environment
-   *
-   * @return The Java Class or nullptr if one of the
-   *     ClassFormatError, ClassCircularityError, NoClassDefFoundError,
-   *     OutOfMemoryError or ExceptionInInitializerError exceptions is thrown
-   */
-  static jclass getJClass(JNIEnv* env) {
     return JavaClass::getJClass(env, "org/rocksdb/WriteBatch$SavePoint");
   }
->>>>>>> 641fae60
-
-class WriteBatchSavePointJni : public JavaClass {
- public:
-  /**
-<<<<<<< HEAD
-   * Get the Java Class org.rocksdb.WriteBatch.SavePoint
-   *
-   * @param env A pointer to the Java environment
-   *
-   * @return The Java Class or nullptr if one of the
-   *     ClassFormatError, ClassCircularityError, NoClassDefFoundError,
-   *     OutOfMemoryError or ExceptionInInitializerError exceptions is thrown
-   */
-  static jclass getJClass(JNIEnv* env) {
-    return JavaClass::getJClass(env, "org/rocksdb/WriteBatch$SavePoint");
-  }
-
-  /**
-=======
->>>>>>> 641fae60
+
+  /**
    * Get the Java Method: HistogramData constructor
    *
    * @param env A pointer to the Java environment
@@ -2943,63 +2628,7 @@
   static jobject LOG(JNIEnv* env) {
     return getEnum(env, "LOG");
   }
-<<<<<<< HEAD
-
-=======
-};
-
-// The portal class for org.rocksdb.WBWIRocksIterator.WriteType
-class WriteTypeJni : public JavaClass {
- public:
-  /**
-   * Get the PUT enum field value of WBWIRocksIterator.WriteType
-   *
-   * @param env A pointer to the Java environment
-   *
-   * @return A reference to the enum field value or a nullptr if
-   *     the enum field value could not be retrieved
-   */
-  static jobject PUT(JNIEnv* env) {
-    return getEnum(env, "PUT");
-  }
-
-  /**
-   * Get the MERGE enum field value of WBWIRocksIterator.WriteType
-   *
-   * @param env A pointer to the Java environment
-   *
-   * @return A reference to the enum field value or a nullptr if
-   *     the enum field value could not be retrieved
-   */
-  static jobject MERGE(JNIEnv* env) {
-    return getEnum(env, "MERGE");
-  }
-
-  /**
-   * Get the DELETE enum field value of WBWIRocksIterator.WriteType
-   *
-   * @param env A pointer to the Java environment
-   *
-   * @return A reference to the enum field value or a nullptr if
-   *     the enum field value could not be retrieved
-   */
-  static jobject DELETE(JNIEnv* env) {
-    return getEnum(env, "DELETE");
-  }
-
-  /**
-   * Get the LOG enum field value of WBWIRocksIterator.WriteType
-   *
-   * @param env A pointer to the Java environment
-   *
-   * @return A reference to the enum field value or a nullptr if
-   *     the enum field value could not be retrieved
-   */
-  static jobject LOG(JNIEnv* env) {
-    return getEnum(env, "LOG");
-  }
-
->>>>>>> 641fae60
+
   // Returns the equivalent org.rocksdb.WBWIRocksIterator.WriteType for the
   // provided C++ rocksdb::WriteType enum
   static jbyte toJavaWriteType(const rocksdb::WriteType& writeType) {
@@ -3750,17 +3379,12 @@
         return 0x5D;
       case rocksdb::Tickers::NUMBER_MULTIGET_KEYS_FOUND:
         return 0x5E;
-<<<<<<< HEAD
-      case rocksdb::Tickers::TICKER_ENUM_MAX:
-        return 0x5F;
-=======
       case rocksdb::Tickers::NO_ITERATOR_CREATED:
         return 0x5F;
       case rocksdb::Tickers::NO_ITERATOR_DELETED:
         return 0x60;
       case rocksdb::Tickers::TICKER_ENUM_MAX:
         return 0x61;
->>>>>>> 641fae60
 
       default:
         // undefined/default
@@ -3963,13 +3587,10 @@
       case 0x5E:
         return rocksdb::Tickers::NUMBER_MULTIGET_KEYS_FOUND;
       case 0x5F:
-<<<<<<< HEAD
-=======
         return rocksdb::Tickers::NO_ITERATOR_CREATED;
       case 0x60:
         return rocksdb::Tickers::NO_ITERATOR_DELETED;
       case 0x61:
->>>>>>> 641fae60
         return rocksdb::Tickers::TICKER_ENUM_MAX;
 
       default:
@@ -4216,8 +3837,6 @@
   }
 };
 
-<<<<<<< HEAD
-=======
 // The portal class for org.rocksdb.MemoryUsageType
 class MemoryUsageTypeJni {
 public:
@@ -4260,7 +3879,6 @@
   }
 };
 
->>>>>>> 641fae60
 // The portal class for org.rocksdb.Transaction
 class TransactionJni : public JavaClass {
  public:
@@ -4812,7 +4430,7 @@
      */
     static jbyteArray copyBytes(JNIEnv* env, std::string bytes) {
       return createJavaByteArrayWithSizeCheck(env, bytes.c_str(), bytes.size());
-    }
+      }
 
     /**
      * Given a Java byte[][] which is an array of java.lang.Strings
@@ -4974,7 +4592,7 @@
 
       return jbyte_strings;
     }
-    
+
     /**
       * Copies bytes to a new jByteArray with the check of java array size limitation.
       *
@@ -5031,34 +4649,6 @@
       return createJavaByteArrayWithSizeCheck(env, bytes.data(), bytes.size());
     }
 
-    /**
-     * Copies bytes from a rocksdb::Slice to a jByteArray
-     *
-     * @param env A pointer to the java environment
-     * @param bytes The bytes to copy
-     *
-     * @return the Java byte[] or nullptr if an exception occurs
-     */
-    static jbyteArray copyBytes(JNIEnv* env, const Slice& bytes) {
-      const jsize jlen = static_cast<jsize>(bytes.size());
-
-      jbyteArray jbytes = env->NewByteArray(jlen);
-      if(jbytes == nullptr) {
-        // exception thrown: OutOfMemoryError
-        return nullptr;
-      }
-
-      env->SetByteArrayRegion(jbytes, 0, jlen,
-        const_cast<jbyte*>(reinterpret_cast<const jbyte*>(bytes.data())));
-      if(env->ExceptionCheck()) {
-        // exception thrown: ArrayIndexOutOfBoundsException
-        env->DeleteLocalRef(jbytes);
-        return nullptr;
-      }
-
-      return jbytes;
-    }
-
     /*
      * Helper for operations on a key and value
      * for example WriteBatch->Put
