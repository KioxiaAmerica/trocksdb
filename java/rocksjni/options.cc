--- conflicted
+++ resolved
@@ -1970,13 +1970,8 @@
  * @param jcompression_levels A reference to a java byte array
  *     where each byte indicates a compression level
  *
-<<<<<<< HEAD
- * @return A unique_ptr to the vector, or unique_ptr(nullptr) if a JNI exception
- * occurs
-=======
  * @return A std::unique_ptr to the vector, or std::unique_ptr(nullptr) if a JNI
  * exception occurs
->>>>>>> 641fae60
  */
 std::unique_ptr<std::vector<rocksdb::CompressionType>>
 rocksdb_compression_vector_helper(JNIEnv* env, jbyteArray jcompression_levels) {
@@ -3264,11 +3259,7 @@
     JNIEnv* /*env*/, jobject /*jobj*/, jlong jopt_handle,
     jlong jcompactionfilterfactory_handle) {
   auto* cff_factory =
-<<<<<<< HEAD
-      reinterpret_cast<std::shared_ptr<rocksdb::CompactionFilterFactory>*>(
-=======
       reinterpret_cast<std::shared_ptr<rocksdb::CompactionFilterFactoryJniCallback>*>(
->>>>>>> 641fae60
           jcompactionfilterfactory_handle);
   reinterpret_cast<rocksdb::ColumnFamilyOptions*>(jopt_handle)
       ->compaction_filter_factory = *cff_factory;
