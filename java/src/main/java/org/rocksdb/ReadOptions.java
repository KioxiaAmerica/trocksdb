--- conflicted
+++ resolved
@@ -424,13 +424,6 @@
     return null;
   }
 
-<<<<<<< HEAD
-  // instance variables
-  // NOTE: If you add new member variables, please update the copy constructor above!
-  //
-  // Hold a reference to any iterate upper bound that was set on this object
-  // until we're destroyed or it's overwritten.  That way the caller can freely
-=======
   /**
    * Defines the smallest key at which the backward iterator can return an
    * entry. Once the bound is passed, Valid() will be false.
@@ -484,8 +477,7 @@
   // NOTE: If you add new member variables, please update the copy constructor above!
   //
   // Hold a reference to any iterate upper/lower bound that was set on this object
-  // until we're destroyed or it's overwritten. That way the caller can freely
->>>>>>> 641fae60
+  // until we're destroyed or it's overwritten.  That way the caller can freely
   // leave scope without us losing the Java Slice object, which during close()
   // would also reap its associated rocksdb::Slice native object since it's
   // possibly (likely) to be an owning handle.
