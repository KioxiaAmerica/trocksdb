// Copyright (c) 2011-present, Facebook, Inc.  All rights reserved.
//  This source code is licensed under both the GPLv2 (found in the
//  COPYING file in the root directory) and Apache 2.0 License
//  (found in the LICENSE.Apache file in the root directory).

package org.rocksdb;

/**
 * WriteBatch holds a collection of updates to apply atomically to a DB.
 *
 * The updates are applied in the order in which they are added
 * to the WriteBatch.  For example, the value of "key" will be "v3"
 * after the following batch is written:
 *
 *    batch.put("key", "v1");
 *    batch.remove("key");
 *    batch.put("key", "v2");
 *    batch.put("key", "v3");
 *
 * Multiple threads can invoke const methods on a WriteBatch without
 * external synchronization, but if any of the threads may call a
 * non-const method, all threads accessing the same WriteBatch must use
 * external synchronization.
 */
public class WriteBatch extends AbstractWriteBatch {
  /**
   * Constructs a WriteBatch instance.
   */
  public WriteBatch() {
    this(0);
  }

  /**
   * Constructs a WriteBatch instance with a given size.
   *
   * @param reserved_bytes reserved size for WriteBatch
   */
  public WriteBatch(final int reserved_bytes) {
    super(newWriteBatch(reserved_bytes));
  }

  /**
   * Constructs a WriteBatch instance from a serialized representation
   * as returned by {@link #data()}.
   *
   * @param serialized the serialized representation.
   */
  public WriteBatch(final byte[] serialized) {
    super(newWriteBatch(serialized, serialized.length));
  }

  /**
   * Support for iterating over the contents of a batch.
   *
   * @param handler A handler that is called back for each
   *                update present in the batch
   *
   * @throws RocksDBException If we cannot iterate over the batch
   */
  public void iterate(final Handler handler) throws RocksDBException {
    iterate(nativeHandle_, handler.nativeHandle_);
  }

  /**
   * Retrieve the serialized version of this batch.
   *
   * @return the serialized representation of this write batch.
<<<<<<< HEAD
   */
  public byte[] data() {
=======
   *
   * @throws RocksDBException if an error occurs whilst retrieving
   *   the serialized batch data.
   */
  public byte[] data() throws RocksDBException {
>>>>>>> 641fae60
    return data(nativeHandle_);
  }

  /**
   * Retrieve data size of the batch.
   *
   * @return the serialized data size of the batch.
   */
  public long getDataSize() {
    return getDataSize(nativeHandle_);
  }

  /**
   * Returns true if Put will be called during Iterate.
   *
   * @return true if Put will be called during Iterate.
   */
  public boolean hasPut() {
    return hasPut(nativeHandle_);
  }

  /**
   * Returns true if Delete will be called during Iterate.
   *
   * @return true if Delete will be called during Iterate.
   */
  public boolean hasDelete() {
    return hasDelete(nativeHandle_);
  }

  /**
   * Returns true if SingleDelete will be called during Iterate.
   *
   * @return true if SingleDelete will be called during Iterate.
   */
  public boolean hasSingleDelete() {
    return hasSingleDelete(nativeHandle_);
  }

  /**
   * Returns true if DeleteRange will be called during Iterate.
   *
   * @return true if DeleteRange will be called during Iterate.
   */
  public boolean hasDeleteRange() {
    return hasDeleteRange(nativeHandle_);
  }

  /**
   * Returns true if Merge will be called during Iterate.
   *
   * @return true if Merge will be called during Iterate.
   */
  public boolean hasMerge() {
    return hasMerge(nativeHandle_);
  }

  /**
   * Returns true if MarkBeginPrepare will be called during Iterate.
   *
   * @return true if MarkBeginPrepare will be called during Iterate.
   */
  public boolean hasBeginPrepare() {
    return hasBeginPrepare(nativeHandle_);
  }

  /**
   * Returns true if MarkEndPrepare will be called during Iterate.
   *
   * @return true if MarkEndPrepare will be called during Iterate.
   */
  public boolean hasEndPrepare() {
    return hasEndPrepare(nativeHandle_);
  }

  /**
   * Returns true if MarkCommit will be called during Iterate.
   *
   * @return true if MarkCommit will be called during Iterate.
   */
  public boolean hasCommit() {
    return hasCommit(nativeHandle_);
  }

  /**
   * Returns true if MarkRollback will be called during Iterate.
   *
   * @return true if MarkRollback will be called during Iterate.
   */
  public boolean hasRollback() {
    return hasRollback(nativeHandle_);
  }

  @Override
  public WriteBatch getWriteBatch() {
    return this;
  }

  /**
   * Marks this point in the WriteBatch as the last record to
   * be inserted into the WAL, provided the WAL is enabled.
   */
  public void markWalTerminationPoint() {
    markWalTerminationPoint(nativeHandle_);
  }

  /**
   * Gets the WAL termination point.
   *
   * See {@link #markWalTerminationPoint()}
   *
   * @return the WAL termination point
   */
  public SavePoint getWalTerminationPoint() {
    return getWalTerminationPoint(nativeHandle_);
  }

  @Override
  WriteBatch getWriteBatch(final long handle) {
    return this;
  }

  /**
   * <p>Private WriteBatch constructor which is used to construct
   * WriteBatch instances from C++ side. As the reference to this
   * object is also managed from C++ side the handle will be disowned.</p>
   *
   * @param nativeHandle address of native instance.
   */
  WriteBatch(final long nativeHandle) {
    this(nativeHandle, false);
  }

  /**
   * <p>Private WriteBatch constructor which is used to construct
   * WriteBatch instances. </p>
   *
   * @param nativeHandle address of native instance.
   * @param owningNativeHandle whether to own this reference from the C++ side or not
   */
  WriteBatch(final long nativeHandle, final boolean owningNativeHandle) {
    super(nativeHandle);
    if(!owningNativeHandle)
      disOwnNativeHandle();
  }

  @Override protected final native void disposeInternal(final long handle);
  @Override final native int count0(final long handle);
  @Override final native void put(final long handle, final byte[] key,
      final int keyLen, final byte[] value, final int valueLen);
  @Override final native void put(final long handle, final byte[] key,
      final int keyLen, final byte[] value, final int valueLen,
      final long cfHandle);
  @Override final native void merge(final long handle, final byte[] key,
      final int keyLen, final byte[] value, final int valueLen);
  @Override final native void merge(final long handle, final byte[] key,
      final int keyLen, final byte[] value, final int valueLen,
      final long cfHandle);
  @Override final native void delete(final long handle, final byte[] key,
      final int keyLen) throws RocksDBException;
  @Override final native void delete(final long handle, final byte[] key,
      final int keyLen, final long cfHandle) throws RocksDBException;
  @Override final native void singleDelete(final long handle, final byte[] key,
      final int keyLen) throws RocksDBException;
  @Override final native void singleDelete(final long handle, final byte[] key,
      final int keyLen, final long cfHandle) throws RocksDBException;
  @Override
  final native void deleteRange(final long handle, final byte[] beginKey, final int beginKeyLen,
      final byte[] endKey, final int endKeyLen);
  @Override
  final native void deleteRange(final long handle, final byte[] beginKey, final int beginKeyLen,
      final byte[] endKey, final int endKeyLen, final long cfHandle);
  @Override final native void putLogData(final long handle,
      final byte[] blob, final int blobLen) throws RocksDBException;
  @Override final native void clear0(final long handle);
  @Override final native void setSavePoint0(final long handle);
  @Override final native void rollbackToSavePoint0(final long handle);
  @Override final native void popSavePoint(final long handle) throws RocksDBException;
  @Override final native void setMaxBytes(final long nativeHandle,
    final long maxBytes);

  private native static long newWriteBatch(final int reserved_bytes);
  private native static long newWriteBatch(final byte[] serialized,
      final int serializedLength);
  private native void iterate(final long handle, final long handlerHandle)
      throws RocksDBException;
<<<<<<< HEAD
  private native byte[] data(final long nativeHandle);
=======
  private native byte[] data(final long nativeHandle) throws RocksDBException;
>>>>>>> 641fae60
  private native long getDataSize(final long nativeHandle);
  private native boolean hasPut(final long nativeHandle);
  private native boolean hasDelete(final long nativeHandle);
  private native boolean hasSingleDelete(final long nativeHandle);
  private native boolean hasDeleteRange(final long nativeHandle);
  private native boolean hasMerge(final long nativeHandle);
  private native boolean hasBeginPrepare(final long nativeHandle);
  private native boolean hasEndPrepare(final long nativeHandle);
  private native boolean hasCommit(final long nativeHandle);
  private native boolean hasRollback(final long nativeHandle);
  private native void markWalTerminationPoint(final long nativeHandle);
  private native SavePoint getWalTerminationPoint(final long nativeHandle);

  /**
   * Handler callback for iterating over the contents of a batch.
   */
  public static abstract class Handler
      extends RocksCallbackObject {
    public Handler() {
      super(null);
    }

    @Override
    protected long initializeNative(final long... nativeParameterHandles) {
      return createNewHandler0();
    }

    public abstract void put(final int columnFamilyId, final byte[] key,
        final byte[] value) throws RocksDBException;
    public abstract void put(final byte[] key, final byte[] value);
    public abstract void merge(final int columnFamilyId, final byte[] key,
        final byte[] value) throws RocksDBException;
    public abstract void merge(final byte[] key, final byte[] value);
    public abstract void delete(final int columnFamilyId, final byte[] key)
        throws RocksDBException;
    public abstract void delete(final byte[] key);
    public abstract void singleDelete(final int columnFamilyId,
        final byte[] key) throws RocksDBException;
    public abstract void singleDelete(final byte[] key);
    public abstract void deleteRange(final int columnFamilyId,
        final byte[] beginKey, final byte[] endKey) throws RocksDBException;
    public abstract void deleteRange(final byte[] beginKey,
        final byte[] endKey);
    public abstract void logData(final byte[] blob);
    public abstract void putBlobIndex(final int columnFamilyId,
        final byte[] key, final byte[] value) throws RocksDBException;
    public abstract void markBeginPrepare() throws RocksDBException;
    public abstract void markEndPrepare(final byte[] xid)
        throws RocksDBException;
    public abstract void markNoop(final boolean emptyBatch)
        throws RocksDBException;
    public abstract void markRollback(final byte[] xid)
        throws RocksDBException;
    public abstract void markCommit(final byte[] xid)
        throws RocksDBException;

    /**
     * shouldContinue is called by the underlying iterator
     * {@link WriteBatch#iterate(Handler)}. If it returns false,
     * iteration is halted. Otherwise, it continues
     * iterating. The default implementation always
     * returns true.
     *
     * @return boolean value indicating if the
     *     iteration is halted.
     */
    public boolean shouldContinue() {
      return true;
    }

    private native long createNewHandler0();
  }

  /**
   * A structure for describing the save point in the Write Batch.
   */
  public static class SavePoint {
    private long size;
    private long count;
    private long contentFlags;

    public SavePoint(final long size, final long count,
        final long contentFlags) {
      this.size = size;
      this.count = count;
      this.contentFlags = contentFlags;
    }

    public void clear() {
      this.size = 0;
      this.count = 0;
      this.contentFlags = 0;
    }

    /**
     * Get the size of the serialized representation.
     *
     * @return the size of the serialized representation.
     */
    public long getSize() {
      return size;
    }

    /**
     * Get the number of elements.
     *
     * @return the number of elements.
     */
    public long getCount() {
      return count;
    }

    /**
     * Get the content flags.
     *
     * @return the content flags.
     */
    public long getContentFlags() {
      return contentFlags;
    }

    public boolean isCleared() {
      return (size | count | contentFlags) == 0;
    }
  }
}<|MERGE_RESOLUTION|>--- conflicted
+++ resolved
@@ -65,16 +65,11 @@
    * Retrieve the serialized version of this batch.
    *
    * @return the serialized representation of this write batch.
-<<<<<<< HEAD
-   */
-  public byte[] data() {
-=======
    *
    * @throws RocksDBException if an error occurs whilst retrieving
    *   the serialized batch data.
    */
   public byte[] data() throws RocksDBException {
->>>>>>> 641fae60
     return data(nativeHandle_);
   }
 
@@ -261,11 +256,7 @@
       final int serializedLength);
   private native void iterate(final long handle, final long handlerHandle)
       throws RocksDBException;
-<<<<<<< HEAD
-  private native byte[] data(final long nativeHandle);
-=======
   private native byte[] data(final long nativeHandle) throws RocksDBException;
->>>>>>> 641fae60
   private native long getDataSize(final long nativeHandle);
   private native boolean hasPut(final long nativeHandle);
   private native boolean hasDelete(final long nativeHandle);
