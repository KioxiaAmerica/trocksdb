// Copyright (c) 2011-present, Facebook, Inc.  All rights reserved.
//  This source code is licensed under both the GPLv2 (found in the
//  COPYING file in the root directory) and Apache 2.0 License
//  (found in the LICENSE.Apache file in the root directory).
package org.rocksdb;

/**
 * The config for plain table sst format.
 *
 * BlockBasedTable is a RocksDB's default SST file format.
 */
public class BlockBasedTableConfig extends TableFormatConfig {

  public BlockBasedTableConfig() {
    noBlockCache_ = false;
    blockCacheSize_ = 8 * 1024 * 1024;
    blockCacheNumShardBits_ = 0;
    blockCache_ = null;
    blockSize_ = 4 * 1024;
    blockSizeDeviation_ = 10;
    blockRestartInterval_ = 16;
    wholeKeyFiltering_ = true;
    filter_ = null;
    cacheIndexAndFilterBlocks_ = false;
    cacheIndexAndFilterBlocksWithHighPriority_ = false;
    pinL0FilterAndIndexBlocksInCache_ = false;
    partitionFilters_ = false;
    metadataBlockSize_ = 4096;
    pinTopLevelIndexAndFilter_ = true;
    hashIndexAllowCollision_ = true;
    blockCacheCompressedSize_ = 0;
    blockCacheCompressedNumShardBits_ = 0;
    checksumType_ = ChecksumType.kCRC32c;
    indexType_ = IndexType.kBinarySearch;
    formatVersion_ = 0;
  }

  /**
   * Disable block cache. If this is set to true,
   * then no block cache should be used, and the block_cache should
   * point to a {@code nullptr} object.
   * Default: false
   *
   * @param noBlockCache if use block cache
   * @return the reference to the current config.
   */
  public BlockBasedTableConfig setNoBlockCache(final boolean noBlockCache) {
    noBlockCache_ = noBlockCache;
    return this;
  }

  /**
   * @return if block cache is disabled
   */
  public boolean noBlockCache() {
    return noBlockCache_;
  }

  /**
   * Set the amount of cache in bytes that will be used by RocksDB.
   * If cacheSize is non-positive, then cache will not be used.
   * DEFAULT: 8M
   *
   * @param blockCacheSize block cache size in bytes
   * @return the reference to the current config.
   */
  public BlockBasedTableConfig setBlockCacheSize(final long blockCacheSize) {
    blockCacheSize_ = blockCacheSize;
    return this;
  }

  /**
   * @return block cache size in bytes
   */
  public long blockCacheSize() {
    return blockCacheSize_;
  }

  /**
   * Use the specified cache for blocks.
   * When not null this take precedence even if the user sets a block cache size.
   *
   * {@link org.rocksdb.Cache} should not be disposed before options instances
   * using this cache is disposed.
   *
   * {@link org.rocksdb.Cache} instance can be re-used in multiple options
   * instances.
   *
   * @param cache {@link org.rocksdb.Cache} Cache java instance (e.g. LRUCache).
   * @return the reference to the current config.
   */
  public BlockBasedTableConfig setBlockCache(final Cache cache) {
    blockCache_ = cache;
    return this;
  }

  /**
   * Controls the number of shards for the block cache.
   * This is applied only if cacheSize is set to non-negative.
   *
   * @param blockCacheNumShardBits the number of shard bits. The resulting
   *     number of shards would be 2 ^ numShardBits.  Any negative
   *     number means use default settings."
   * @return the reference to the current option.
   */
  public BlockBasedTableConfig setCacheNumShardBits(
      final int blockCacheNumShardBits) {
    blockCacheNumShardBits_ = blockCacheNumShardBits;
    return this;
  }

  /**
   * Returns the number of shard bits used in the block cache.
   * The resulting number of shards would be 2 ^ (returned value).
   * Any negative number means use default settings.
   *
   * @return the number of shard bits used in the block cache.
   */
  public int cacheNumShardBits() {
    return blockCacheNumShardBits_;
  }

  /**
   * Approximate size of user data packed per block.  Note that the
   * block size specified here corresponds to uncompressed data.  The
   * actual size of the unit read from disk may be smaller if
   * compression is enabled.  This parameter can be changed dynamically.
   * Default: 4K
   *
   * @param blockSize block size in bytes
   * @return the reference to the current config.
   */
  public BlockBasedTableConfig setBlockSize(final long blockSize) {
    blockSize_ = blockSize;
    return this;
  }

  /**
   * @return block size in bytes
   */
  public long blockSize() {
    return blockSize_;
  }

  /**
   * This is used to close a block before it reaches the configured
   * 'block_size'. If the percentage of free space in the current block is less
   * than this specified number and adding a new record to the block will
   * exceed the configured block size, then this block will be closed and the
   * new record will be written to the next block.
   * Default is 10.
   *
   * @param blockSizeDeviation the deviation to block size allowed
   * @return the reference to the current config.
   */
  public BlockBasedTableConfig setBlockSizeDeviation(
      final int blockSizeDeviation) {
    blockSizeDeviation_ = blockSizeDeviation;
    return this;
  }

  /**
   * @return the hash table ratio.
   */
  public int blockSizeDeviation() {
    return blockSizeDeviation_;
  }

  /**
   * Set block restart interval
   *
   * @param restartInterval block restart interval.
   * @return the reference to the current config.
   */
  public BlockBasedTableConfig setBlockRestartInterval(
      final int restartInterval) {
    blockRestartInterval_ = restartInterval;
    return this;
  }

  /**
   * @return block restart interval
   */
  public int blockRestartInterval() {
    return blockRestartInterval_;
  }

  /**
   * If true, place whole keys in the filter (not just prefixes).
   * This must generally be true for gets to be efficient.
   * Default: true
   *
   * @param wholeKeyFiltering if enable whole key filtering
   * @return the reference to the current config.
   */
  public BlockBasedTableConfig setWholeKeyFiltering(
      final boolean wholeKeyFiltering) {
    wholeKeyFiltering_ = wholeKeyFiltering;
    return this;
  }

  /**
   * @return if whole key filtering is enabled
   */
  public boolean wholeKeyFiltering() {
    return wholeKeyFiltering_;
  }

  /**
   * Use the specified filter policy to reduce disk reads.
   *
   * {@link org.rocksdb.Filter} should not be disposed before options instances
   * using this filter is disposed. If {@link Filter#dispose()} function is not
   * called, then filter object will be GC'd automatically.
   *
   * {@link org.rocksdb.Filter} instance can be re-used in multiple options
   * instances.
   *
   * @param filter {@link org.rocksdb.Filter} Filter Policy java instance.
   * @return the reference to the current config.
   */
  public BlockBasedTableConfig setFilter(
      final Filter filter) {
    filter_ = filter;
    return this;
  }

  /**
   * Indicating if we'd put index/filter blocks to the block cache.
     If not specified, each "table reader" object will pre-load index/filter
     block during table initialization.
   *
   * @return if index and filter blocks should be put in block cache.
   */
  public boolean cacheIndexAndFilterBlocks() {
    return cacheIndexAndFilterBlocks_;
  }

  /**
   * Indicating if we'd put index/filter blocks to the block cache.
     If not specified, each "table reader" object will pre-load index/filter
     block during table initialization.
   *
   * @param cacheIndexAndFilterBlocks and filter blocks should be put in block cache.
   * @return the reference to the current config.
   */
  public BlockBasedTableConfig setCacheIndexAndFilterBlocks(
      final boolean cacheIndexAndFilterBlocks) {
    cacheIndexAndFilterBlocks_ = cacheIndexAndFilterBlocks;
    return this;
  }

  /**
   * Indicates if index and filter blocks will be treated as high-priority in the block cache.
   * See note below about applicability. If not specified, defaults to false.
   *
   * @return if index and filter blocks will be treated as high-priority.
   */
  public boolean cacheIndexAndFilterBlocksWithHighPriority() {
    return cacheIndexAndFilterBlocksWithHighPriority_;
  }

  /**
   * If true, cache index and filter blocks with high priority. If set to true,
   * depending on implementation of block cache, index and filter blocks may be
   * less likely to be evicted than data blocks.
   *
   * @param cacheIndexAndFilterBlocksWithHighPriority if index and filter blocks
   *            will be treated as high-priority.
   * @return the reference to the current config.
   */
  public BlockBasedTableConfig setCacheIndexAndFilterBlocksWithHighPriority(
          final boolean cacheIndexAndFilterBlocksWithHighPriority) {
    cacheIndexAndFilterBlocksWithHighPriority_ = cacheIndexAndFilterBlocksWithHighPriority;
    return this;
  }

  /**
   * Indicating if we'd like to pin L0 index/filter blocks to the block cache.
     If not specified, defaults to false.
   *
   * @return if L0 index and filter blocks should be pinned to the block cache.
   */
  public boolean pinL0FilterAndIndexBlocksInCache() {
    return pinL0FilterAndIndexBlocksInCache_;
  }

  /**
   * Indicating if we'd like to pin L0 index/filter blocks to the block cache.
     If not specified, defaults to false.
   *
   * @param pinL0FilterAndIndexBlocksInCache pin blocks in block cache
   * @return the reference to the current config.
   */
  public BlockBasedTableConfig setPinL0FilterAndIndexBlocksInCache(
      final boolean pinL0FilterAndIndexBlocksInCache) {
    pinL0FilterAndIndexBlocksInCache_ = pinL0FilterAndIndexBlocksInCache;
    return this;
  }

  /**
   * Indicating if we're using partitioned filters. Defaults to false.
   *
   * @return if we're using partition filters.
   */
  public boolean partitionFilters() {
    return partitionFilters_;
  }

  /**
   * Use partitioned full filters for each SST file. This option is incompatible with
   * block-based filters.
   *
   * @param partitionFilters use partition filters.
   * @return the reference to the current config.
   */
  public BlockBasedTableConfig setPartitionFilters(final boolean partitionFilters) {
    partitionFilters_ = partitionFilters;
    return this;
  }

  /**
   * @return block size for partitioned metadata.
   */
  public long metadataBlockSize() {
    return metadataBlockSize_;
  }

  /**
   * Set block size for partitioned metadata.
   *
   * @param metadataBlockSize Partitioned metadata block size.
   * @return the reference to the current config.
   */
  public BlockBasedTableConfig setMetadataBlockSize(
          final long metadataBlockSize) {
    metadataBlockSize_ = metadataBlockSize;
    return this;
  }

  /**
   * Indicates if top-level index and filter blocks should be pinned.
   *
   * @return if top-level index and filter blocks should be pinned.
   */
  public boolean pinTopLevelIndexAndFilter() {
    return pinTopLevelIndexAndFilter_;
  }

  /**
   * If cacheIndexAndFilterBlocks is true and the below is true, then
   * the top-level index of partitioned filter and index blocks are stored in
   * the cache, but a reference is held in the "table reader" object so the
   * blocks are pinned and only evicted from cache when the table reader is
   * freed. This is not limited to l0 in LSM tree.
   *
   * @param pinTopLevelIndexAndFilter if top-level index and filter blocks should be pinned.
   * @return the reference to the current config.
   */
  public BlockBasedTableConfig setPinTopLevelIndexAndFilter(final boolean pinTopLevelIndexAndFilter) {
    pinTopLevelIndexAndFilter_ = pinTopLevelIndexAndFilter;
    return this;
  }

  /**
   * Influence the behavior when kHashSearch is used.
     if false, stores a precise prefix to block range mapping
     if true, does not store prefix and allows prefix hash collision
     (less memory consumption)
   *
   * @return if hash collisions should be allowed.
   */
  public boolean hashIndexAllowCollision() {
    return hashIndexAllowCollision_;
  }

  /**
   * Influence the behavior when kHashSearch is used.
     if false, stores a precise prefix to block range mapping
     if true, does not store prefix and allows prefix hash collision
     (less memory consumption)
   *
   * @param hashIndexAllowCollision points out if hash collisions should be allowed.
   * @return the reference to the current config.
   */
  public BlockBasedTableConfig setHashIndexAllowCollision(
      final boolean hashIndexAllowCollision) {
    hashIndexAllowCollision_ = hashIndexAllowCollision;
    return this;
  }

  /**
   * Size of compressed block cache. If 0, then block_cache_compressed is set
   * to null.
   *
   * @return size of compressed block cache.
   */
  public long blockCacheCompressedSize() {
    return blockCacheCompressedSize_;
  }

  /**
   * Size of compressed block cache. If 0, then block_cache_compressed is set
   * to null.
   *
   * @param blockCacheCompressedSize of compressed block cache.
   * @return the reference to the current config.
   */
  public BlockBasedTableConfig setBlockCacheCompressedSize(
      final long blockCacheCompressedSize) {
    blockCacheCompressedSize_ = blockCacheCompressedSize;
    return this;
  }

  /**
   * Controls the number of shards for the block compressed cache.
   * This is applied only if blockCompressedCacheSize is set to non-negative.
   *
   * @return numShardBits the number of shard bits.  The resulting
   *     number of shards would be 2 ^ numShardBits.  Any negative
   *     number means use default settings.
   */
  public int blockCacheCompressedNumShardBits() {
    return blockCacheCompressedNumShardBits_;
  }

  /**
   * Controls the number of shards for the block compressed cache.
   * This is applied only if blockCompressedCacheSize is set to non-negative.
   *
   * @param blockCacheCompressedNumShardBits the number of shard bits.  The resulting
   *     number of shards would be 2 ^ numShardBits.  Any negative
   *     number means use default settings."
   * @return the reference to the current option.
   */
  public BlockBasedTableConfig setBlockCacheCompressedNumShardBits(
      final int blockCacheCompressedNumShardBits) {
    blockCacheCompressedNumShardBits_ = blockCacheCompressedNumShardBits;
    return this;
  }

  /**
   * Sets the checksum type to be used with this table.
   *
   * @param checksumType {@link org.rocksdb.ChecksumType} value.
   * @return the reference to the current option.
   */
  public BlockBasedTableConfig setChecksumType(
      final ChecksumType checksumType) {
    checksumType_ = checksumType;
    return this;
  }

  /**
   *
   * @return the currently set checksum type
   */
  public ChecksumType checksumType() {
    return checksumType_;
  }

  /**
   * Sets the index type to used with this table.
   *
   * @param indexType {@link org.rocksdb.IndexType} value
   * @return the reference to the current option.
   */
  public BlockBasedTableConfig setIndexType(
      final IndexType indexType) {
    indexType_ = indexType;
    return this;
  }

  /**
   *
   * @return the currently set index type
   */
  public IndexType indexType() {
    return indexType_;
  }

  /**
   * <p>We currently have three versions:</p>
   *
   * <ul>
   * <li><strong>0</strong> - This version is currently written
   * out by all RocksDB's versions by default. Can be read by really old
   * RocksDB's. Doesn't support changing checksum (default is CRC32).</li>
   * <li><strong>1</strong> - Can be read by RocksDB's versions since 3.0.
   * Supports non-default checksum, like xxHash. It is written by RocksDB when
   * BlockBasedTableOptions::checksum is something other than kCRC32c. (version
   * 0 is silently upconverted)</li>
   * <li><strong>2</strong> - Can be read by RocksDB's versions since 3.10.
   * Changes the way we encode compressed blocks with LZ4, BZip2 and Zlib
   * compression. If you don't plan to run RocksDB before version 3.10,
   * you should probably use this.</li>
   * </ul>
   * <p> This option only affects newly written tables. When reading existing
   * tables, the information about version is read from the footer.</p>
   *
   * @param formatVersion integer representing the version to be used.
   * @return the reference to the current option.
   */
  public BlockBasedTableConfig setFormatVersion(
      final int formatVersion) {
    assert(formatVersion >= 0 && formatVersion <= 2);
    formatVersion_ = formatVersion;
    return this;
  }

  /**
   *
   * @return the currently configured format version.
   * See also: {@link #setFormatVersion(int)}.
   */
  public int formatVersion() {
    return formatVersion_;
  }



  @Override protected long newTableFactoryHandle() {
    long filterHandle = 0;
    if (filter_ != null) {
      filterHandle = filter_.nativeHandle_;
    }

    long blockCacheHandle = 0;
    if (blockCache_ != null) {
      blockCacheHandle = blockCache_.nativeHandle_;
    }

    return newTableFactoryHandle(noBlockCache_, blockCacheSize_, blockCacheNumShardBits_,
        blockCacheHandle, blockSize_, blockSizeDeviation_, blockRestartInterval_,
        wholeKeyFiltering_, filterHandle, cacheIndexAndFilterBlocks_,
<<<<<<< HEAD
        pinL0FilterAndIndexBlocksInCache_, hashIndexAllowCollision_, blockCacheCompressedSize_,
        blockCacheCompressedNumShardBits_, checksumType_.getValue(), indexType_.getValue(),
        formatVersion_);
=======
        cacheIndexAndFilterBlocksWithHighPriority_, pinL0FilterAndIndexBlocksInCache_,
        partitionFilters_, metadataBlockSize_, pinTopLevelIndexAndFilter_,
        hashIndexAllowCollision_, blockCacheCompressedSize_, blockCacheCompressedNumShardBits_,
        checksumType_.getValue(), indexType_.getValue(), formatVersion_);
>>>>>>> 641fae60
  }

  private native long newTableFactoryHandle(boolean noBlockCache, long blockCacheSize,
      int blockCacheNumShardBits, long blockCacheHandle, long blockSize, int blockSizeDeviation,
      int blockRestartInterval, boolean wholeKeyFiltering, long filterPolicyHandle,
<<<<<<< HEAD
      boolean cacheIndexAndFilterBlocks, boolean pinL0FilterAndIndexBlocksInCache,
      boolean hashIndexAllowCollision, long blockCacheCompressedSize,
      int blockCacheCompressedNumShardBits, byte checkSumType, byte indexType, int formatVersion);
=======
      boolean cacheIndexAndFilterBlocks, boolean cacheIndexAndFilterBlocksWithHighPriority,
      boolean pinL0FilterAndIndexBlocksInCache, boolean partitionFilters, long metadataBlockSize,
      boolean pinTopLevelIndexAndFilter, boolean hashIndexAllowCollision,
      long blockCacheCompressedSize, int blockCacheCompressedNumShardBits,
      byte checkSumType, byte indexType, int formatVersion);
>>>>>>> 641fae60

  private boolean cacheIndexAndFilterBlocks_;
  private boolean cacheIndexAndFilterBlocksWithHighPriority_;
  private boolean pinL0FilterAndIndexBlocksInCache_;
  private boolean partitionFilters_;
  private long metadataBlockSize_;
  private boolean pinTopLevelIndexAndFilter_;
  private IndexType indexType_;
  private boolean hashIndexAllowCollision_;
  private ChecksumType checksumType_;
  private boolean noBlockCache_;
  private long blockSize_;
  private long blockCacheSize_;
  private int blockCacheNumShardBits_;
  private Cache blockCache_;
  private long blockCacheCompressedSize_;
  private int blockCacheCompressedNumShardBits_;
  private int blockSizeDeviation_;
  private int blockRestartInterval_;
  private Filter filter_;
  private boolean wholeKeyFiltering_;
  private int formatVersion_;
}<|MERGE_RESOLUTION|>--- conflicted
+++ resolved
@@ -528,37 +528,25 @@
     long blockCacheHandle = 0;
     if (blockCache_ != null) {
       blockCacheHandle = blockCache_.nativeHandle_;
-    }
+  }
 
     return newTableFactoryHandle(noBlockCache_, blockCacheSize_, blockCacheNumShardBits_,
         blockCacheHandle, blockSize_, blockSizeDeviation_, blockRestartInterval_,
         wholeKeyFiltering_, filterHandle, cacheIndexAndFilterBlocks_,
-<<<<<<< HEAD
-        pinL0FilterAndIndexBlocksInCache_, hashIndexAllowCollision_, blockCacheCompressedSize_,
-        blockCacheCompressedNumShardBits_, checksumType_.getValue(), indexType_.getValue(),
-        formatVersion_);
-=======
         cacheIndexAndFilterBlocksWithHighPriority_, pinL0FilterAndIndexBlocksInCache_,
         partitionFilters_, metadataBlockSize_, pinTopLevelIndexAndFilter_,
         hashIndexAllowCollision_, blockCacheCompressedSize_, blockCacheCompressedNumShardBits_,
         checksumType_.getValue(), indexType_.getValue(), formatVersion_);
->>>>>>> 641fae60
   }
 
   private native long newTableFactoryHandle(boolean noBlockCache, long blockCacheSize,
       int blockCacheNumShardBits, long blockCacheHandle, long blockSize, int blockSizeDeviation,
       int blockRestartInterval, boolean wholeKeyFiltering, long filterPolicyHandle,
-<<<<<<< HEAD
-      boolean cacheIndexAndFilterBlocks, boolean pinL0FilterAndIndexBlocksInCache,
-      boolean hashIndexAllowCollision, long blockCacheCompressedSize,
-      int blockCacheCompressedNumShardBits, byte checkSumType, byte indexType, int formatVersion);
-=======
       boolean cacheIndexAndFilterBlocks, boolean cacheIndexAndFilterBlocksWithHighPriority,
       boolean pinL0FilterAndIndexBlocksInCache, boolean partitionFilters, long metadataBlockSize,
       boolean pinTopLevelIndexAndFilter, boolean hashIndexAllowCollision,
       long blockCacheCompressedSize, int blockCacheCompressedNumShardBits,
       byte checkSumType, byte indexType, int formatVersion);
->>>>>>> 641fae60
 
   private boolean cacheIndexAndFilterBlocks_;
   private boolean cacheIndexAndFilterBlocksWithHighPriority_;
